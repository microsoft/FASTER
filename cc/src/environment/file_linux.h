--- conflicted
+++ resolved
@@ -11,14 +11,11 @@
 #include <sys/stat.h>
 #include <unistd.h>
 
-<<<<<<< HEAD
-#include "../common/log.h"
-=======
 #ifdef FASTER_URING
 #include <liburing.h>
 #endif
 
->>>>>>> eb4e976b
+#include "../common/log.h"
 #include "../core/async.h"
 #include "../core/status.h"
 #include "file_common.h"
@@ -84,7 +81,6 @@
     other.owner_ = false;
   }
 
-<<<<<<< HEAD
   ~File() {
     if(owner_) {
       core::Status s = Close();
@@ -94,8 +90,6 @@
     }
   }
 
-=======
->>>>>>> eb4e976b
   /// Move assignment operator.
   File& operator=(File&& other) {
     fd_ = other.fd_;
