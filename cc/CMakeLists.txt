cmake_minimum_required (VERSION 3.14)

set(CMAKE_CXX_STANDARD 17)
set(CMAKE_CXX_STANDARD_REQUIRED ON)
set(CMAKE_CXX_EXTENSIONS OFF)

enable_testing()

include(FetchContent)
project(FASTER)

# The set of additional options that we can pass into cmake. We currently support
# a flag `USE_BLOBS` that will link in azure's blob store library so that FASTER
# can be used with a blob device for the hybrid log.
OPTION(USE_BLOBS "Extend FASTER's hybrid log to blob store" OFF)
OPTION(USE_URING "Enable io_uring based IO handler" OFF)

if (MSVC)
    set(CMAKE_CXX_FLAGS "${CMAKE_CXX_FLAGS} /Zi /nologo /Gm- /W3 /WX /EHsc /GS /fp:precise /permissive- /Zc:wchar_t /Zc:forScope /Zc:inline /Gd /TP")
    set(CMAKE_CXX_FLAGS "${CMAKE_CXX_FLAGS} /FC /wd4996")

    set(CMAKE_CXX_FLAGS_DEBUG "${CMAKE_CXX_FLAGS_DEBUG} /Od /RTC1 /MDd")
    set(CMAKE_CXX_FLAGS_RELEASE "${CMAKE_CXX_FLAGS_RELEASE} /O2 /Oi /Gy- /MD")

    set(CMAKE_EXE_LINKER_FLAGS "${CMAKE_EXE_LINKER_FLAGS} /DEBUG /OPT:NOICF")
    set(CMAKE_SHARED_LINKER_FLAGS "${CMAKE_SHARED_LINKER_FLAGS} /DEBUG /OPT:NOICF")
else()
<<<<<<< HEAD
    set(CMAKE_CXX_FLAGS_DEBUG "${CMAKE_CXX_FLAGS_DEBUG} -Og -g3 -D_DEBUG -DTOML_CONFIG -DSTATISTICS")
    set(CMAKE_CXX_FLAGS_RELEASE "${CMAKE_CXX_FLAGS_RELEASE} -O2 -g -DTOML_CONFIG")
=======
    set(CMAKE_CXX_FLAGS "${CMAKE_CXX_FLAGS} -std=c++14")

    set(CMAKE_CXX_FLAGS_DEBUG "${CMAKE_CXX_FLAGS_DEBUG} -O0 -g -D_DEBUG")
    set(CMAKE_CXX_FLAGS_RELEASE "${CMAKE_CXX_FLAGS_RELEASE} -O3 -g")

    if (USE_URING)
      set(CMAKE_CXX_FLAGS_DEBUG "${CMAKE_CXX_FLAGS_DEBUG} -DFASTER_URING")
      set(CMAKE_CXX_FLAGS_RELEASE "${CMAKE_CXX_FLAGS_RELEASE} -DFASTER_URING")
    endif()
>>>>>>> eb4e976b
endif()

#Always set _DEBUG compiler directive when compiling bits regardless of target OS
set_directory_properties(PROPERTIES COMPILE_DEFINITIONS_DEBUG "_DEBUG")

##### BEGIN GOOGLE TEST INSTALLATION #####
<<<<<<< HEAD
FetchContent_Declare(
  googletest
  GIT_REPOSITORY https://github.com/google/googletest.git
  GIT_TAG v1.14.0
)
set(BUILD_GMOCK OFF)
# For Windows: Prevent overriding the parent project's compiler/linker settings
=======
# Copied from https://github.com/google/googletest/tree/master/googletest#incorporating-into-an-existing-cmake-project
# Download and unpack googletest at configure time
configure_file(CMakeLists.txt.in googletest-download/CMakeLists.txt)
execute_process(COMMAND ${CMAKE_COMMAND} -G "${CMAKE_GENERATOR}" .
  RESULT_VARIABLE result
  WORKING_DIRECTORY ${CMAKE_BINARY_DIR}/googletest-download)
if(result)
  message(FATAL_ERROR "CMake step for googletest failed: ${result}")
endif()
execute_process(COMMAND ${CMAKE_COMMAND} --build .
  RESULT_VARIABLE result
  WORKING_DIRECTORY ${CMAKE_BINARY_DIR}/googletest-download )
if(result)
  message(FATAL_ERROR "Build step for googletest failed: ${result}")
endif()

# Prevent overriding the parent project's compiler/linker
# settings on Windows
>>>>>>> eb4e976b
set(gtest_force_shared_crt ON CACHE BOOL "" FORCE)
FetchContent_MakeAvailable(googletest)
##### END GOOGLE TEST INSTALLATION #####

#### BEGIN TOML11 INSTALLATION #####
FetchContent_Declare(
  toml11
  GIT_REPOSITORY https://github.com/ToruNiina/toml11
  GIT_TAG v4.2.0
)
FetchContent_MakeAvailable(toml11)
include_directories(${toml11_SOURCE_DIR}/include)
#### END TOML11 INSTALLATION #####

include_directories(${CMAKE_SOURCE_DIR}/src)

# Set the directory targets when build in libs and binaries
set(CMAKE_ARCHIVE_OUTPUT_DIRECTORY ${CMAKE_BINARY_DIR})
set(CMAKE_LIBRARY_OUTPUT_DIRECTORY ${CMAKE_BINARY_DIR})
set(CMAKE_RUNTIME_OUTPUT_DIRECTORY ${CMAKE_BINARY_DIR})

set (FASTER_LINK_LIBS
  faster
)

# Set the link libraries to for test compilation
set (FASTER_TEST_LINK_LIBS ${FASTER_LINK_LIBS} gtest_main)
if(WIN32)
  set(FASTER_TEST_LINK_LIBS ${FASTER_TEST_LINK_LIBS} rpcrt4)
else()
  set (FASTER_TEST_LINK_LIBS ${FASTER_TEST_LINK_LIBS} stdc++fs uuid tbb gcc aio m stdc++ pthread)
  if(USE_URING)
    set (FASTER_TEST_LINK_LIBS ${FASTER_TEST_LINK_LIBS} uring)
  endif()
  # Using blob storage. Link in appropriate libraries.
  if(USE_BLOBS)
    set (FASTER_TEST_LINK_LIBS ${FASTER_TEST_LINK_LIBS} azurestorage cpprest boost_system crypto ssl)
  endif()
endif()

# Set the link libraries to for benchmark binary compilation
set (FASTER_BENCHMARK_LINK_LIBS ${FASTER_LINK_LIBS})
if(WIN32)
set (FASTER_BENCHMARK_LINK_LIBS ${FASTER_LINK_LIBS} rpcrt4 wsock32 Ws2_32)
else()
  set (FASTER_BENCHMARK_LINK_LIBS ${FASTER_BENCHMARK_LINK_LIBS} stdc++fs uuid tbb gcc aio m stdc++ pthread)
  if(USE_URING)
    set (FASTER_BENCHMARK_LINK_LIBS ${FASTER_BENCHMARK_LINK_LIBS} uring)
  endif()
endif()

#Function to automate building test binaries
FUNCTION(ADD_FASTER_TEST TEST_NAME HEADERS)
  add_executable(${TEST_NAME} ${HEADERS} ${TEST_NAME}.cc)

  target_link_libraries(${TEST_NAME} ${FASTER_TEST_LINK_LIBS})
  target_include_directories(${TEST_NAME} PRIVATE ${toml11_SOURCE_DIR})
  add_test(${TEST_NAME} ${CMAKE_BINARY_DIR}/${TEST_NAME})
ENDFUNCTION()

#Function to automate building benchmark binaries
FUNCTION(ADD_FASTER_BENCHMARK BENCHMARK_NAME)
  add_executable(${BENCHMARK_NAME} ${BENCHMARK_HEADERS} ${BENCHMARK_NAME}.cc)

  target_link_libraries(${BENCHMARK_NAME} ${FASTER_BENCHMARK_LINK_LIBS})
  target_include_directories(${BENCHMARK_NAME} PRIVATE ${toml11_SOURCE_DIR})
ENDFUNCTION()

# Build each subdirectory
add_subdirectory(benchmark-dir)
add_subdirectory(playground)
add_subdirectory(src)
add_subdirectory(test)

# Compile tests for blob device too
if(USE_BLOBS)
  add_subdirectory(test/blobs)
endif()<|MERGE_RESOLUTION|>--- conflicted
+++ resolved
@@ -25,27 +25,21 @@
     set(CMAKE_EXE_LINKER_FLAGS "${CMAKE_EXE_LINKER_FLAGS} /DEBUG /OPT:NOICF")
     set(CMAKE_SHARED_LINKER_FLAGS "${CMAKE_SHARED_LINKER_FLAGS} /DEBUG /OPT:NOICF")
 else()
-<<<<<<< HEAD
-    set(CMAKE_CXX_FLAGS_DEBUG "${CMAKE_CXX_FLAGS_DEBUG} -Og -g3 -D_DEBUG -DTOML_CONFIG -DSTATISTICS")
-    set(CMAKE_CXX_FLAGS_RELEASE "${CMAKE_CXX_FLAGS_RELEASE} -O2 -g -DTOML_CONFIG")
-=======
-    set(CMAKE_CXX_FLAGS "${CMAKE_CXX_FLAGS} -std=c++14")
+    set(CMAKE_CXX_FLAGS "${CMAKE_CXX_FLAGS} -std=c++17")
 
-    set(CMAKE_CXX_FLAGS_DEBUG "${CMAKE_CXX_FLAGS_DEBUG} -O0 -g -D_DEBUG")
-    set(CMAKE_CXX_FLAGS_RELEASE "${CMAKE_CXX_FLAGS_RELEASE} -O3 -g")
+    set(CMAKE_CXX_FLAGS_DEBUG "${CMAKE_CXX_FLAGS_DEBUG} -O0 -g -D_DEBUG -DTOML_CONFIG")
+    set(CMAKE_CXX_FLAGS_RELEASE "${CMAKE_CXX_FLAGS_RELEASE} -O3 -g -DTOML_CONFIG")
 
     if (USE_URING)
       set(CMAKE_CXX_FLAGS_DEBUG "${CMAKE_CXX_FLAGS_DEBUG} -DFASTER_URING")
       set(CMAKE_CXX_FLAGS_RELEASE "${CMAKE_CXX_FLAGS_RELEASE} -DFASTER_URING")
     endif()
->>>>>>> eb4e976b
 endif()
 
 #Always set _DEBUG compiler directive when compiling bits regardless of target OS
 set_directory_properties(PROPERTIES COMPILE_DEFINITIONS_DEBUG "_DEBUG")
 
 ##### BEGIN GOOGLE TEST INSTALLATION #####
-<<<<<<< HEAD
 FetchContent_Declare(
   googletest
   GIT_REPOSITORY https://github.com/google/googletest.git
@@ -53,26 +47,6 @@
 )
 set(BUILD_GMOCK OFF)
 # For Windows: Prevent overriding the parent project's compiler/linker settings
-=======
-# Copied from https://github.com/google/googletest/tree/master/googletest#incorporating-into-an-existing-cmake-project
-# Download and unpack googletest at configure time
-configure_file(CMakeLists.txt.in googletest-download/CMakeLists.txt)
-execute_process(COMMAND ${CMAKE_COMMAND} -G "${CMAKE_GENERATOR}" .
-  RESULT_VARIABLE result
-  WORKING_DIRECTORY ${CMAKE_BINARY_DIR}/googletest-download)
-if(result)
-  message(FATAL_ERROR "CMake step for googletest failed: ${result}")
-endif()
-execute_process(COMMAND ${CMAKE_COMMAND} --build .
-  RESULT_VARIABLE result
-  WORKING_DIRECTORY ${CMAKE_BINARY_DIR}/googletest-download )
-if(result)
-  message(FATAL_ERROR "Build step for googletest failed: ${result}")
-endif()
-
-# Prevent overriding the parent project's compiler/linker
-# settings on Windows
->>>>>>> eb4e976b
 set(gtest_force_shared_crt ON CACHE BOOL "" FORCE)
 FetchContent_MakeAvailable(googletest)
 ##### END GOOGLE TEST INSTALLATION #####
