﻿// Copyright (c) Microsoft Corporation. All rights reserved.
// Licensed under the MIT license.

using System;
using System.Collections.Generic;
using System.Linq;
using System.IO;
using FASTER.core;
using NUnit.Framework;

namespace FASTER.test.recovery.sumstore
{
    [TestFixture]
    internal class RecoveryTests
    {
        const long numUniqueKeys = (1 << 14);
        const long keySpace = (1L << 14);
        const long numOps = (1L << 19);
        const long completePendingInterval = (1L << 10);
        const long checkpointInterval = (1L << 16);

        private FasterKV<AdId, NumClicks, AdInput, Output, Empty, Functions> fht;
        private string test_path;
        private List<Guid> logTokens, indexTokens;
        private IDevice log;

        [SetUp]
        public void Setup()
        {
            if (test_path == null)
            {
                test_path = TestContext.CurrentContext.TestDirectory + "\\" + Path.GetRandomFileName();
                if (!Directory.Exists(test_path))
                    Directory.CreateDirectory(test_path);
            }

            log = Devices.CreateLogDevice(test_path + "\\FullRecoveryTests.log");

            fht = new FasterKV<AdId, NumClicks, AdInput, Output, Empty, Functions>
            (keySpace, new Functions(),
                new LogSettings {LogDevice = log},
                new CheckpointSettings {CheckpointDir = test_path, CheckPointType = CheckpointType.Snapshot}
            );
        }

        [TearDown]
        public void TearDown()
        {
            fht.Dispose();
            fht = null;
            log.Close();
            DeleteDirectory(test_path);
        }

        public static void DeleteDirectory(string path)
        {
            foreach (string directory in Directory.GetDirectories(path))
            {
                DeleteDirectory(directory);
            }

            try
            {
                Directory.Delete(path, true);
            }
            catch (IOException)
            {
                Directory.Delete(path, true);
            }
            catch (UnauthorizedAccessException)
            {
                Directory.Delete(path, true);
            }
        }

        [Test]
        public void RecoveryTestSeparateCheckpoint()
        {
            Populate(SeparateCheckpointAction);

            for (var i = 0; i < logTokens.Count; i++)
            {
                if (i >= indexTokens.Count) break;
                fht.Dispose();
                fht = null;
                log.Close();
                Setup();
                RecoverAndTest(logTokens[i], indexTokens[i]);
            }
        }

        [Test]
        public void RecoveryTestFullCheckpoint()
        {
            Populate(FullCheckpointAction);

            foreach (var token in logTokens)
            {
                fht.Dispose();
                fht = null;
                log.Close();
                Setup();
                RecoverAndTest(token, token);
            }
        }

        public void FullCheckpointAction(int opNum)
        {
            if ((opNum + 1) % checkpointInterval == 0)
            {
                Guid token;
                while (!fht.TakeFullCheckpoint(out token))
                {
                }

                logTokens.Add(token);
                indexTokens.Add(token);

                fht.CompleteCheckpointAsync().GetAwaiter().GetResult();
            }
        }

        public void SeparateCheckpointAction(int opNum) 
        {
            if ((opNum + 1) % checkpointInterval != 0) return;

            var checkpointNum = (opNum + 1) / checkpointInterval;
            if (checkpointNum % 2 == 1)
            {
                Guid token;
                while (!fht.TakeHybridLogCheckpoint(out token))
                {
                }

                logTokens.Add(token);
                fht.CompleteCheckpointAsync().GetAwaiter().GetResult();
            }
            else
            {
                Guid token;
                while (!fht.TakeIndexCheckpoint(out token))
                {
                }

                indexTokens.Add(token);
                fht.CompleteCheckpointAsync().GetAwaiter().GetResult();
            }
        }

        public void Populate(Action<int> checkpointAction)
        {
            logTokens = new List<Guid>();
            indexTokens = new List<Guid>();
            // Prepare the dataset
            var inputArray = new AdInput[numOps];
            for (int i = 0; i < numOps; i++)
            {
                inputArray[i].adId.adId = i % numUniqueKeys;
                inputArray[i].numClicks.numClicks = 1;
            }

            // Register thread with FASTER
            using var session = fht.NewSession();

<<<<<<< HEAD
            // Prpcess the batch of input data
=======
            // Process the batch of input data
>>>>>>> 039cc102
            for (int i = 0; i < numOps; i++)
            {
                session.RMW(ref inputArray[i].adId, ref inputArray[i], Empty.Default, i);

                checkpointAction(i);

                if (i % completePendingInterval == 0)
                {
                    session.CompletePending(false);
                }
            }

            // Make sure operations are completed
            session.CompletePending(true);

            // Deregister thread from FASTER
            session.Dispose();
        }

        public void RecoverAndTest(Guid cprVersion, Guid indexVersion)
        {
            // Recover
            fht.Recover(indexVersion, cprVersion);

            // Create array for reading
            var inputArray = new AdInput[numUniqueKeys];
            for (int i = 0; i < numUniqueKeys; i++)
            {
                inputArray[i].adId.adId = i;
                inputArray[i].numClicks.numClicks = 0;
            }

            // Register with thread
            var session = fht.NewSession();

            AdInput input = default;
            Output output = default;

            // Issue read requests
            for (var i = 0; i < numUniqueKeys; i++)
            {
                var status = session.Read(ref inputArray[i].adId, ref input, ref output, Empty.Default, i);
                Assert.IsTrue(status == Status.OK);
                inputArray[i].numClicks = output.value;
            }

            // Complete all pending requests
            session.CompletePending(true);

            // Release
            session.Dispose();

            // Test outputs
            var checkpointInfo = default(HybridLogRecoveryInfo);
            checkpointInfo.Recover(cprVersion, new LocalCheckpointManager(test_path));

            // Compute expected array
            long[] expected = new long[numUniqueKeys];
            foreach (var guid in checkpointInfo.continueTokens.Keys)
            {
                var cp = checkpointInfo.continueTokens[guid];
                for (long i = 0; i <= cp.UntilSerialNo; i++)
                {
                    var id = i % numUniqueKeys;
                    expected[id]++;
                }
            }

            int threadCount = 1; // single threaded test
            int numCompleted = threadCount - checkpointInfo.continueTokens.Count;
            for (int t = 0; t < numCompleted; t++)
            {
                var sno = numOps;
                for (long i = 0; i < sno; i++)
                {
                    var id = i % numUniqueKeys;
                    expected[id]++;
                }
            }

            // Assert if expected is same as found
            for (long i = 0; i < numUniqueKeys; i++)
            {
                Assert.IsTrue(
                    expected[i] == inputArray[i].numClicks.numClicks,
                    "Debug error for AdId {0}: Expected ({1}), Found({2})", inputArray[i].adId.adId, expected[i],
                    inputArray[i].numClicks.numClicks);
            }
        }
    }
}<|MERGE_RESOLUTION|>--- conflicted
+++ resolved
@@ -162,11 +162,7 @@
             // Register thread with FASTER
             using var session = fht.NewSession();
 
-<<<<<<< HEAD
-            // Prpcess the batch of input data
-=======
             // Process the batch of input data
->>>>>>> 039cc102
             for (int i = 0; i < numOps; i++)
             {
                 session.RMW(ref inputArray[i].adId, ref inputArray[i], Empty.Default, i);
