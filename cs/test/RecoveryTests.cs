--- conflicted
+++ resolved
@@ -69,14 +69,10 @@
         }
 
         [Test]
-<<<<<<< HEAD
         [Category("FasterKV")]
+        Category("CheckpointRestore")]
         [Category("Smoke")]
         public async ValueTask RecoveryTestFullCheckpoint([Values] bool isAsync, [Values] TestUtils.DeviceType deviceType)
-=======
-        [Category("FasterKV"), Category("CheckpointRestore")]
-        public async ValueTask RecoveryTestFullCheckpoint([Values] bool isAsync)
->>>>>>> 6ff46078
         {
 
             // Reset all the log and fht values since using all deviceType
