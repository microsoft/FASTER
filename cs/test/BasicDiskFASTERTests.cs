--- conflicted
+++ resolved
@@ -28,34 +28,31 @@
             TestDeviceWriteRead(Devices.CreateLogDevice(TestContext.CurrentContext.TestDirectory + "\\BasicDiskFASTERTests.log", deleteOnClose: true));
         }
 
-<<<<<<< HEAD
-
-        [Test]
-        public void PageBlobWriteRead()
-        {
-            // if ("yes".Equals(Environment.GetEnvironmentVariable("RunAzureTests")))
-                TestDeviceWriteRead(new AzureStorageDevice(EMULATED_STORAGE_STRING, TEST_CONTAINER, "BasicDiskFASTERTests", false));
-        }
-        [Test]
-        public void TieredWriteRead()
-        {
-            // TODO(Tianyu): Magic constant
-            // TODO(Tianyu): Test without azure
-            IDevice localDevice = Devices.CreateLogDevice(TestContext.CurrentContext.TestDirectory + "\\BasicDiskFASTERTests.log", deleteOnClose: true, capacity: 1 << 30);
-            IDevice cloudDevice = new AzureStorageDevice(EMULATED_STORAGE_STRING, TEST_CONTAINER, "BasicDiskFASTERTests", false);
-            var device = new TieredStorageDevice(1, localDevice, cloudDevice);
-            TestDeviceWriteRead(device);
-        }
-
-
-=======
         [Test]
         public void PageBlobWriteRead()
         {
             if ("yes".Equals(Environment.GetEnvironmentVariable("RunAzureTests")))
                 TestDeviceWriteRead(new AzureStorageDevice(EMULATED_STORAGE_STRING, TEST_CONTAINER, "BasicDiskFASTERTests", false));
         }
->>>>>>> 132c2b13
+        [Test]
+        public void TieredWriteRead()
+        {
+            IDevice tested;
+            IDevice localDevice = Devices.CreateLogDevice(TestContext.CurrentContext.TestDirectory + "\\BasicDiskFASTERTests.log", deleteOnClose: true, capacity: 1 << 30);
+            if ("yes".Equals(Environment.GetEnvironmentVariable("RunAzureTests")))
+            {
+                IDevice cloudDevice = new AzureStorageDevice(EMULATED_STORAGE_STRING, TEST_CONTAINER, "BasicDiskFASTERTests", false);
+                tested = new TieredStorageDevice(1, localDevice, cloudDevice);
+            }
+            else
+            {
+                // If no Azure is enabled, just use another disk
+                IDevice localDevice2 = Devices.CreateLogDevice(TestContext.CurrentContext.TestDirectory + "\\BasicDiskFASTERTests2.log", deleteOnClose: true, capacity: 1 << 30);
+                tested = new TieredStorageDevice(1, localDevice, localDevice2);
+
+            }
+            TestDeviceWriteRead(tested);
+        }
 
         void TestDeviceWriteRead(IDevice log)
         {
