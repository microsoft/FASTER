﻿// Copyright (c) Microsoft Corporation. All rights reserved.
// Licensed under the MIT license.

using System;
using System.Text;
using System.Threading;
using System.Threading.Tasks;
using System.Collections.Generic;
using System.Linq;
using FASTER.core;
using System.IO;
using NUnit.Framework;
using FASTER.devices;
using System.Diagnostics;

namespace FASTER.test
{
    [TestFixture]
    internal class BasicStorageFASTERTests
    {
        private FasterKV<KeyStruct, ValueStruct, InputStruct, OutputStruct, Empty, Functions> fht;
        public const string EMULATED_STORAGE_STRING = "UseDevelopmentStorage=true;";
        public const string TEST_CONTAINER = "test";

        [Test]
        public void LocalStorageWriteRead()
        {
            TestDeviceWriteRead(Devices.CreateLogDevice(TestContext.CurrentContext.TestDirectory + "\\BasicDiskFASTERTests.log", deleteOnClose: true));
        }

<<<<<<< HEAD
=======
        [Test]
        public void PageBlobWriteRead()
        {
            if ("yes".Equals(Environment.GetEnvironmentVariable("RunAzureTests")))
                TestDeviceWriteRead(new AzureStorageDevice(EMULATED_STORAGE_STRING, TEST_CONTAINER, "BasicDiskFASTERTests", false));
        }

>>>>>>> 744e442d
        void TestDeviceWriteRead(IDevice log)
        {
            fht = new FasterKV<KeyStruct, ValueStruct, InputStruct, OutputStruct, Empty, Functions>
                       (1L << 20, new Functions(), new LogSettings { LogDevice = log, MemorySizeBits = 15, PageSizeBits = 10 });
            fht.StartSession();

            InputStruct input = default(InputStruct);

            for (int i = 0; i < 2000; i++)
            {
                var key1 = new KeyStruct { kfield1 = i, kfield2 = i + 1 };
                var value = new ValueStruct { vfield1 = i, vfield2 = i + 1 };
                fht.Upsert(ref key1, ref value, Empty.Default, 0);
            }
            fht.CompletePending(true);

            // Update first 100 using RMW from storage
            for (int i = 0; i < 100; i++)
            {
                var key1 = new KeyStruct { kfield1 = i, kfield2 = i + 1 };
                input = new InputStruct { ifield1 = 1, ifield2 = 1 };
                var status = fht.RMW(ref key1, ref input, Empty.Default, 0);
                if (status == Status.PENDING)
                    fht.CompletePending(true);
            }


            for (int i = 0; i < 2000; i++)
            {
                OutputStruct output = default(OutputStruct);
                var key1 = new KeyStruct { kfield1 = i, kfield2 = i + 1 };
                var value = new ValueStruct { vfield1 = i, vfield2 = i + 1 };

                if (fht.Read(ref key1, ref input, ref output, Empty.Default, 0) == Status.PENDING)
                {
                    fht.CompletePending(true);
                }
                else
                {
                    if (i < 100)
                    {
                        Assert.IsTrue(output.value.vfield1 == value.vfield1 + 1);
                        Assert.IsTrue(output.value.vfield2 == value.vfield2 + 1);
                    }
                    else
                    {
                        Assert.IsTrue(output.value.vfield1 == value.vfield1);
                        Assert.IsTrue(output.value.vfield2 == value.vfield2);
                    }
                }
            }

            fht.StopSession();
            fht.Dispose();
            fht = null;
            log.Close();
        }
<<<<<<< HEAD

        [Test]
        public void NativeDiskWriteRead()
        {
            TestDeviceWriteRead(Devices.CreateLogDevice(TestContext.CurrentContext.TestDirectory + "\\BasicDiskFASTERTests.log", deleteOnClose: true));
        }

        [Test]
        public void PageBlobWriteRead()
        {
            TestDeviceWriteRead(new AzurePageBlobDevice(EMULATED_STORAGE_STRING, TEST_CONTAINER, "BasicDiskFASTERTests", false));
        }

        [Test]
        public void TieredWriteRead()
        {
            // TODO(Tianyu): Magic constant
            IDevice localDevice = Devices.CreateLogDevice(TestContext.CurrentContext.TestDirectory + "\\BasicDiskFASTERTests.log", deleteOnClose: true, capacity : 1 << 30);
            IDevice cloudDevice = new AzurePageBlobDevice(EMULATED_STORAGE_STRING, TEST_CONTAINER, "BasicDiskFASTERTests", false);
            var device = new TieredStorageDevice(1, localDevice, cloudDevice);
            TestDeviceWriteRead(device);
        }
=======
>>>>>>> 744e442d
    }
}<|MERGE_RESOLUTION|>--- conflicted
+++ resolved
@@ -28,16 +28,26 @@
             TestDeviceWriteRead(Devices.CreateLogDevice(TestContext.CurrentContext.TestDirectory + "\\BasicDiskFASTERTests.log", deleteOnClose: true));
         }
 
-<<<<<<< HEAD
-=======
+
         [Test]
         public void PageBlobWriteRead()
         {
             if ("yes".Equals(Environment.GetEnvironmentVariable("RunAzureTests")))
                 TestDeviceWriteRead(new AzureStorageDevice(EMULATED_STORAGE_STRING, TEST_CONTAINER, "BasicDiskFASTERTests", false));
         }
+        [Test]
+        public void TieredWriteRead()
+        {
+            // TODO(Tianyu): Magic constant
+            // TODO(Tianyu): Test without azure
+            IDevice localDevice = Devices.CreateLogDevice(TestContext.CurrentContext.TestDirectory + "\\BasicDiskFASTERTests.log", deleteOnClose: true, capacity: 1 << 30);
+            IDevice cloudDevice = new AzureStorageDevice(EMULATED_STORAGE_STRING, TEST_CONTAINER, "BasicDiskFASTERTests", false);
+            var device = new TieredStorageDevice(1, localDevice, cloudDevice);
+            TestDeviceWriteRead(device);
+        }
 
->>>>>>> 744e442d
+
+
         void TestDeviceWriteRead(IDevice log)
         {
             fht = new FasterKV<KeyStruct, ValueStruct, InputStruct, OutputStruct, Empty, Functions>
@@ -95,30 +105,5 @@
             fht = null;
             log.Close();
         }
-<<<<<<< HEAD
-
-        [Test]
-        public void NativeDiskWriteRead()
-        {
-            TestDeviceWriteRead(Devices.CreateLogDevice(TestContext.CurrentContext.TestDirectory + "\\BasicDiskFASTERTests.log", deleteOnClose: true));
-        }
-
-        [Test]
-        public void PageBlobWriteRead()
-        {
-            TestDeviceWriteRead(new AzurePageBlobDevice(EMULATED_STORAGE_STRING, TEST_CONTAINER, "BasicDiskFASTERTests", false));
-        }
-
-        [Test]
-        public void TieredWriteRead()
-        {
-            // TODO(Tianyu): Magic constant
-            IDevice localDevice = Devices.CreateLogDevice(TestContext.CurrentContext.TestDirectory + "\\BasicDiskFASTERTests.log", deleteOnClose: true, capacity : 1 << 30);
-            IDevice cloudDevice = new AzurePageBlobDevice(EMULATED_STORAGE_STRING, TEST_CONTAINER, "BasicDiskFASTERTests", false);
-            var device = new TieredStorageDevice(1, localDevice, cloudDevice);
-            TestDeviceWriteRead(device);
-        }
-=======
->>>>>>> 744e442d
     }
 }