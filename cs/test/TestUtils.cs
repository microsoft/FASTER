--- conflicted
+++ resolved
@@ -236,26 +236,12 @@
             }
         }
 
-<<<<<<< HEAD
         internal static unsafe bool FindHashBucketEntryForKey<Key, Value>(this FasterKV<Key, Value> fht, ref Key key, out HashBucketEntry entry)
         {
             HashEntryInfo hei = new(fht.Comparer.GetHashCode64(ref key));
             var success = fht.FindTag(ref hei);
             entry = hei.entry;
             return success;
-=======
-        internal unsafe static bool FindKey<Key, Value>(this FasterKV<Key, Value> fht, ref Key key, out HashBucketEntry entry)
-        {
-            var bucket = default(HashBucket*);
-            var firstBucket = default(HashBucket*);
-            int slot = default;
-            entry = default;
-
-            var hash = fht.Comparer.GetHashCode64(ref key);
-            var tag = (ushort)((ulong)hash >> Constants.kHashTagShift);
-
-            return fht.FindTag(hash, tag, ref firstBucket, ref bucket, ref slot, ref entry);
->>>>>>> 1eb93fc5
         }
     }
 }