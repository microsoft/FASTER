﻿// Copyright (c) Microsoft Corporation. All rights reserved.
// Licensed under the MIT license.
using System.IO;
using FASTER.core;
using NUnit.Framework;

namespace FASTER.test
{
    [TestFixture]
    internal class FasterLogScanTests
    {
        private FasterLog log;
        private IDevice device;
<<<<<<< HEAD
        private string commitPath;
        static readonly byte[] entry = new byte[100];
=======
        private FasterLog logUncommitted;
        private IDevice deviceUnCommitted;

        private string path;
        static byte[] entry;
>>>>>>> 6ff46078
        static int entryLength = 100;
        static int numEntries = 1000;
        static int entryFlag = 9999;

        // Create and populate the log file so can do various scans
        [SetUp]
        public void Setup()
        {
<<<<<<< HEAD
            commitPath = TestContext.CurrentContext.TestDirectory + "/" + TestContext.CurrentContext.Test.Name + "/";

            // Clean up log files from previous test runs in case they weren't cleaned up
            try {  new DirectoryInfo(commitPath).Delete(true);  }
            catch {}
=======
            entry = new byte[100];
            path = TestUtils.MethodTestDir + "/";

            // Clean up log files from previous test runs in case they weren't cleaned up
            TestUtils.DeleteDirectory(path);
>>>>>>> 6ff46078

            // do not set up devices and log here because have DeviceType Enum which can't be set up here and has to be in the test

        }

        [TearDown]
        public void TearDown()
        {
            log.Dispose();
            device.Dispose();

            try { new DirectoryInfo(commitPath).Delete(true); }
            catch { }

        }

        public void PopulateLog(FasterLog log)
        {
            //****** Populate log for Basic data for tests 
            // Set Default entry data
            for (int i = 0; i < entryLength; i++)
            {
                entry[i] = (byte)i;
            }

            // Enqueue but set each Entry in a way that can differentiate between entries
            for (int i = 0; i < numEntries; i++)
            {
                // Flag one part of entry data that corresponds to index
                if (i < entryLength)
                    entry[i] = (byte)entryFlag;

                // puts back the previous entry value
                if ((i > 0) && (i < entryLength))
                    entry[i - 1] = (byte)(i - 1);

                // Add to FasterLog
                log.Enqueue(entry);
            }

            // Commit to the log
            log.Commit(true);

<<<<<<< HEAD
        }

        public void PopulateUncommittedLog(FasterLog logUncommitted)
        {
=======
>>>>>>> 6ff46078
            //****** Populate uncommitted log / device for ScanUncommittedTest
            // Set Default entry data
            for (int j = 0; j < entryLength; j++)
            {
                entry[j] = (byte)j;
            }

            // Enqueue but set each Entry in a way that can differentiate between entries
            for (int j = 0; j < numEntries; j++)
            {
                // Flag one part of entry data that corresponds to index
                if (j < entryLength)
                    entry[j] = (byte)entryFlag;

                // puts back the previous entry value
                if ((j > 0) && (j < entryLength))
                    entry[j - 1] = (byte)(j - 1);

                // Add to FasterLog
                logUncommitted.Enqueue(entry);
            }

            // refresh uncommitted so can see it when scan - do NOT commit though 
            logUncommitted.RefreshUncommitted(true);
        }

<<<<<<< HEAD

=======
        [TearDown]
        public void TearDown()
        {
            log?.Dispose();
            log = null;
            device?.Dispose();
            device = null;
            deviceUnCommitted?.Dispose();
            deviceUnCommitted = null;
            logUncommitted?.Dispose();
            logUncommitted = null;

            // Clean up log files
            TestUtils.DeleteDirectory(path);
        }
>>>>>>> 6ff46078

        [Test]
        [Category("FasterLog")]
        [Category("Smoke")]
        public void ScanBasicDefaultTest([Values] TestUtils.DeviceType deviceType)
        {
<<<<<<< HEAD

            // Create log and device here (not in setup) because using DeviceType Enum which can't be used in Setup
            string filename = commitPath + "LogScanDefault" + deviceType.ToString() + ".log";
            device = TestUtils.CreateTestDevice(deviceType, filename);
            log = new FasterLog(new FasterLogSettings { LogDevice = device, SegmentSizeBits = 22 });

            //*#*#*# TO DO: Figure Out why this DeviceType fails *#*#*#
            if (deviceType == TestUtils.DeviceType.LocalMemory)
            {
                return;
            }


#if WINDOWS
            // Issue with Non Async Commit and Emulated Azure so don't run it - at least put after device creation to see if crashes doing that simple thing
            if (deviceType == TestUtils.DeviceType.EmulatedAzure)
                return;
#endif

            PopulateLog(log);

=======
>>>>>>> 6ff46078
            // Basic default scan from start to end 
            // Indirectly used in other tests, but good to have the basic test here for completeness

            // flag to make sure data has been checked 
            bool datacheckrun = false;

            // Read the log - Look for the flag so know each entry is unique
            int currentEntry = 0;
            using (var iter = log.Scan(0, 100_000_000))  
            {
                while (iter.GetNext(out byte[] result, out _, out _))
                {
                    if (currentEntry < entryLength)
                    {
                        // set check flag to show got in here
                        datacheckrun = true;

                        // Span Batch only added first entry several times so have separate verification
                        Assert.IsTrue(result[currentEntry] == (byte)entryFlag, "Fail - Result["+ currentEntry.ToString() + "]:" + result[0].ToString() + "  entryFlag:" + entryFlag);

                        currentEntry++;
                    }
                }
            }

            // if data verification was skipped, then pop a fail
            if (datacheckrun == false)
                Assert.Fail("Failure -- data loop after log.Scan never entered so wasn't verified. ");
        }

        [Test]
        [Category("FasterLog")]
        [Category("Smoke")]
        public void ScanNoDefaultTest([Values] TestUtils.DeviceType deviceType)
        {

            // Test where all params are set just to make sure handles it ok

            // Create log and device here (not in setup) because using DeviceType Enum which can't be used in Setup
            string filename = commitPath + "LogScanNoDefault" + deviceType.ToString() + ".log";
            device = TestUtils.CreateTestDevice(deviceType, filename);
            log = new FasterLog(new FasterLogSettings { LogDevice = device, SegmentSizeBits = 22 });

            //*#*#*# TO DO: Figure Out why this DeviceType fails *#*#*#
            if (deviceType == TestUtils.DeviceType.LocalMemory)
            {
                return;
            }


#if WINDOWS
            // Issue with Non Async Commit and Emulated Azure so don't run it - at least put after device creation to see if crashes doing that simple thing
            if (deviceType == TestUtils.DeviceType.EmulatedAzure)
                return;
#endif
            PopulateLog(log);

            // flag to make sure data has been checked 
            bool datacheckrun = false;

            // Read the log - Look for the flag so know each entry is unique
            int currentEntry = 0;
            using (var iter = log.Scan(0, 100_000_000,name: null,recover: true,scanBufferingMode: ScanBufferingMode.DoublePageBuffering,scanUncommitted: false))
            {
                while (iter.GetNext(out byte[] result, out _, out _))
                {
                    if (currentEntry < entryLength)
                    {
                        // set check flag to show got in here
                        datacheckrun = true;

                        // Span Batch only added first entry several times so have separate verification
                        Assert.IsTrue(result[currentEntry] == (byte)entryFlag, "Fail - Result[" + currentEntry.ToString() + "]:" + result[0].ToString() + "  entryFlag:" + entryFlag);

                        currentEntry++;
                    }
                }
            }

            // if data verification was skipped, then pop a fail
            if (datacheckrun == false)
                Assert.Fail("Failure -- data loop after log.Scan never entered so wasn't verified. ");
        }


        [Test]
        [Category("FasterLog")]
        [Category("Smoke")]
        public void ScanByNameTest([Values] TestUtils.DeviceType deviceType)
        {

            //You can persist iterators(or more precisely, their CompletedUntilAddress) as part of a commit by simply naming them during their creation. 

            // Create log and device here (not in setup) because using DeviceType Enum which can't be used in Setup
            string filename = commitPath + "LogScanByName" + deviceType.ToString() + ".log";
            device = TestUtils.CreateTestDevice(deviceType, filename);
            log = new FasterLog(new FasterLogSettings { LogDevice = device, SegmentSizeBits = 22 });

            //*#*#*# TO DO: Figure Out why this DeviceType fails *#*#*#
            if (deviceType == TestUtils.DeviceType.LocalMemory)
            {
                return;
            }


#if WINDOWS
            // Issue with Non Async Commit and Emulated Azure so don't run it - at least put after device creation to see if crashes doing that simple thing
            if (deviceType == TestUtils.DeviceType.EmulatedAzure)
                return;
#endif
            PopulateLog(log);


            // flag to make sure data has been checked 
            bool datacheckrun = false;

            // Read the log - Look for the flag so know each entry is unique
            int currentEntry = 0;
            using (var iter = log.Scan(0, 100_000_000, name: "TestScan", recover: true))
            {
                while (iter.GetNext(out byte[] result, out _, out _))
                {
                    if (currentEntry < entryLength)
                    {
                        // set check flag to show got in here
                        datacheckrun = true;

                        // Span Batch only added first entry several times so have separate verification
                        Assert.IsTrue(result[currentEntry] == (byte)entryFlag, "Fail - Result[" + currentEntry.ToString() + "]:" + result[0].ToString() + "  entryFlag:" + entryFlag);

                        currentEntry++;
                    }
                }
            }

            // if data verification was skipped, then pop a fail
            if (datacheckrun == false)
            Assert.Fail("Failure -- data loop after log.Scan never entered so wasn't verified. ");
        }


        [Test]
        [Category("FasterLog")]
        [Category("Smoke")]
        public void ScanWithoutRecoverTest([Values] TestUtils.DeviceType deviceType)
        {
            // You may also force an iterator to start at the specified begin address, i.e., without recovering: recover parameter = false

            // Create log and device here (not in setup) because using DeviceType Enum which can't be used in Setup
            string filename = commitPath + "LogScanWithoutRecover" + deviceType.ToString() + ".log";
            device = TestUtils.CreateTestDevice(deviceType, filename);
            log = new FasterLog(new FasterLogSettings { LogDevice = device, SegmentSizeBits = 22 });

            //*#*#*# TO DO: Figure Out why this DeviceType fails *#*#*#
            if (deviceType == TestUtils.DeviceType.LocalMemory)
            {
                return;
            }

#if WINDOWS
            // Issue with Non Async Commit and Emulated Azure so don't run it - at least put after device creation to see if crashes doing that simple thing
            if (deviceType == TestUtils.DeviceType.EmulatedAzure)
                return;
#endif

            PopulateLog(log);


            // flag to make sure data has been checked 
            bool datacheckrun = false;

            // Read the log 
            int currentEntry = 9;   // since starting at specified address of 1000, need to set current entry as 9 so verification starts at proper spot
            using (var iter = log.Scan(1000, 100_000_000, recover: false))
            {
                while (iter.GetNext(out byte[] result, out _, out _))
                {
                    if (currentEntry < entryLength)
                    {
                        // set check flag to show got in here
                        datacheckrun = true;

                        // Span Batch only added first entry several times so have separate verification
                        Assert.IsTrue(result[currentEntry] == (byte)entryFlag, "Fail - Result[" + currentEntry.ToString() + "]:" + result[0].ToString() + "  entryFlag:" + entryFlag);

                        currentEntry++;
                    }
                }
            }

            // if data verification was skipped, then pop a fail
            if (datacheckrun == false)
                Assert.Fail("Failure -- data loop after log.Scan never entered so wasn't verified. ");
        }

        [Test]
        [Category("FasterLog")]
        [Category("Smoke")]
        public void ScanBufferingModeDoublePageTest([Values] TestUtils.DeviceType deviceType)
        {
            // Same as default, but do it just to make sure have test in case default changes

            // Create log and device here (not in setup) because using DeviceType Enum which can't be used in Setup
            string filename = commitPath + "LogScanDoublePage" + deviceType.ToString() + ".log";
            device = TestUtils.CreateTestDevice(deviceType, filename);
            log = new FasterLog(new FasterLogSettings { LogDevice = device, SegmentSizeBits = 22 });

            //*#*#*# TO DO: Figure Out why this DeviceType fails *#*#*#
            if (deviceType == TestUtils.DeviceType.LocalMemory)
            {
                return;
            }


#if WINDOWS
            // Issue with Non Async Commit and Emulated Azure so don't run it - at least put after device creation to see if crashes doing that simple thing
            if (deviceType == TestUtils.DeviceType.EmulatedAzure)
                return;
#endif

            PopulateLog(log);


            // flag to make sure data has been checked 
            bool datacheckrun = false;

            // Read the log - Look for the flag so know each entry is unique
            int currentEntry = 0;
            using (var iter = log.Scan(0, 100_000_000, scanBufferingMode: ScanBufferingMode.DoublePageBuffering))
            {
                while (iter.GetNext(out byte[] result, out _, out _))
                {
                    if (currentEntry < entryLength)
                    {
                        // set check flag to show got in here
                        datacheckrun = true;

                        // Span Batch only added first entry several times so have separate verification
                        Assert.IsTrue(result[currentEntry] == (byte)entryFlag, "Fail - Result[" + currentEntry.ToString() + "]:" + result[0].ToString() + "  entryFlag:" + entryFlag);

                        currentEntry++;
                    }
                }
            }

            // if data verification was skipped, then pop a fail
            if (datacheckrun == false)
                Assert.Fail("Failure -- data loop after log.Scan never entered so wasn't verified. ");
        }

        [Test]
        [Category("FasterLog")]
        [Category("Smoke")]
        public void ScanBufferingModeSinglePageTest([Values] TestUtils.DeviceType deviceType)
        {

            // Create log and device here (not in setup) because using DeviceType Enum which can't be used in Setup
            string filename = commitPath + "LogScanSinglePage" + deviceType.ToString() + ".log";
            device = TestUtils.CreateTestDevice(deviceType, filename);
            log = new FasterLog(new FasterLogSettings { LogDevice = device, SegmentSizeBits = 22 });

            //*#*#*# TO DO: Figure Out why this DeviceType fails *#*#*#
            if (deviceType == TestUtils.DeviceType.LocalMemory)
            {
                return;
            }


#if WINDOWS
            // Issue with Non Async Commit and Emulated Azure so don't run it - at least put after device creation to see if crashes doing that simple thing
            if (deviceType == TestUtils.DeviceType.EmulatedAzure)
                return;
#endif
            PopulateLog(log);

            // flag to make sure data has been checked 
            bool datacheckrun = false;

            // Read the log - Look for the flag so know each entry is unique
            int currentEntry = 0;
            using (var iter = log.Scan(0, 100_000_000, scanBufferingMode: ScanBufferingMode.SinglePageBuffering))
            {
                while (iter.GetNext(out byte[] result, out _, out _))
                {
                    if (currentEntry < entryLength)
                    {
                        // set check flag to show got in here
                        datacheckrun = true;

                        // Span Batch only added first entry several times so have separate verification
                        Assert.IsTrue(result[currentEntry] == (byte)entryFlag, "Fail - Result[" + currentEntry.ToString() + "]:" + result[0].ToString() + "  entryFlag:" + entryFlag);

                        currentEntry++;
                    }
                }
            }

            // if data verification was skipped, then pop a fail
            if (datacheckrun == false)
                Assert.Fail("Failure -- data loop after log.Scan never entered so wasn't verified. ");
        }


        [Test]
        [Category("FasterLog")]
        [Category("Smoke")]
        public void ScanUncommittedTest([Values] TestUtils.DeviceType deviceType)
        {

            // Create log and device here (not in setup) because using DeviceType Enum which can't be used in Setup
            string filename = commitPath + "LogScan" + deviceType.ToString() + ".log";
            device = TestUtils.CreateTestDevice(deviceType, filename);
            log = new FasterLog(new FasterLogSettings { LogDevice = device, SegmentSizeBits = 22 });

            //*#*#*# TO DO: Figure Out why this DeviceType fails *#*#*#
            if (deviceType == TestUtils.DeviceType.LocalMemory)
            {
                return;
            }

#if WINDOWS
            // Issue with Non Async Commit and Emulated Azure so don't run it - at least put after device creation to see if crashes doing that simple thing
            if (deviceType == TestUtils.DeviceType.EmulatedAzure)
                return;
#endif

            PopulateUncommittedLog(log);

            // flag to make sure data has been checked 
            bool datacheckrun = false;

            // Setting scanUnCommitted to true is actual test here.
            // Read the log - Look for the flag so know each entry is unique and still reads uncommitted
            int currentEntry = 0;
            using (var iter = log.Scan(0, 100_000_000, scanUncommitted: true))
            {
                while (iter.GetNext(out byte[] result, out _, out _))
                {
                    if (currentEntry < entryLength)
                    {
                        // set check flag to show got in here
                        datacheckrun = true;

                        // Span Batch only added first entry several times so have separate verification
                        Assert.IsTrue(result[currentEntry] == (byte)entryFlag, "Fail - Result[" + currentEntry.ToString() + "]:" + result[0].ToString() + "  entryFlag:" + entryFlag);

                        currentEntry++;
                    }
                }
            }

            // if data verification was skipped, then pop a fail
            if (datacheckrun == false)
                Assert.Fail("Failure -- data loop after log.Scan never entered so wasn't verified. ");
        }

    }
}

<|MERGE_RESOLUTION|>--- conflicted
+++ resolved
@@ -11,16 +11,13 @@
     {
         private FasterLog log;
         private IDevice device;
-<<<<<<< HEAD
         private string commitPath;
         static readonly byte[] entry = new byte[100];
-=======
         private FasterLog logUncommitted;
         private IDevice deviceUnCommitted;
 
         private string path;
         static byte[] entry;
->>>>>>> 6ff46078
         static int entryLength = 100;
         static int numEntries = 1000;
         static int entryFlag = 9999;
@@ -29,19 +26,13 @@
         [SetUp]
         public void Setup()
         {
-<<<<<<< HEAD
-            commitPath = TestContext.CurrentContext.TestDirectory + "/" + TestContext.CurrentContext.Test.Name + "/";
-
-            // Clean up log files from previous test runs in case they weren't cleaned up
-            try {  new DirectoryInfo(commitPath).Delete(true);  }
-            catch {}
-=======
             entry = new byte[100];
             path = TestUtils.MethodTestDir + "/";
 
+            commitPath = TestContext.CurrentContext.TestDirectory + "/" + TestContext.CurrentContext.Test.Name + "/";
+
             // Clean up log files from previous test runs in case they weren't cleaned up
             TestUtils.DeleteDirectory(path);
->>>>>>> 6ff46078
 
             // do not set up devices and log here because have DeviceType Enum which can't be set up here and has to be in the test
 
@@ -85,13 +76,10 @@
             // Commit to the log
             log.Commit(true);
 
-<<<<<<< HEAD
         }
 
         public void PopulateUncommittedLog(FasterLog logUncommitted)
         {
-=======
->>>>>>> 6ff46078
             //****** Populate uncommitted log / device for ScanUncommittedTest
             // Set Default entry data
             for (int j = 0; j < entryLength; j++)
@@ -118,9 +106,6 @@
             logUncommitted.RefreshUncommitted(true);
         }
 
-<<<<<<< HEAD
-
-=======
         [TearDown]
         public void TearDown()
         {
@@ -136,14 +121,12 @@
             // Clean up log files
             TestUtils.DeleteDirectory(path);
         }
->>>>>>> 6ff46078
 
         [Test]
         [Category("FasterLog")]
         [Category("Smoke")]
         public void ScanBasicDefaultTest([Values] TestUtils.DeviceType deviceType)
         {
-<<<<<<< HEAD
 
             // Create log and device here (not in setup) because using DeviceType Enum which can't be used in Setup
             string filename = commitPath + "LogScanDefault" + deviceType.ToString() + ".log";
@@ -165,8 +148,6 @@
 
             PopulateLog(log);
 
-=======
->>>>>>> 6ff46078
             // Basic default scan from start to end 
             // Indirectly used in other tests, but good to have the basic test here for completeness
 
