﻿// Copyright (c) Microsoft Corporation. All rights reserved.
// Licensed under the MIT license.

using System.Threading;
using System.Threading.Tasks;
using FASTER.core;
using NUnit.Framework;

namespace FASTER.test
{
    public struct RefCountedValue
    {
        public int ReferenceCount;
        public long Value;
    }

    public class RefCountedAdder : FunctionsBase<int, RefCountedValue, long, Empty, Empty>
    {
        public int InitialCount;
        public int InPlaceCount;
        public int CopyCount;

        public override bool InitialUpdater(ref int key, ref long input, ref RefCountedValue value, ref Empty output, ref RecordInfo recordInfo,
                ref int usedValueLength, int fullValueLength, long address)
        {
            Interlocked.Increment(ref InitialCount);

            value.Value = input;
            value.ReferenceCount = 1;
            return true;
        }

<<<<<<< HEAD
        public override bool InPlaceUpdater(ref int key, ref long input, ref RefCountedValue value, ref Empty output, ref RecordInfo recordInfo,
                ref int usedValueLength, int fullValueLength, long address)
=======
        public override bool InPlaceUpdater(ref int key, ref long input, ref RefCountedValue value, ref Empty output, ref RecordInfo recordInfo, long address)
>>>>>>> f2c025d4
        {
            Interlocked.Increment(ref InPlaceCount);

            value.Value = input;
            value.ReferenceCount++;
            return true;
        }

        public override bool CopyUpdater(ref int key, ref long input, ref RefCountedValue oldValue, ref RefCountedValue newValue, ref Empty output, ref RecordInfo recordInfo, ref int usedValueLength, int fullValueLength, long address)
        {
            Interlocked.Increment(ref CopyCount);

            newValue.Value = input;
            newValue.ReferenceCount = oldValue.ReferenceCount + 1;
            return true;
        }
    }

    public class RefCountedRemover : FunctionsBase<int, RefCountedValue, Empty, Empty, Empty>
    {
        public int InitialCount;
        public int InPlaceCount;
        public int CopyCount;

        public override bool InitialUpdater(ref int key, ref Empty input, ref RefCountedValue value, ref Empty output, ref RecordInfo recordInfo, ref int usedValueLength, int fullValueLength, long address)
        {
            Interlocked.Increment(ref InitialCount);

            value.Value = 0;
            value.ReferenceCount = 0;
            return true;
        }

        public override bool InPlaceUpdater(ref int key, ref Empty input, ref RefCountedValue value, ref Empty output, ref RecordInfo recordInfo, ref int usedValueLength, int fullValueLength, long address)
        {
            Interlocked.Increment(ref InPlaceCount);

            if (value.ReferenceCount > 0)
                value.ReferenceCount--;

            return true;
        }

        public override bool CopyUpdater(ref int key, ref Empty input, ref RefCountedValue oldValue, ref RefCountedValue newValue, ref Empty output, ref RecordInfo recordInfo, ref int usedValueLength, int fullValueLength, long address)
        {
            Interlocked.Increment(ref CopyCount);

            newValue.ReferenceCount = oldValue.ReferenceCount;
            if (newValue.ReferenceCount > 0)
                newValue.ReferenceCount--;
            newValue.Value = oldValue.Value;
            return true;
        }
    }

    public class RefCountedReader : FunctionsBase<int, RefCountedValue, Empty, RefCountedValue, Empty>
    {
        public override bool SingleReader(ref int key, ref Empty input, ref RefCountedValue value, ref RefCountedValue dst, ref RecordInfo recordInfo, long address)
        {
            dst = value;
            return true;
        }

        public override bool ConcurrentReader(ref int key, ref Empty input, ref RefCountedValue value, ref RefCountedValue dst, ref RecordInfo recordInfo, long address)
        {
            dst = value;
            return true;
        }
    }

    [TestFixture]
    public class FunctionPerSessionTests
    {
        private IDevice _log;
        private FasterKV<int, RefCountedValue> _faster;
        private RefCountedAdder _adder;
        private RefCountedRemover _remover;
        private RefCountedReader _reader;

        [SetUp]
        public void Setup()
        {
            TestUtils.DeleteDirectory(TestUtils.MethodTestDir, wait:true);
            _log = Devices.CreateLogDevice(TestUtils.MethodTestDir + "/FunctionPerSessionTests1.log", deleteOnClose: true);

            _faster = new FasterKV<int, RefCountedValue>(128, new LogSettings()
            {
                LogDevice = _log,
            });

            _adder = new RefCountedAdder();
            _remover = new RefCountedRemover();
            _reader = new RefCountedReader();
        }

        [TearDown]
        public void TearDown()
        {
            _faster?.Dispose();
            _faster = null;
            _log?.Dispose();
            _log = null;
            TestUtils.DeleteDirectory(TestUtils.MethodTestDir);
        }

        [Test]
        [Category("FasterKV")]
        public async Task Should_create_multiple_sessions_with_different_callbacks()
        {
            using var adderSession = _faster.NewSession(_adder);
            using var removerSession = _faster.NewSession(_remover);
            using var readerSession = _faster.NewSession(_reader);
            var key = 101;
            var input = 1000L;

            (await adderSession.RMWAsync(ref key, ref input)).Complete();
            (await adderSession.RMWAsync(ref key, ref input)).Complete();
            (await adderSession.RMWAsync(ref key, ref input)).Complete();

            Assert.AreEqual(1, _adder.InitialCount);
            Assert.AreEqual(2, _adder.InPlaceCount);

            var empty = default(Empty);
            (await removerSession.RMWAsync(ref key, ref empty)).Complete();

            Assert.AreEqual(1, _remover.InPlaceCount);

            var read = await readerSession.ReadAsync(ref key, ref empty);
            var result = read.Complete();

            var actual = result.output;
            Assert.AreEqual(2, actual.ReferenceCount);
            Assert.AreEqual(1000L, actual.Value);

            _faster.Log.FlushAndEvict(true);

            (await removerSession.RMWAsync(ref key, ref empty)).Complete();
            read = await readerSession.ReadAsync(ref key, ref empty);
            result = read.Complete();

            actual = result.output;
            Assert.AreEqual(1, actual.ReferenceCount);
            Assert.AreEqual(1000L, actual.Value);
            Assert.AreEqual(1, _remover.CopyCount);
        }
    }
}<|MERGE_RESOLUTION|>--- conflicted
+++ resolved
@@ -20,8 +20,7 @@
         public int InPlaceCount;
         public int CopyCount;
 
-        public override bool InitialUpdater(ref int key, ref long input, ref RefCountedValue value, ref Empty output, ref RecordInfo recordInfo,
-                ref int usedValueLength, int fullValueLength, long address)
+        public override bool InitialUpdater(ref int key, ref long input, ref RefCountedValue value, ref Empty output, ref RecordInfo recordInfo, ref UpdateInfo updateInfo, long address)
         {
             Interlocked.Increment(ref InitialCount);
 
@@ -30,12 +29,8 @@
             return true;
         }
 
-<<<<<<< HEAD
         public override bool InPlaceUpdater(ref int key, ref long input, ref RefCountedValue value, ref Empty output, ref RecordInfo recordInfo,
-                ref int usedValueLength, int fullValueLength, long address)
-=======
-        public override bool InPlaceUpdater(ref int key, ref long input, ref RefCountedValue value, ref Empty output, ref RecordInfo recordInfo, long address)
->>>>>>> f2c025d4
+                ref UpdateInfo updateInfo, long address)
         {
             Interlocked.Increment(ref InPlaceCount);
 
@@ -44,7 +39,7 @@
             return true;
         }
 
-        public override bool CopyUpdater(ref int key, ref long input, ref RefCountedValue oldValue, ref RefCountedValue newValue, ref Empty output, ref RecordInfo recordInfo, ref int usedValueLength, int fullValueLength, long address)
+        public override bool CopyUpdater(ref int key, ref long input, ref RefCountedValue oldValue, ref RefCountedValue newValue, ref Empty output, ref RecordInfo recordInfo, ref UpdateInfo updateInfo, long address)
         {
             Interlocked.Increment(ref CopyCount);
 
@@ -60,7 +55,7 @@
         public int InPlaceCount;
         public int CopyCount;
 
-        public override bool InitialUpdater(ref int key, ref Empty input, ref RefCountedValue value, ref Empty output, ref RecordInfo recordInfo, ref int usedValueLength, int fullValueLength, long address)
+        public override bool InitialUpdater(ref int key, ref Empty input, ref RefCountedValue value, ref Empty output, ref RecordInfo recordInfo, ref UpdateInfo updateInfo, long address)
         {
             Interlocked.Increment(ref InitialCount);
 
@@ -69,7 +64,7 @@
             return true;
         }
 
-        public override bool InPlaceUpdater(ref int key, ref Empty input, ref RefCountedValue value, ref Empty output, ref RecordInfo recordInfo, ref int usedValueLength, int fullValueLength, long address)
+        public override bool InPlaceUpdater(ref int key, ref Empty input, ref RefCountedValue value, ref Empty output, ref RecordInfo recordInfo, ref UpdateInfo updateInfo, long address)
         {
             Interlocked.Increment(ref InPlaceCount);
 
@@ -79,7 +74,7 @@
             return true;
         }
 
-        public override bool CopyUpdater(ref int key, ref Empty input, ref RefCountedValue oldValue, ref RefCountedValue newValue, ref Empty output, ref RecordInfo recordInfo, ref int usedValueLength, int fullValueLength, long address)
+        public override bool CopyUpdater(ref int key, ref Empty input, ref RefCountedValue oldValue, ref RefCountedValue newValue, ref Empty output, ref RecordInfo recordInfo, ref UpdateInfo updateInfo, long address)
         {
             Interlocked.Increment(ref CopyCount);
 
