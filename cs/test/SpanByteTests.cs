--- conflicted
+++ resolved
@@ -33,18 +33,11 @@
                 var output1 = SpanByteAndMemory.FromFixedSpan(output);
 
                 s.Upsert(key1, value1);
-
-<<<<<<< HEAD
-            using var log = Devices.CreateLogDevice(TestContext.CurrentContext.TestDirectory + "/hlog1.log", deleteOnClose: true);
-            using var fht = new FasterKV<SpanByte, SpanByte>
-                (128, new LogSettings { LogDevice = log, MemorySizeBits = 17, PageSizeBits = 12 });
-            using var s = fht.NewSession(new SpanByteFunctions<Empty>());
-=======
+                
                 s.Read(key1, ref input, ref output1);
 
                 Assert.IsTrue(output1.IsSpanByte);
                 Assert.IsTrue(output1.SpanByte.AsReadOnlySpan().SequenceEqual(value1));
->>>>>>> 8d422de7
 
                 var key2 = MemoryMarshal.Cast<char, byte>("key2".AsSpan());
                 var value2 = MemoryMarshal.Cast<char, byte>("value2value2value2".AsSpan());
@@ -101,67 +94,7 @@
                     var key = MemoryMarshal.Cast<char, byte>(keyString.AsSpan());
                     fixed (byte* _ = key)
                         status = session.Read(key: SpanByte.FromFixedSpan(key), out var unused);
-
-<<<<<<< HEAD
-            Assert.IsTrue(!output2.IsSpanByte);
-            Assert.IsTrue(output2.Memory.Memory.Span.Slice(0, output2.Length).SequenceEqual(value2));
-        }
-
-        [Test]
-        [Category("FasterKV")]
-        public unsafe void MultiReadSpanByteKeyTest()
-        {
-            using var log = Devices.CreateLogDevice(TestContext.CurrentContext.TestDirectory + "/MultiReadSpanByteKeyTest.log", deleteOnClose: true);
-            using var fht = new FasterKV<SpanByte, long>(
-                size: 1L << 20,
-                new LogSettings { LogDevice = log, MemorySizeBits = 15, PageSizeBits = 12 });
-            using var session = fht.For(new MultiReadSpanByteKeyTestFunctions()).NewSession<MultiReadSpanByteKeyTestFunctions>();
-
-            for (int i = 0; i < 3000; i++)
-            {
-                var key = MemoryMarshal.Cast<char, byte>($"{i}".AsSpan());
-                fixed (byte* _ = key)
-                    session.Upsert(SpanByte.FromFixedSpan(key), i);
-            }
-
-            // Evict all records to disk
-            fht.Log.FlushAndEvict(true);
-
-            for (long key = 0; key < 50; key++)
-            {
-                // read each key multiple times
-                for (int i = 0; i < 10; i++)
-                    Assert.AreEqual(key, ReadKey($"{key}"));
-            }
-
-            long ReadKey(string keyString)
-            {
-                Status status;
-
-                var key = MemoryMarshal.Cast<char, byte>(keyString.AsSpan());
-                fixed (byte* _ = key)
-                    status = session.Read(key: SpanByte.FromFixedSpan(key), out var unused);
-
-                // All keys need to be fetched from disk
-                Assert.AreEqual(Status.PENDING, status);
-
-                session.CompletePendingWithOutputs(out var completedOutputs, wait: true);
-
-                var count = 0;
-                var value = 0L;
-                using (completedOutputs)
-                {
-                    while (completedOutputs.Next())
-                    {
-                        count++;
-                        Assert.AreEqual(Status.OK, completedOutputs.Current.Status);
-                        value = completedOutputs.Current.Output;
-                    }
-                }
-                Assert.AreEqual(1, count);
-                return value;
-            }
-=======
+                    
                     // All keys need to be fetched from disk
                     Assert.AreEqual(Status.PENDING, status);
 
@@ -240,7 +173,6 @@
             Assert.AreEqual(20 - 8, ssb.AsSpan().Length);
             Assert.AreEqual(20 - 8, ssb.AsReadOnlySpan().Length);
             Assert.AreEqual(31337, ssb.ExtraMetadata);
->>>>>>> 8d422de7
         }
 
         class MultiReadSpanByteKeyTestFunctions : FunctionsBase<SpanByte, long, long, long, Empty>
