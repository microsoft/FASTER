﻿// Copyright (c) Microsoft Corporation. All rights reserved.
// Licensed under the MIT license.

using System.Collections.Generic;
using System.Threading.Tasks;
using FASTER.core;
using NUnit.Framework;

namespace FASTER.test
{
    [TestFixture]
    class CompletePendingTests
    {
        private FasterKV<KeyStruct, ValueStruct> fht;
        private IDevice log;
        private string path;


        [SetUp]
        public void Setup()
        {
            path = TestUtils.MethodTestDir + "/";

            // Clean up log files from previous test runs in case they weren't cleaned up
            TestUtils.DeleteDirectory(path, wait:true);

            log = Devices.CreateLogDevice(path + "/CompletePendingTests.log", preallocateFile: true, deleteOnClose: true);
            fht = new FasterKV<KeyStruct, ValueStruct>(128, new LogSettings { LogDevice = log, MemorySizeBits = 29 });
        }

        [TearDown]
        public void TearDown()
        {
            fht?.Dispose();
            fht = null;
            log?.Dispose();
            log = null;
<<<<<<< HEAD
            TestUtils.DeleteDirectory(path);
=======
>>>>>>> c57595d5
        }

        const int numRecords = 1000;

        static KeyStruct NewKeyStruct(int key) => new KeyStruct { kfield1 = key, kfield2 = key + numRecords * 10 };
        static ValueStruct NewValueStruct(int key) => new ValueStruct { vfield1 = key, vfield2 = key + numRecords * 10 };

        static InputStruct NewInputStruct(int key) => new InputStruct { ifield1 = key + numRecords * 30, ifield2 = key + numRecords * 40 };
        static ContextStruct NewContextStruct(int key) => new ContextStruct { cfield1 = key + numRecords * 50, cfield2 = key + numRecords * 60 };

        static void VerifyStructs(int key, ref KeyStruct keyStruct, ref InputStruct inputStruct, ref OutputStruct outputStruct, ref ContextStruct contextStruct, bool useRMW)
        {
            Assert.AreEqual(key, keyStruct.kfield1);
            Assert.AreEqual(key + numRecords * 10, keyStruct.kfield2);
            Assert.AreEqual(key + numRecords * 30, inputStruct.ifield1);
            Assert.AreEqual(key + numRecords * 40, inputStruct.ifield2);

            // RMW causes the InPlaceUpdater to be called, which adds input fields to the value.
            Assert.AreEqual(key + (useRMW ? inputStruct.ifield1 : 0), outputStruct.value.vfield1);
            Assert.AreEqual(key + numRecords * 10 + (useRMW ? inputStruct.ifield2 : 0), outputStruct.value.vfield2);
            Assert.AreEqual(key + numRecords * 50, contextStruct.cfield1);
            Assert.AreEqual(key + numRecords * 60, contextStruct.cfield2);
        }

        // This class reduces code duplication due to ClientSession vs. AdvancedClientSession
        class ProcessPending
        {
            // Get the first chunk of outputs as a group, testing realloc.
            private int deferredPendingMax = CompletedOutputIterator<KeyStruct, ValueStruct, InputStruct, OutputStruct, ContextStruct>.kInitialAlloc + 1;
            private int deferredPending = 0;
            internal Dictionary<int, long> keyAddressDict = new Dictionary<int, long>();
            private bool isFirst = true;

            internal bool IsFirst()
            {
                var temp = this.isFirst;
                this.isFirst = false;
                return temp;
            }

            internal bool DeferPending()
            {
                if (deferredPending < deferredPendingMax)
                {
                    ++deferredPending;
                    return true;
                }
                return false;
            }

            internal void Process(CompletedOutputIterator<KeyStruct, ValueStruct, InputStruct, OutputStruct, ContextStruct> completedOutputs, bool useRMW)
            {
                Assert.AreEqual(CompletedOutputIterator<KeyStruct, ValueStruct, InputStruct, OutputStruct, ContextStruct>.kInitialAlloc *
                                CompletedOutputIterator<KeyStruct, ValueStruct, InputStruct, OutputStruct, ContextStruct>.kReallocMultuple, completedOutputs.vector.Length);
                Assert.AreEqual(deferredPending, completedOutputs.maxIndex);
                Assert.AreEqual(-1, completedOutputs.currentIndex);

                var count = 0;
                for (; completedOutputs.Next(); ++count)
                {
                    ref var result = ref completedOutputs.Current;
                    VerifyStructs((int)result.Key.kfield1, ref result.Key, ref result.Input, ref result.Output, ref result.Context, useRMW);
                    Assert.AreEqual(keyAddressDict[(int)result.Key.kfield1], result.Address);
                }
                completedOutputs.Dispose();
                Assert.AreEqual(deferredPending + 1, count);
                Assert.AreEqual(-1, completedOutputs.maxIndex);
                Assert.AreEqual(-1, completedOutputs.currentIndex);

                deferredPending = 0;
                deferredPendingMax /= 2;
            }

            internal void VerifyNoDeferredPending()
            {
                Assert.AreEqual(0, this.deferredPendingMax);  // This implicitly does a null check as well as ensures processing actually happened
                Assert.AreEqual(0, this.deferredPending);
            }

            internal void VerifyOneNotFound(CompletedOutputIterator<KeyStruct, ValueStruct, InputStruct, OutputStruct, ContextStruct> completedOutputs, ref KeyStruct keyStruct)
            {
                Assert.IsTrue(completedOutputs.Next());
                Assert.AreEqual(Status.NOTFOUND, completedOutputs.Current.Status);
                Assert.AreEqual(keyStruct, completedOutputs.Current.Key);
                Assert.IsFalse(completedOutputs.Next());
                completedOutputs.Dispose();
            }
        }

        [Test]
        [Category("FasterKV")]
        public async ValueTask ReadAndCompleteWithPendingOutput([Values]bool useRMW, [Values]bool isAsync)
        {
            using var session = fht.For(new FunctionsWithContext<ContextStruct>()).NewSession<FunctionsWithContext<ContextStruct>>();
            Assert.IsNull(session.completedOutputs);    // Do not instantiate until we need it

            ProcessPending processPending = new ProcessPending();

            for (var key = 0; key < numRecords; ++key)
            {
                var keyStruct = NewKeyStruct(key);
                var valueStruct = NewValueStruct(key);
                processPending.keyAddressDict[key] = fht.Log.TailAddress;
                session.Upsert(ref keyStruct, ref valueStruct);
            }

            // Flush to make reads go pending.
            fht.Log.FlushAndEvict(wait: true);

            for (var key = 0; key < numRecords; ++key)
            {
                var keyStruct = NewKeyStruct(key);
                var inputStruct = NewInputStruct(key);
                var contextStruct = NewContextStruct(key);
                OutputStruct outputStruct = default;

                CompletedOutputIterator<KeyStruct, ValueStruct, InputStruct, OutputStruct, ContextStruct> completedOutputs;
                if ((key % (numRecords / 10)) == 0)
                {
                    var ksUnfound = keyStruct;
                    ksUnfound.kfield1 += numRecords * 10;
                    if (session.Read(ref ksUnfound, ref inputStruct, ref outputStruct, contextStruct) == Status.PENDING)
                    {
                        if (isAsync)
                            completedOutputs = await session.CompletePendingWithOutputsAsync();
                        else
                            session.CompletePendingWithOutputs(out completedOutputs, wait: true);
                        processPending.VerifyOneNotFound(completedOutputs, ref ksUnfound);
                    }
                }

                // We don't use context (though we verify it), and Read does not use input.
                var status = useRMW
                    ? session.RMW(ref keyStruct, ref inputStruct, ref outputStruct, contextStruct)
                    : session.Read(ref keyStruct, ref inputStruct, ref outputStruct, contextStruct);
                if (status == Status.PENDING)
                {
                    if (processPending.IsFirst())
                    {
                        session.CompletePending(wait: true);        // Test that this does not instantiate CompletedOutputIterator
                        Assert.IsNull(session.completedOutputs);    // Do not instantiate until we need it
                        continue;
                    }

                    if (!processPending.DeferPending())
                    {
                        if (isAsync)
                            completedOutputs = await session.CompletePendingWithOutputsAsync();
                        else
                            session.CompletePendingWithOutputs(out completedOutputs, wait: true);
                        processPending.Process(completedOutputs, useRMW);
                    }
                    continue;
                }
                Assert.AreEqual(Status.OK, status);
            }
            processPending.VerifyNoDeferredPending();
        }

        [Test]
        [Category("FasterKV")]
        public async ValueTask AdvReadAndCompleteWithPendingOutput([Values] bool useRMW, [Values]bool isAsync)
        {
            using var session = fht.For(new AdvancedFunctionsWithContext<ContextStruct>()).NewSession<AdvancedFunctionsWithContext<ContextStruct>>();
            Assert.IsNull(session.completedOutputs);    // Do not instantiate until we need it

            ProcessPending processPending = new ProcessPending();

            for (var key = 0; key < numRecords; ++key)
            {
                var keyStruct = NewKeyStruct(key);
                var valueStruct = NewValueStruct(key);
                processPending.keyAddressDict[key] = fht.Log.TailAddress;
                session.Upsert(ref keyStruct, ref valueStruct);
            }

            // Flush to make reads go pending.
            fht.Log.FlushAndEvict(wait: true);

            for (var key = 0; key < numRecords; ++key)
            {
                var keyStruct = NewKeyStruct(key);
                var inputStruct = NewInputStruct(key);
                var contextStruct = NewContextStruct(key);
                OutputStruct outputStruct = default;

                CompletedOutputIterator<KeyStruct, ValueStruct, InputStruct, OutputStruct, ContextStruct> completedOutputs;
                if ((key % (numRecords / 10)) == 0)
                {
                    var ksUnfound = keyStruct;
                    ksUnfound.kfield1 += numRecords * 10;
                    if (session.Read(ref ksUnfound, ref inputStruct, ref outputStruct, contextStruct) == Status.PENDING)
                    {
                        if (isAsync)
                            completedOutputs = await session.CompletePendingWithOutputsAsync();
                        else
                            session.CompletePendingWithOutputs(out completedOutputs, wait: true);
                        processPending.VerifyOneNotFound(completedOutputs, ref ksUnfound);
                    }
                }

                // We don't use context (though we verify it), and Read does not use input.
                var status = useRMW
                    ? session.RMW(ref keyStruct, ref inputStruct, ref outputStruct, contextStruct)
                    : session.Read(ref keyStruct, ref inputStruct, ref outputStruct, contextStruct);
                if (status == Status.PENDING)
                {
                    if (processPending.IsFirst())
                    {
                        session.CompletePending(wait: true);        // Test that this does not instantiate CompletedOutputIterator
                        Assert.IsNull(session.completedOutputs);    // Do not instantiate until we need it
                        continue;
                    }

                    if (!processPending.DeferPending())
                    {
                        if (isAsync)
                            completedOutputs = await session.CompletePendingWithOutputsAsync();
                        else
                            session.CompletePendingWithOutputs(out completedOutputs, wait: true);
                        processPending.Process(completedOutputs, useRMW);
                    }
                    continue;
                }
                Assert.AreEqual(Status.OK, status);
            }
            processPending.VerifyNoDeferredPending();
        }
    }
}<|MERGE_RESOLUTION|>--- conflicted
+++ resolved
@@ -35,10 +35,6 @@
             fht = null;
             log?.Dispose();
             log = null;
-<<<<<<< HEAD
-            TestUtils.DeleteDirectory(path);
-=======
->>>>>>> c57595d5
         }
 
         const int numRecords = 1000;
