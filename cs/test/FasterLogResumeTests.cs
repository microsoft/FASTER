﻿// Copyright (c) Microsoft Corporation. All rights reserved.
// Licensed under the MIT license.

using System;
using System.IO;
using System.Linq;
using System.Threading.Tasks;
using FASTER.core;
using NUnit.Framework;
using System.Threading;

namespace FASTER.test
{
    [TestFixture]
    internal class FasterLogResumeTests
    {
        private IDevice device;
        private string path;

        [SetUp]
        public void Setup()
        {
            path = TestUtils.MethodTestDir + "/";

            TestUtils.DeleteDirectory(path, wait:true);

            device = Devices.CreateLogDevice(path + "fasterlog.log", deleteOnClose: true);
        }

        [TearDown]
        public void TearDown()
        {
            device?.Dispose();
            device = null;
            TestUtils.DeleteDirectory(path);
        }

        [Test]
        [Category("FasterLog")]
        public async Task FasterLogResumePersistedReaderSpec([Values] LogChecksumType logChecksum)
        {
            CancellationToken cancellationToken = default;

            var input1 = new byte[] { 0, 1, 2, 3 };
            var input2 = new byte[] { 4, 5, 6, 7, 8, 9, 10 };
            var input3 = new byte[] { 11, 12 };
            string readerName = "abc";

            using (var l = new FasterLog(new FasterLogSettings { LogDevice = device, PageSizeBits = 16, MemorySizeBits = 16, LogChecksum = logChecksum }))
            {
                await l.EnqueueAsync(input1, cancellationToken);
                await l.EnqueueAsync(input2);
                await l.EnqueueAsync(input3);
                await l.CommitAsync();

                using var originalIterator = l.Scan(0, long.MaxValue, readerName);
                Assert.IsTrue(originalIterator.GetNext(out _, out _, out _, out long recoveryAddress));
                originalIterator.CompleteUntil(recoveryAddress);
                Assert.IsTrue(originalIterator.GetNext(out _, out _, out _, out _));  // move the reader ahead
                await l.CommitAsync();
            }

            using (var l = new FasterLog(new FasterLogSettings { LogDevice = device, PageSizeBits = 16, MemorySizeBits = 16, LogChecksum = logChecksum }))
<<<<<<< HEAD
=======
            {
                using var recoveredIterator = l.Scan(0, long.MaxValue, readerName);
                Assert.IsTrue(recoveredIterator.GetNext(out byte[] outBuf, out _, out _, out _));
                Assert.True(input2.SequenceEqual(outBuf));  // we should have read in input2, not input1 or input3
            }
        }

        [Test]
        [Category("FasterLog")]
        public async Task FasterLogResumeViaCompleteUntilRecordAtSpec([Values] LogChecksumType logChecksum)
        {
            CancellationToken cancellationToken = default;

            var input1 = new byte[] { 0, 1, 2, 3 };
            var input2 = new byte[] { 4, 5, 6, 7, 8, 9, 10 };
            var input3 = new byte[] { 11, 12 };
            string readerName = "abc";

            using (var l = new FasterLog(new FasterLogSettings { LogDevice = device, PageSizeBits = 16, MemorySizeBits = 16, LogChecksum = logChecksum }))
            {
                await l.EnqueueAsync(input1, cancellationToken);
                await l.EnqueueAsync(input2);
                await l.EnqueueAsync(input3);
                await l.CommitAsync();

                using var originalIterator = l.Scan(0, long.MaxValue, readerName);
                Assert.IsTrue(originalIterator.GetNext(out _, out _, out long recordAddress, out _));
                await originalIterator.CompleteUntilRecordAtAsync(recordAddress);
                Assert.IsTrue(originalIterator.GetNext(out _, out _, out _, out _));  // move the reader ahead
                await l.CommitAsync();
            }

            using (var l = new FasterLog(new FasterLogSettings { LogDevice = device, PageSizeBits = 16, MemorySizeBits = 16, LogChecksum = logChecksum }))
>>>>>>> 8d422de7
            {
                using var recoveredIterator = l.Scan(0, long.MaxValue, readerName);
                Assert.IsTrue(recoveredIterator.GetNext(out byte[] outBuf, out _, out _, out _));
                Assert.True(input2.SequenceEqual(outBuf));  // we should have read in input2, not input1 or input3
            }
        }

        [Test]
        [Category("FasterLog")]
        public async Task FasterLogResumePersistedReader2([Values] LogChecksumType logChecksum, [Values] bool overwriteLogCommits, [Values] bool removeOutdated)
        {
            var input1 = new byte[] { 0, 1, 2, 3 };
            var input2 = new byte[] { 4, 5, 6, 7, 8, 9, 10 };
            var input3 = new byte[] { 11, 12 };
            string readerName = "abc";

            using (var logCommitManager = new DeviceLogCommitCheckpointManager(new LocalStorageNamedDeviceFactory(), new DefaultCheckpointNamingScheme(path), overwriteLogCommits, removeOutdated))
            {

                long originalCompleted;

                using (var l = new FasterLog(new FasterLogSettings { LogDevice = device, PageSizeBits = 16, MemorySizeBits = 16, LogChecksum = logChecksum, LogCommitManager = logCommitManager }))
                {
                    await l.EnqueueAsync(input1);
                    await l.CommitAsync();
                    await l.EnqueueAsync(input2);
                    await l.CommitAsync();
                    await l.EnqueueAsync(input3);
                    await l.CommitAsync();

                    using var originalIterator = l.Scan(0, long.MaxValue, readerName);
                    Assert.IsTrue(originalIterator.GetNext(out _, out _, out _, out long recoveryAddress));
                    originalIterator.CompleteUntil(recoveryAddress);
                    Assert.IsTrue(originalIterator.GetNext(out _, out _, out _, out _));  // move the reader ahead
                    await l.CommitAsync();
                    originalCompleted = originalIterator.CompletedUntilAddress;
                }

                using (var l = new FasterLog(new FasterLogSettings { LogDevice = device, PageSizeBits = 16, MemorySizeBits = 16, LogChecksum = logChecksum, LogCommitManager = logCommitManager }))
                {
                    using var recoveredIterator = l.Scan(0, long.MaxValue, readerName);
                    Assert.IsTrue(recoveredIterator.GetNext(out byte[] outBuf, out _, out _, out _));

                    // we should have read in input2, not input1 or input3
                    Assert.True(input2.SequenceEqual(outBuf), $"Original: {input2[0]}, Recovered: {outBuf[0]}, Original: {originalCompleted}, Recovered: {recoveredIterator.CompletedUntilAddress}");

                    // TestContext.Progress.WriteLine($"Original: {originalCompleted}, Recovered: {recoveredIterator.CompletedUntilAddress}"); 
                }
            }
        }

        [Test]
        [Category("FasterLog")]
        public async Task FasterLogResumePersistedReader3([Values] LogChecksumType logChecksum, [Values] bool overwriteLogCommits, [Values] bool removeOutdated)
        {
            var input1 = new byte[] { 0, 1, 2, 3 };
            var input2 = new byte[] { 4, 5, 6, 7, 8, 9, 10 };
            var input3 = new byte[] { 11, 12 };
            string readerName = "abcd";

<<<<<<< HEAD
            using (var logCommitManager = new DeviceLogCommitCheckpointManager(new LocalStorageNamedDeviceFactory(), new DefaultCheckpointNamingScheme(commitPath), overwriteLogCommits, removeOutdated))
=======
            using (var logCommitManager = new DeviceLogCommitCheckpointManager(new LocalStorageNamedDeviceFactory(), new DefaultCheckpointNamingScheme(path), overwriteLogCommits, removeOutdated))
>>>>>>> 8d422de7
            {
                long originalCompleted;

                using (var l = new FasterLog(new FasterLogSettings { LogDevice = device, PageSizeBits = 16, MemorySizeBits = 16, LogChecksum = logChecksum, LogCommitManager = logCommitManager }))
                {
                    await l.EnqueueAsync(input1);
                    await l.CommitAsync();
                    await l.EnqueueAsync(input2);
                    await l.CommitAsync();
                    await l.EnqueueAsync(input3);
                    await l.CommitAsync();

                    using var originalIterator = l.Scan(0, l.TailAddress, readerName);

                    int count = 0;
                    await foreach (var item in originalIterator.GetAsyncEnumerable())
                    {
                        if (count < 2) // we complete 1st and 2nd item read
                            originalIterator.CompleteUntil(item.nextAddress);

                        if (count < 1) // we commit only 1st item read
                            await l.CommitAsync();

                        count++;
                    }
                    originalCompleted = originalIterator.CompletedUntilAddress;
                }

                using (var l = new FasterLog(new FasterLogSettings { LogDevice = device, PageSizeBits = 16, MemorySizeBits = 16, LogChecksum = logChecksum, LogCommitManager = logCommitManager }))
                {
                    using var recoveredIterator = l.Scan(0, l.TailAddress, readerName);

                    int count = 0;
                    await foreach (var item in recoveredIterator.GetAsyncEnumerable())
                    {
                        if (count == 0) // resumed iterator will start at item2
                            Assert.True(input2.SequenceEqual(item.entry), $"Original: {input2[0]}, Recovered: {item.entry[0]}, Original: {originalCompleted}, Recovered: {recoveredIterator.CompletedUntilAddress}");
                        count++;
                    }
                    Assert.IsTrue(count == 2);
                }
            }
        }
    }
}<|MERGE_RESOLUTION|>--- conflicted
+++ resolved
@@ -61,8 +61,6 @@
             }
 
             using (var l = new FasterLog(new FasterLogSettings { LogDevice = device, PageSizeBits = 16, MemorySizeBits = 16, LogChecksum = logChecksum }))
-<<<<<<< HEAD
-=======
             {
                 using var recoveredIterator = l.Scan(0, long.MaxValue, readerName);
                 Assert.IsTrue(recoveredIterator.GetNext(out byte[] outBuf, out _, out _, out _));
@@ -96,7 +94,6 @@
             }
 
             using (var l = new FasterLog(new FasterLogSettings { LogDevice = device, PageSizeBits = 16, MemorySizeBits = 16, LogChecksum = logChecksum }))
->>>>>>> 8d422de7
             {
                 using var recoveredIterator = l.Scan(0, long.MaxValue, readerName);
                 Assert.IsTrue(recoveredIterator.GetNext(out byte[] outBuf, out _, out _, out _));
@@ -157,11 +154,7 @@
             var input3 = new byte[] { 11, 12 };
             string readerName = "abcd";
 
-<<<<<<< HEAD
-            using (var logCommitManager = new DeviceLogCommitCheckpointManager(new LocalStorageNamedDeviceFactory(), new DefaultCheckpointNamingScheme(commitPath), overwriteLogCommits, removeOutdated))
-=======
             using (var logCommitManager = new DeviceLogCommitCheckpointManager(new LocalStorageNamedDeviceFactory(), new DefaultCheckpointNamingScheme(path), overwriteLogCommits, removeOutdated))
->>>>>>> 8d422de7
             {
                 long originalCompleted;
 
