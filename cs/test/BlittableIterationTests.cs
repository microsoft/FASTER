﻿// Copyright (c) Microsoft Corporation. All rights reserved.
// Licensed under the MIT license.

using FASTER.core;
using NUnit.Framework;

namespace FASTER.test
{
    [TestFixture]
    internal class BlittableIterationTests
    {
        private FasterKV<KeyStruct, ValueStruct> fht;
        private IDevice log;
        private string commitPath;


        [SetUp]
        public void Setup()
        {
<<<<<<< HEAD
            commitPath = TestContext.CurrentContext.TestDirectory + "/" + TestContext.CurrentContext.Test.Name + "/";

            // Clean up log files from previous test runs in case they weren't cleaned up
            if (Directory.Exists(commitPath))
                Directory.Delete(commitPath, true);
=======
            log = Devices.CreateLogDevice(TestUtils.MethodTestDir + "/BlittableIterationTests.log", deleteOnClose: true);
            fht = new FasterKV<KeyStruct, ValueStruct>
                (1L << 20, new LogSettings { LogDevice = log, MemorySizeBits = 15, PageSizeBits = 9 });
>>>>>>> 6ff46078
        }

        [TearDown]
        public void TearDown()
        {
            fht?.Dispose();
            fht = null;
<<<<<<< HEAD
            log.Dispose();

            // Clean up log files from previous test runs in case they weren't cleaned up
            if (Directory.Exists(commitPath))
                Directory.Delete(commitPath, true);
=======
            log?.Dispose();
            log = null;
            TestUtils.DeleteDirectory(TestUtils.MethodTestDir);
>>>>>>> 6ff46078
        }

        [Test]
        [Category("FasterKV")]
        [Category("Smoke")]

        public void BlittableIterationTest1([Values] TestUtils.DeviceType deviceType)
        {

            string filename = commitPath + "BlittableIterationTest1" + deviceType.ToString() + ".log";
            log = TestUtils.CreateTestDevice(deviceType, filename);
            fht = new FasterKV<KeyStruct, ValueStruct>
                 (1L << 20, new LogSettings { LogDevice = log, MemorySizeBits = 15, PageSizeBits = 9, SegmentSizeBits = 22 });

#if WINDOWS
            //*#*#*# TO DO: Figure Out why this DeviceType fails  *#*#*#
            if (deviceType == TestUtils.DeviceType.EmulatedAzure)
            {
                return;
            }
#endif

            using var session = fht.For(new FunctionsCompaction()).NewSession<FunctionsCompaction>();

            const int totalRecords = 500;
            var start = fht.Log.TailAddress;

            for (int i = 0; i < totalRecords; i++)
            {
                var key1 = new KeyStruct { kfield1 = i, kfield2 = i + 1 };
                var value = new ValueStruct { vfield1 = i, vfield2 = i + 1 };
                session.Upsert(ref key1, ref value, 0, 0);
            }

            int count = 0;
            var iter = session.Iterate();
            while (iter.GetNext(out var recordInfo))
            {
                count++;
                Assert.IsTrue(iter.GetValue().vfield1 == iter.GetKey().kfield1);
            }
            iter.Dispose();

            Assert.IsTrue(count == totalRecords);

            for (int i = 0; i < totalRecords; i++)
            {
                var key1 = new KeyStruct { kfield1 = i, kfield2 = i + 1 };
                var value = new ValueStruct { vfield1 = 2 * i, vfield2 = i + 1 };
                session.Upsert(ref key1, ref value, 0);
            }

            count = 0;
            iter = session.Iterate();
            while (iter.GetNext(out var recordInfo))
            {
                count++;
                Assert.IsTrue(iter.GetValue().vfield1 == iter.GetKey().kfield1 * 2);
            }
            iter.Dispose();

            Assert.IsTrue(count == totalRecords);

            for (int i = totalRecords/2; i < totalRecords; i++)
            {
                var key1 = new KeyStruct { kfield1 = i, kfield2 = i + 1 };
                var value = new ValueStruct { vfield1 = i, vfield2 = i + 1 };
                session.Upsert(ref key1, ref value, 0);
            }

            count = 0;
            iter = session.Iterate();
            while (iter.GetNext(out var recordInfo))
            {
                count++;
            }
            iter.Dispose();

            Assert.IsTrue(count == totalRecords);

            for (int i = 0; i < totalRecords; i+=2)
            {
                var key1 = new KeyStruct { kfield1 = i, kfield2 = i + 1 };
                var value = new ValueStruct { vfield1 = i, vfield2 = i + 1 };
                session.Upsert(ref key1, ref value, 0);
            }

            count = 0;
            iter = session.Iterate();
            while (iter.GetNext(out var recordInfo))
            {
                count++;
            }
            iter.Dispose();

            Assert.IsTrue(count == totalRecords);

            for (int i = 0; i < totalRecords; i += 2)
            {
                var key1 = new KeyStruct { kfield1 = i, kfield2 = i + 1 };
                var value = new ValueStruct { vfield1 = i, vfield2 = i + 1 };
                session.Delete(ref key1, 0);
            }

            count = 0;
            iter = session.Iterate();
            while (iter.GetNext(out var recordInfo))
            {
                count++;
            }
            iter.Dispose();

            Assert.IsTrue(count == totalRecords / 2);

            for (int i = 0; i < totalRecords; i++)
            {
                var key1 = new KeyStruct { kfield1 = i, kfield2 = i + 1 };
                var value = new ValueStruct { vfield1 = 3 * i, vfield2 = i + 1 };
                session.Upsert(ref key1, ref value, 0);
            }

            count = 0;
            iter = session.Iterate();
            while (iter.GetNext(out var recordInfo))
            {
                count++;
                Assert.IsTrue(iter.GetValue().vfield1 == iter.GetKey().kfield1 * 3);
            }
            iter.Dispose();

            Assert.IsTrue(count == totalRecords);

        }
    }
}<|MERGE_RESOLUTION|>--- conflicted
+++ resolved
@@ -17,17 +17,14 @@
         [SetUp]
         public void Setup()
         {
-<<<<<<< HEAD
+            log = Devices.CreateLogDevice(TestUtils.MethodTestDir + "/BlittableIterationTests.log", deleteOnClose: true);
+            fht = new FasterKV<KeyStruct, ValueStruct>
+                (1L << 20, new LogSettings { LogDevice = log, MemorySizeBits = 15, PageSizeBits = 9 });
             commitPath = TestContext.CurrentContext.TestDirectory + "/" + TestContext.CurrentContext.Test.Name + "/";
 
             // Clean up log files from previous test runs in case they weren't cleaned up
             if (Directory.Exists(commitPath))
                 Directory.Delete(commitPath, true);
-=======
-            log = Devices.CreateLogDevice(TestUtils.MethodTestDir + "/BlittableIterationTests.log", deleteOnClose: true);
-            fht = new FasterKV<KeyStruct, ValueStruct>
-                (1L << 20, new LogSettings { LogDevice = log, MemorySizeBits = 15, PageSizeBits = 9 });
->>>>>>> 6ff46078
         }
 
         [TearDown]
@@ -35,17 +32,9 @@
         {
             fht?.Dispose();
             fht = null;
-<<<<<<< HEAD
-            log.Dispose();
-
-            // Clean up log files from previous test runs in case they weren't cleaned up
-            if (Directory.Exists(commitPath))
-                Directory.Delete(commitPath, true);
-=======
             log?.Dispose();
             log = null;
             TestUtils.DeleteDirectory(TestUtils.MethodTestDir);
->>>>>>> 6ff46078
         }
 
         [Test]
