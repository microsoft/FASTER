﻿// Copyright (c) Microsoft Corporation. All rights reserved.
// Licensed under the MIT license.

<<<<<<< HEAD
=======
using System;
>>>>>>> c57595d5
using System.Threading;
using FASTER.core;
using NUnit.Framework;

namespace FASTER.test
{
    public struct KeyStruct : IFasterEqualityComparer<KeyStruct>
    {
        public long kfield1;
        public long kfield2;

        public long GetHashCode64(ref KeyStruct key)
        {
            return Utility.GetHashCode(key.kfield1);
        }
        public bool Equals(ref KeyStruct k1, ref KeyStruct k2)
        {
            return k1.kfield1 == k2.kfield1 && k1.kfield2 == k2.kfield2;
        }

        public override string ToString()
        {
            return kfield1.ToString();
        }
    }

    public struct ValueStruct
    {
        public long vfield1;
        public long vfield2;
    }

    public struct InputStruct
    {
        public long ifield1;
        public long ifield2;
    }

    public struct OutputStruct
    {
        public ValueStruct value;
    }

    public struct ContextStruct
    {
        public long cfield1;
        public long cfield2;
    }

    public class Functions : FunctionsWithContext<Empty>
    {
    }

    public class FunctionsWithContext<TContext> : FunctionsBase<KeyStruct, ValueStruct, InputStruct, OutputStruct, TContext>
    {
        public override void RMWCompletionCallback(ref KeyStruct key, ref InputStruct input, ref OutputStruct output, TContext ctx, Status status)
        {
            Assert.AreEqual(Status.OK, status);
            Assert.AreEqual(key.kfield1 + input.ifield1, output.value.vfield1);
            Assert.AreEqual(key.kfield2 + input.ifield2, output.value.vfield2);
        }

        public override void ReadCompletionCallback(ref KeyStruct key, ref InputStruct input, ref OutputStruct output, TContext ctx, Status status)
        {
            Assert.AreEqual(Status.OK, status);
            Assert.AreEqual(key.kfield1, output.value.vfield1);
            Assert.AreEqual(key.kfield2, output.value.vfield2);
        }

        // Read functions
        public override void SingleReader(ref KeyStruct key, ref InputStruct input, ref ValueStruct value, ref OutputStruct dst) => dst.value = value;

        public override void ConcurrentReader(ref KeyStruct key, ref InputStruct input, ref ValueStruct value, ref OutputStruct dst) => dst.value = value;

        // RMW functions
        public override void InitialUpdater(ref KeyStruct key, ref InputStruct input, ref ValueStruct value, ref OutputStruct output)
        {
            value.vfield1 = input.ifield1;
            value.vfield2 = input.ifield2;
            output.value = value;
        }

        public override bool InPlaceUpdater(ref KeyStruct key, ref InputStruct input, ref ValueStruct value, ref OutputStruct output)
        {
            value.vfield1 += input.ifield1;
            value.vfield2 += input.ifield2;
            output.value = value;
            return true;
        }

        public override bool NeedCopyUpdate(ref KeyStruct key, ref InputStruct input, ref ValueStruct oldValue, ref OutputStruct output) => true;

        public override void CopyUpdater(ref KeyStruct key, ref InputStruct input, ref ValueStruct oldValue, ref ValueStruct newValue, ref OutputStruct output)
        {
            newValue.vfield1 = oldValue.vfield1 + input.ifield1;
            newValue.vfield2 = oldValue.vfield2 + input.ifield2;
            output.value = newValue;
        }
    }

    public class AdvancedFunctions : AdvancedFunctionsWithContext<Empty>
    {
    }

    public class AdvancedFunctionsWithContext<TContext> : AdvancedFunctionsBase<KeyStruct, ValueStruct, InputStruct, OutputStruct, TContext>
    {
        public override void RMWCompletionCallback(ref KeyStruct key, ref InputStruct input, ref OutputStruct output, TContext ctx, Status status)
        {
            Assert.AreEqual(Status.OK, status);
            Assert.AreEqual(key.kfield1 + input.ifield1, output.value.vfield1);
            Assert.AreEqual(key.kfield2 + input.ifield2, output.value.vfield2);
        }

        public override void ReadCompletionCallback(ref KeyStruct key, ref InputStruct input, ref OutputStruct output, TContext ctx, Status status, RecordInfo recordInfo)
        {
            Assert.AreEqual(Status.OK, status);
            Assert.AreEqual(key.kfield1, output.value.vfield1);
            Assert.AreEqual(key.kfield2, output.value.vfield2);
        }

        // Read functions
        public override void SingleReader(ref KeyStruct key, ref InputStruct input, ref ValueStruct value, ref OutputStruct dst, long address) => dst.value = value;

        public override void ConcurrentReader(ref KeyStruct key, ref InputStruct input, ref ValueStruct value, ref OutputStruct dst, ref RecordInfo recordInfo, long address) => dst.value = value;

        // RMW functions
        public override void InitialUpdater(ref KeyStruct key, ref InputStruct input, ref ValueStruct value, ref OutputStruct output)
        {
            value.vfield1 = input.ifield1;
            value.vfield2 = input.ifield2;
            output.value = value;
        }

        public override bool InPlaceUpdater(ref KeyStruct key, ref InputStruct input, ref ValueStruct value, ref OutputStruct output, ref RecordInfo recordInfo, long address)
        {
            value.vfield1 += input.ifield1;
            value.vfield2 += input.ifield2;
            output.value = value;
            return true;
        }

        public override bool NeedCopyUpdate(ref KeyStruct key, ref InputStruct input, ref ValueStruct oldValue, ref OutputStruct output) => true;

        public override void CopyUpdater(ref KeyStruct key, ref InputStruct input, ref ValueStruct oldValue, ref ValueStruct newValue, ref OutputStruct output)
        {
            newValue.vfield1 = oldValue.vfield1 + input.ifield1;
            newValue.vfield2 = oldValue.vfield2 + input.ifield2;
            output.value = newValue;
        }
    }

    public class FunctionsCompaction : FunctionsBase<KeyStruct, ValueStruct, InputStruct, OutputStruct, int>
    {
        public override void RMWCompletionCallback(ref KeyStruct key, ref InputStruct input, ref OutputStruct output, int ctx, Status status)
        {
            Assert.AreEqual(Status.OK, status);
        }

        public override void ReadCompletionCallback(ref KeyStruct key, ref InputStruct input, ref OutputStruct output, int ctx, Status status)
        {
            if (ctx == 0)
            {
                Assert.AreEqual(Status.OK, status);
                Assert.AreEqual(key.kfield1, output.value.vfield1);
                Assert.AreEqual(key.kfield2, output.value.vfield2);
            }
            else
            {
                Assert.AreEqual(Status.NOTFOUND, status);
            }
        }

        // Read functions
        public override void SingleReader(ref KeyStruct key, ref InputStruct input, ref ValueStruct value, ref OutputStruct dst) => dst.value = value;

        public override void ConcurrentReader(ref KeyStruct key, ref InputStruct input, ref ValueStruct value, ref OutputStruct dst) => dst.value = value;

        // RMW functions
        public override void InitialUpdater(ref KeyStruct key, ref InputStruct input, ref ValueStruct value, ref OutputStruct output)
        {
            value.vfield1 = input.ifield1;
            value.vfield2 = input.ifield2;
        }

        public override bool InPlaceUpdater(ref KeyStruct key, ref InputStruct input, ref ValueStruct value, ref OutputStruct output)
        {
            value.vfield1 += input.ifield1;
            value.vfield2 += input.ifield2;
            return true;
        }

        public override bool NeedCopyUpdate(ref KeyStruct key, ref InputStruct input, ref ValueStruct oldValue, ref OutputStruct output) => true;

        public override void CopyUpdater(ref KeyStruct key, ref InputStruct input, ref ValueStruct oldValue, ref ValueStruct newValue, ref OutputStruct output)
        {
            newValue.vfield1 = oldValue.vfield1 + input.ifield1;
            newValue.vfield2 = oldValue.vfield2 + input.ifield2;
        }
    }

    public class FunctionsCopyOnWrite : FunctionsBase<KeyStruct, ValueStruct, InputStruct, OutputStruct, Empty>
    {
        private int _concurrentWriterCallCount;
        private int _inPlaceUpdaterCallCount;

        public int ConcurrentWriterCallCount => _concurrentWriterCallCount;
        public int InPlaceUpdaterCallCount => _inPlaceUpdaterCallCount;

        public override void RMWCompletionCallback(ref KeyStruct key, ref InputStruct input, ref OutputStruct output, Empty ctx, Status status)
        {
            Assert.AreEqual(Status.OK, status);
        }

        public override void ReadCompletionCallback(ref KeyStruct key, ref InputStruct input, ref OutputStruct output, Empty ctx, Status status)
        {
            Assert.AreEqual(Status.OK, status);
            Assert.AreEqual(key.kfield1, output.value.vfield1);
            Assert.AreEqual(key.kfield2, output.value.vfield2);
        }

        // Read functions
        public override void SingleReader(ref KeyStruct key, ref InputStruct input, ref ValueStruct value, ref OutputStruct dst) => dst.value = value;

        public override void ConcurrentReader(ref KeyStruct key, ref InputStruct input, ref ValueStruct value, ref OutputStruct dst) => dst.value = value;

        // Upsert functions
        public override void SingleWriter(ref KeyStruct key, ref ValueStruct src, ref ValueStruct dst) => dst = src;

        public override bool ConcurrentWriter(ref KeyStruct key, ref ValueStruct src, ref ValueStruct dst)
        {
            Interlocked.Increment(ref _concurrentWriterCallCount);
            return false;
        }

        // RMW functions
        public override void InitialUpdater(ref KeyStruct key, ref InputStruct input, ref ValueStruct value, ref OutputStruct output)
        {
            value.vfield1 = input.ifield1;
            value.vfield2 = input.ifield2;
        }

        public override bool InPlaceUpdater(ref KeyStruct key, ref InputStruct input, ref ValueStruct value, ref OutputStruct output)
        {
            Interlocked.Increment(ref _inPlaceUpdaterCallCount);
            return false;
        }

        public override bool NeedCopyUpdate(ref KeyStruct key, ref InputStruct input, ref ValueStruct oldValue, ref OutputStruct output) => true;

        public override void CopyUpdater(ref KeyStruct key, ref InputStruct input, ref ValueStruct oldValue, ref ValueStruct newValue, ref OutputStruct output)
        {
            newValue.vfield1 = oldValue.vfield1 + input.ifield1;
            newValue.vfield2 = oldValue.vfield2 + input.ifield2;
        }
    }

    class RMWSimpleFunctions<Key, Value> : SimpleFunctions<Key, Value>
    {
        public RMWSimpleFunctions(Func<Value, Value, Value> merger) : base(merger) { }

        public override void InitialUpdater(ref Key key, ref Value input, ref Value value, ref Value output)
        {
            base.InitialUpdater(ref key, ref input, ref value, ref output);
            output = input;
        }

        /// <inheritdoc/>
        public override void CopyUpdater(ref Key key, ref Value input, ref Value oldValue, ref Value newValue, ref Value output)
        {
            base.CopyUpdater(ref key, ref input, ref oldValue, ref newValue, ref output);
            output = newValue;
        }

        /// <inheritdoc/>
        public override bool InPlaceUpdater(ref Key key, ref Value input, ref Value value, ref Value output)
        {
            base.InPlaceUpdater(ref key, ref input, ref value, ref output);
            output = value; 
            return true;
        }
    }

    class AdvancedRMWSimpleFunctions<Key, Value> : AdvancedSimpleFunctions<Key, Value>
    {
        public AdvancedRMWSimpleFunctions(Func<Value, Value, Value> merger) : base(merger) { }

        public override void InitialUpdater(ref Key key, ref Value input, ref Value value, ref Value output)
        {
            base.InitialUpdater(ref key, ref input, ref value, ref output);
            output = input;
        }

        /// <inheritdoc/>
        public override void CopyUpdater(ref Key key, ref Value input, ref Value oldValue, ref Value newValue, ref Value output)
        {
            base.CopyUpdater(ref key, ref input, ref oldValue, ref newValue, ref output);
            output = newValue;
        }

        /// <inheritdoc/>
        public override bool InPlaceUpdater(ref Key key, ref Value input, ref Value value, ref Value output, ref RecordInfo recordInfo, long address)
        {
            base.InPlaceUpdater(ref key, ref input, ref value, ref output, ref recordInfo, address);
            output = value;
            return true;
        }
    }
}<|MERGE_RESOLUTION|>--- conflicted
+++ resolved
@@ -1,10 +1,8 @@
 ﻿// Copyright (c) Microsoft Corporation. All rights reserved.
 // Licensed under the MIT license.
 
-<<<<<<< HEAD
-=======
 using System;
->>>>>>> c57595d5
+using System.Text;
 using System.Threading;
 using FASTER.core;
 using NUnit.Framework;
