--- conflicted
+++ resolved
@@ -60,16 +60,9 @@
             {
                 if (sw.ElapsedMilliseconds >= DefaultSafeWaitTimeout)
                 {
-<<<<<<< HEAD
-                    var startMs = Native32.GetTickCount64();
-                    pool.bumpEpochWorker.ScanForBumpOrEmpty(startMs, fromAdd: true, out var waitMs, out bool hasSafeRecords, out long lowestUnsafeEpoch);
-                    Assert.Less(sw.ElapsedMilliseconds, DefaultSafeWaitTimeout, $"Timeout while waiting for HasSafeRecords to be {want}: BEW.LaunchCount {pool.bumpEpochWorker.LaunchCount}, "
+                    pool.bumpEpochWorker.ScanForBumpOrEmpty(GetCurrentMilliseconds(), fromAdd: true, out var waitMs, out bool hasSafeRecords, out long lowestUnsafeEpoch);
+                    Assert.Less(sw.ElapsedMilliseconds, DefaultSafeWaitTimeout, $"Timeout while waiting for HasSafeRecords to be {want}: "
                         + $"epoch.CurrentEpoch {fkv.epoch.CurrentEpoch}, waitMs {waitMs}, hasSafeRecords {hasSafeRecords}, lowestUnsafeEpoch {lowestUnsafeEpoch}");
-=======
-                    pool.bumpEpochWorker.ScanForBumpOrEmpty(GetCurrentMilliseconds(), fromAdd: true, out var waitMs, out long lowestUnsafeEpoch);
-                    Assert.Less(sw.ElapsedMilliseconds, DefaultSafeWaitTimeout, $"Timeout while waiting for HasSafeRecords to be {want}: "
-                            + $"epoch.CurrentEpoch {fkv.epoch.CurrentEpoch}, waitMs {waitMs}, lowestUnsafeEpoch {lowestUnsafeEpoch}");
->>>>>>> c1726295
                 }
                 Thread.Yield();
             }
