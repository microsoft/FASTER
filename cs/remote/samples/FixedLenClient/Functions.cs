﻿// Copyright (c) Microsoft Corporation. All rights reserved.
// Licensed under the MIT license.

using System;
using FASTER.client;

namespace FixedLenClient
{
    /// <summary>
    /// Callback functions
    /// </summary>
    public class Functions : CallbackFunctionsBase<long, long, long, long, byte>
    {
        public override void ReadCompletionCallback(ref long key, ref long input, ref long output, byte ctx, Status status)
        {
            if (ctx == 0)
            {
                var expected = key + 10000;
                if (status != Status.OK || expected != output)
                    throw new Exception($"Incorrect read result for key {key}; expected = {expected}, actual = {output}");
            }
            else if (ctx == 1)
            {
                var expected = key + 10000 + 25 + 25;
                if (status != Status.OK || expected != output)
                    throw new Exception($"Incorrect read result for key {key}; expected = {expected}, actual = {output}");
            }
            else
            {
                throw new Exception("Unexpected user context");
            }
        }

<<<<<<< HEAD
=======
        public override void SubscribeKVCallback(ref long key, ref long input, ref long output, byte ctx, Status status)
        {
        }

>>>>>>> 8d422de7
        public override void RMWCompletionCallback(ref long key, ref long input, ref long output, byte ctx, Status status)
        {
            if (ctx == 1)
            {
                var expected = key + 10000 + 25 + 25 + 25;
                if (status != Status.OK || expected != output)
                    throw new Exception($"Incorrect read result for key {key}; expected = {expected}, actual = {output}");
            }
        }
    }
}<|MERGE_RESOLUTION|>--- conflicted
+++ resolved
@@ -31,13 +31,10 @@
             }
         }
 
-<<<<<<< HEAD
-=======
         public override void SubscribeKVCallback(ref long key, ref long input, ref long output, byte ctx, Status status)
         {
         }
 
->>>>>>> 8d422de7
         public override void RMWCompletionCallback(ref long key, ref long input, ref long output, byte ctx, Status status)
         {
             if (ctx == 1)
