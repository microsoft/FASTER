--- conflicted
+++ resolved
@@ -40,11 +40,7 @@
             var broker = new SubscribeKVBroker<SpanByte, SpanByte, IKeySerializer<SpanByte>>(new SpanByteKeySerializer());
 
             // This variable-length session provider can be used with compatible clients such as VarLenClient
-<<<<<<< HEAD
-            var provider = new FasterKVProvider<SpanByte, SpanByte, SpanByte, SpanByteAndMemory, SpanByteFunctionsForServer<long>, SpanByteServerSerializer>(store, wp => new SpanByteFunctionsForServer<long>(wp), broker, new SpanByteServerSerializer());
-=======
-            var provider = new SpanByteFasterKVProvider(store);
->>>>>>> c57595d5
+            var provider = new SpanByteFasterKVProvider(store, broker);
 
             // Create server
             var server = new FasterServer(opts.Address, opts.Port);
