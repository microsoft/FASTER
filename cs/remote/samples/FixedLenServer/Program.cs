﻿// Copyright (c) Microsoft Corporation. All rights reserved.
// Licensed under the MIT license.

using System;
using System.Threading;
using CommandLine;
using FasterServerOptions;
using FASTER.server;
using System.Diagnostics;

namespace FasterFixedLenServer
{
    /// <summary>
    /// Sample server for fixed-length (blittable) keys and values.
    /// Types are defined in Types.cs; they are 8-byte keys and values in the sample.
    /// </summary>
    class Program
    {
        static void Main(string[] args)
        {
            Environment.SetEnvironmentVariable("DOTNET_SYSTEM_NET_SOCKETS_INLINE_COMPLETIONS", "1");
            Trace.Listeners.Add(new ConsoleTraceListener());

            Console.WriteLine("FASTER fixed-length (binary) KV server");

            ParserResult<Options> result = Parser.Default.ParseArguments<Options>(args);
            if (result.Tag == ParserResultType.NotParsed) return;
            var opts = result.MapResult(o => o, xs => new Options());
<<<<<<< HEAD
            
=======

>>>>>>> aa440882
            using var server = new FixedLenServer<Key, Value, Input, Output, Functions>(opts.GetServerOptions(), e => new Functions());
            server.Start();
            Console.WriteLine("Started server");

            Thread.Sleep(Timeout.Infinite);
        }
    }
}<|MERGE_RESOLUTION|>--- conflicted
+++ resolved
@@ -26,11 +26,7 @@
             ParserResult<Options> result = Parser.Default.ParseArguments<Options>(args);
             if (result.Tag == ParserResultType.NotParsed) return;
             var opts = result.MapResult(o => o, xs => new Options());
-<<<<<<< HEAD
-            
-=======
 
->>>>>>> aa440882
             using var server = new FixedLenServer<Key, Value, Input, Output, Functions>(opts.GetServerOptions(), e => new Functions());
             server.Start();
             Console.WriteLine("Started server");
