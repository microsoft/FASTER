﻿// Copyright (c) Microsoft Corporation. All rights reserved.
// Licensed under the MIT license.

using System;
using System.Threading;
using CommandLine;
using FasterServerOptions;
using FASTER.server;
<<<<<<< HEAD
using FASTER.common;
=======
using System.Diagnostics;
>>>>>>> 8d422de7

namespace FasterFixedLenServer
{
    /// <summary>
    /// Sample server for fixed-length (blittable) keys and values.
    /// Types are defined in Types.cs; they are 8-byte keys and values in the sample.
    /// </summary>
    class Program
    {
        static void Main(string[] args)
        {
            Environment.SetEnvironmentVariable("DOTNET_SYSTEM_NET_SOCKETS_INLINE_COMPLETIONS", "1");
            Trace.Listeners.Add(new ConsoleTraceListener());

            Console.WriteLine("FASTER fixed-length (binary) KV server");

            ParserResult<Options> result = Parser.Default.ParseArguments<Options>(args);
            if (result.Tag == ParserResultType.NotParsed) return;
            var opts = result.MapResult(o => o, xs => new Options());

<<<<<<< HEAD
            opts.GetSettings(out var logSettings, out var checkpointSettings, out var indexSize);

            // We use blittable structs Key and Value to construct a customized server for fixed-length types
            var store = new FasterKV<Key, Value>(indexSize, logSettings, checkpointSettings);
            if (opts.Recover) store.Recover();

            // This fixed-length session provider can be used with compatible clients such as FixedLenClient and FASTER.benchmark
            // Uses FixedLenSerializer as our in-built serializer for blittable (fixed length) types
            var provider = new FasterKVProvider<Key, Value, Input, Output, Functions, FixedLenSerializer<Key, Value, Input, Output>>(store, e => new Functions());

            // Create server
            var server = new FasterServer(opts.Address, opts.Port);

            // Register session provider for WireFormat.DefaultFixedLenKV
            // You can register multiple session providers with the same server, with different wire protocol specifications
            server.Register(WireFormat.DefaultFixedLenKV, provider);

            // Start server
=======
            using var server = new FixedLenServer<Key, Value, Input, Output, Functions>(opts.GetServerOptions(), e => new Functions());
>>>>>>> 8d422de7
            server.Start();
            Console.WriteLine("Started server");

            Thread.Sleep(Timeout.Infinite);
        }
    }
}<|MERGE_RESOLUTION|>--- conflicted
+++ resolved
@@ -6,11 +6,7 @@
 using CommandLine;
 using FasterServerOptions;
 using FASTER.server;
-<<<<<<< HEAD
-using FASTER.common;
-=======
 using System.Diagnostics;
->>>>>>> 8d422de7
 
 namespace FasterFixedLenServer
 {
@@ -30,29 +26,8 @@
             ParserResult<Options> result = Parser.Default.ParseArguments<Options>(args);
             if (result.Tag == ParserResultType.NotParsed) return;
             var opts = result.MapResult(o => o, xs => new Options());
-
-<<<<<<< HEAD
-            opts.GetSettings(out var logSettings, out var checkpointSettings, out var indexSize);
-
-            // We use blittable structs Key and Value to construct a customized server for fixed-length types
-            var store = new FasterKV<Key, Value>(indexSize, logSettings, checkpointSettings);
-            if (opts.Recover) store.Recover();
-
-            // This fixed-length session provider can be used with compatible clients such as FixedLenClient and FASTER.benchmark
-            // Uses FixedLenSerializer as our in-built serializer for blittable (fixed length) types
-            var provider = new FasterKVProvider<Key, Value, Input, Output, Functions, FixedLenSerializer<Key, Value, Input, Output>>(store, e => new Functions());
-
-            // Create server
-            var server = new FasterServer(opts.Address, opts.Port);
-
-            // Register session provider for WireFormat.DefaultFixedLenKV
-            // You can register multiple session providers with the same server, with different wire protocol specifications
-            server.Register(WireFormat.DefaultFixedLenKV, provider);
-
-            // Start server
-=======
+            
             using var server = new FixedLenServer<Key, Value, Input, Output, Functions>(opts.GetServerOptions(), e => new Functions());
->>>>>>> 8d422de7
             server.Start();
             Console.WriteLine("Started server");
 
