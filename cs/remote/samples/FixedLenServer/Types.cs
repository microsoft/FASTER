﻿// Copyright (c) Microsoft Corporation. All rights reserved.
// Licensed under the MIT license.

using System.Diagnostics;
using System.Runtime.CompilerServices;
using System.Runtime.InteropServices;
using System.Threading;
using FASTER.core;

namespace FasterFixedLenServer
{
    [StructLayout(LayoutKind.Explicit, Size = 8)]
    public struct Key : IFasterEqualityComparer<Key>
    {
        [FieldOffset(0)]
        public long value;

        public override string ToString()
        {
            return "{ " + value + " }";
        }

        [MethodImpl(MethodImplOptions.AggressiveInlining)]
        public long GetHashCode64(ref Key k)
        {
            return Utility.GetHashCode(k.value);
        }

        [MethodImpl(MethodImplOptions.AggressiveInlining)]
        public bool Equals(ref Key k1, ref Key k2)
        {
            return k1.value == k2.value;
        }
    }

    [StructLayout(LayoutKind.Explicit, Size = 8)]
    public struct Value
    {
        [FieldOffset(0)]
        public long value;
    }

    public struct Input
    {
        public long value;
    }

    [StructLayout(LayoutKind.Explicit)]
    public struct Output
    {
        [FieldOffset(0)]
        public Value value;
    }


    public struct Functions : IFunctions<Key, Value, Input, Output, long>
    {
        // Callbacks
        public void RMWCompletionCallback(ref Key key, ref Input input, ref Output output, long ctx, Status status, RecordMetadata recordMetadata) { }

        public void ReadCompletionCallback(ref Key key, ref Input input, ref Output output, long ctx, Status status, RecordMetadata recordMetadata) { }

        public void UpsertCompletionCallback(ref Key key, ref Input input, ref Value value, long ctx) { }

        public void DeleteCompletionCallback(ref Key key, long ctx) { }

        public void CheckpointCompletionCallback(int sessionID, string sessionName, CommitPoint commitPoint)
            => Debug.WriteLine($"Session {sessionID} ({(sessionName ?? "null")}) reports persistence until {commitPoint.UntilSerialNo}");

        // Read functions
        [MethodImpl(MethodImplOptions.AggressiveInlining)]
        public bool SingleReader(ref Key key, ref Input input, ref Value value, ref Output dst, ref RecordInfo recordInfo, long address)
        {
            dst.value = value;
            return true;
        }

        [MethodImpl(MethodImplOptions.AggressiveInlining)]
        public bool ConcurrentReader(ref Key key, ref Input input, ref Value value, ref Output dst, ref RecordInfo recordInfo, long address)
        {
            dst.value = value;
            return true;
        }

        [MethodImpl(MethodImplOptions.AggressiveInlining)]
<<<<<<< HEAD
        public bool SingleWriter(ref Key key, ref Input input, ref Value src, ref Value dst, ref Output output, ref RecordInfo recordInfo, ref int usedLength, int fullLength, long address)
        {
            dst = src;
            return true;
        }

        public void CopyWriter(ref Key key, ref Value src, ref Value dst, ref RecordInfo recordInfo, long address)
        {
            dst = src;
        }
=======
        public void SingleWriter(ref Key key, ref Input input, ref Value src, ref Value dst, ref Output output, ref RecordInfo recordInfo, long address, WriteReason reason) => dst = src;
>>>>>>> f2c025d4

        [MethodImpl(MethodImplOptions.AggressiveInlining)]
        public bool ConcurrentWriter(ref Key key, ref Input input, ref Value src, ref Value dst, ref Output output, ref RecordInfo recordInfo, ref int usedLength, int fullLength, long address)
        {
            dst = src;
            return true;
        }

        // RMW functions
        [MethodImpl(MethodImplOptions.AggressiveInlining)]
        public bool InitialUpdater(ref Key key, ref Input input, ref Value value, ref Output output, ref RecordInfo recordInfo, ref int usedLength, int fullLength, long address)
        {
            value.value = input.value;
            output.value = value;
            return true;
        }

        [MethodImpl(MethodImplOptions.AggressiveInlining)]
        public bool InPlaceUpdater(ref Key key, ref Input input, ref Value value, ref Output output, ref RecordInfo recordInfo, ref int usedLength, int fullLength, long address)
        {
            Interlocked.Add(ref value.value, input.value);
            output.value = value;
            return true;
        }

        [MethodImpl(MethodImplOptions.AggressiveInlining)]
        public bool CopyUpdater(ref Key key, ref Input input, ref Value oldValue, ref Value newValue, ref Output output, ref RecordInfo recordInfo, ref int usedLength, int fullLength, long address)
        {
            newValue.value = input.value + oldValue.value;
            output.value = newValue;
            return true;
        }

        [MethodImpl(MethodImplOptions.AggressiveInlining)]
        public bool PostCopyUpdater(ref Key key, ref Input input, ref Value oldValue, ref Value newValue, ref Output output, ref RecordInfo recordInfo, long address) => true;

        public bool NeedInitialUpdate(ref Key key, ref Input input, ref Output output) => true;

        public void PostInitialUpdater(ref Key key, ref Input input, ref Value value, ref Output output, ref RecordInfo recordInfo, long address) { }

        public bool NeedCopyUpdate(ref Key key, ref Input input, ref Value oldValue, ref Output output) => true;

<<<<<<< HEAD
        public void SingleDeleter(ref Key key, ref Value value, ref RecordInfo recordInfo, ref int usedLength, int fullLength, long address) { }

        public void PostSingleDeleter(ref Key key, ref RecordInfo recordInfo, long address) { }
=======
        public void SingleDeleter(ref Key key, ref Value value, ref RecordInfo recordInfo, long address) { }
>>>>>>> f2c025d4

        public void PostSingleDeleter(ref Key key, ref RecordInfo recordInfo, long address) { }

<<<<<<< HEAD
        public bool ConcurrentDeleter(ref Key key, ref Value value, ref RecordInfo recordInfo, ref int usedLength, int fullLength, long address) => true;

        public void DisposeKey(ref Key key) { }

=======
        public void PostSingleWriter(ref Key key, ref Input input, ref Value src, ref Value dst, ref Output output, ref RecordInfo recordInfo, long address, WriteReason reason) { }

        public bool ConcurrentDeleter(ref Key key, ref Value value, ref RecordInfo recordInfo, long address) => true;

        public void DisposeKey(ref Key key) { }

>>>>>>> f2c025d4
        public void DisposeValue(ref Value value) { }
    }
}<|MERGE_RESOLUTION|>--- conflicted
+++ resolved
@@ -83,20 +83,12 @@
         }
 
         [MethodImpl(MethodImplOptions.AggressiveInlining)]
-<<<<<<< HEAD
-        public bool SingleWriter(ref Key key, ref Input input, ref Value src, ref Value dst, ref Output output, ref RecordInfo recordInfo, ref int usedLength, int fullLength, long address)
-        {
-            dst = src;
-            return true;
-        }
+        public void SingleWriter(ref Key key, ref Input input, ref Value src, ref Value dst, ref Output output, ref RecordInfo recordInfo, ref UpdateInfo updateInfo, long address, WriteReason reason) => dst = src;
 
         public void CopyWriter(ref Key key, ref Value src, ref Value dst, ref RecordInfo recordInfo, long address)
         {
             dst = src;
         }
-=======
-        public void SingleWriter(ref Key key, ref Input input, ref Value src, ref Value dst, ref Output output, ref RecordInfo recordInfo, long address, WriteReason reason) => dst = src;
->>>>>>> f2c025d4
 
         [MethodImpl(MethodImplOptions.AggressiveInlining)]
         public bool ConcurrentWriter(ref Key key, ref Input input, ref Value src, ref Value dst, ref Output output, ref RecordInfo recordInfo, ref int usedLength, int fullLength, long address)
@@ -139,29 +131,16 @@
 
         public bool NeedCopyUpdate(ref Key key, ref Input input, ref Value oldValue, ref Output output) => true;
 
-<<<<<<< HEAD
-        public void SingleDeleter(ref Key key, ref Value value, ref RecordInfo recordInfo, ref int usedLength, int fullLength, long address) { }
-
-        public void PostSingleDeleter(ref Key key, ref RecordInfo recordInfo, long address) { }
-=======
-        public void SingleDeleter(ref Key key, ref Value value, ref RecordInfo recordInfo, long address) { }
->>>>>>> f2c025d4
+        public void SingleDeleter(ref Key key, ref Value value, ref RecordInfo recordInfo, ref UpdateInfo updateInfo, long address) { }
 
         public void PostSingleDeleter(ref Key key, ref RecordInfo recordInfo, long address) { }
 
-<<<<<<< HEAD
-        public bool ConcurrentDeleter(ref Key key, ref Value value, ref RecordInfo recordInfo, ref int usedLength, int fullLength, long address) => true;
+        public void PostSingleWriter(ref Key key, ref Input input, ref Value src, ref Value dst, ref Output output, ref RecordInfo recordInfo, long address, WriteReason reason) { }
+
+        public bool ConcurrentDeleter(ref Key key, ref Value value, ref RecordInfo recordInfo, ref UpdateInfo updateInfo, long address) => true;
 
         public void DisposeKey(ref Key key) { }
 
-=======
-        public void PostSingleWriter(ref Key key, ref Input input, ref Value src, ref Value dst, ref Output output, ref RecordInfo recordInfo, long address, WriteReason reason) { }
-
-        public bool ConcurrentDeleter(ref Key key, ref Value value, ref RecordInfo recordInfo, long address) => true;
-
-        public void DisposeKey(ref Key key) { }
-
->>>>>>> f2c025d4
         public void DisposeValue(ref Value value) { }
     }
 }