--- conflicted
+++ resolved
@@ -103,11 +103,7 @@
         }
 
         [MethodImpl(MethodImplOptions.AggressiveInlining)]
-<<<<<<< HEAD
-        public bool InPlaceUpdater(ref Key key, ref Input input, ref Value value, ref Output output)
-=======
         public bool InPlaceUpdater(ref Key key, ref Input input, ref Value value, ref Output output, ref RecordInfo recordInfo, long address)
->>>>>>> 8d422de7
         {
             Interlocked.Add(ref value.value, input.value);
             output.value = value;
@@ -124,10 +120,7 @@
         public void Lock(ref RecordInfo recordInfo, ref Key key, ref Value value, LockType lockType, ref long lockContext) { }
 
         public bool Unlock(ref RecordInfo recordInfo, ref Key key, ref Value value, LockType lockType, long lockContext) => true;
-<<<<<<< HEAD
-=======
 
         public void ConcurrentDeleter(ref Key key, ref Value value, ref RecordInfo recordInfo, long address) { }
->>>>>>> 8d422de7
     }
 }