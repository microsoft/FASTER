--- conflicted
+++ resolved
@@ -21,17 +21,12 @@
         int seqNo, pendingSeqNo, msgnum, start;
         byte* dcurr;
 
-<<<<<<< HEAD
         readonly SubscribeKVBroker<Key, Value, IKeySerializer<Key>> subscribeKVBroker;
         readonly SubscribeBroker<Key, Value, IKeySerializer<Key>> subscribeBroker;
 
 
         public BinaryServerSession(Socket socket, FasterKV<Key, Value> store, Functions functions, ParameterSerializer serializer, MaxSizeSettings maxSizeSettings, SubscribeKVBroker<Key, Value, IKeySerializer<Key>> subscribeKVBroker, SubscribeBroker<Key, Value, IKeySerializer<Key>> subscribeBroker)
-            : base(socket, store, functions, serializer, maxSizeSettings)
-=======
-        public BinaryServerSession(Socket socket, FasterKV<Key, Value> store, Functions functions, ParameterSerializer serializer, MaxSizeSettings maxSizeSettings)
             : base(socket, store, functions, null, serializer, maxSizeSettings)
->>>>>>> e2b88ace
         {
             this.subscribeKVBroker = subscribeKVBroker;
             this.subscribeBroker = subscribeBroker;
