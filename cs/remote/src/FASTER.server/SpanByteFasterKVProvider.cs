﻿using System;
using System.Net.Sockets;
using FASTER.common;
using FASTER.core;

namespace FASTER.server
{

    /// <summary>
    /// Session provider for FasterKV store based on
    /// [K, V, I, O, C] = [SpanByte, SpanByte, SpanByte, SpanByteAndMemory, long]
    /// </summary>
    public sealed class SpanByteFasterKVProvider : ISessionProvider, IDisposable
    {
        readonly FasterKV<SpanByte, SpanByte> store;
        readonly SpanByteServerSerializer serializer;
        readonly SubscribeKVBroker<SpanByte, SpanByte, IKeySerializer<SpanByte>> kvBroker;
        readonly SubscribeBroker<SpanByte, SpanByte, IKeySerializer<SpanByte>> broker;
        readonly MaxSizeSettings maxSizeSettings;

        /// <summary>
        /// Create SpanByte FasterKV backend
        /// </summary>
        /// <param name="store"></param>
        /// <param name="kvBroker"></param>
        /// <param name="broker"></param>
        /// <param name="maxSizeSettings"></param>
        public SpanByteFasterKVProvider(FasterKV<SpanByte, SpanByte> store, SubscribeKVBroker<SpanByte, SpanByte, IKeySerializer<SpanByte>> kvBroker = null, SubscribeBroker<SpanByte, SpanByte, IKeySerializer<SpanByte>> broker = null, MaxSizeSettings maxSizeSettings = default)
        {
            this.store = store;
            this.kvBroker = kvBroker;
            this.broker = broker;
            this.serializer = new SpanByteServerSerializer();
            this.maxSizeSettings = maxSizeSettings ?? new MaxSizeSettings();
        }

        /// <inheritdoc />
        public IServerSession GetSession(WireFormat wireFormat, Socket socket)
        {
<<<<<<< HEAD
            switch (wireFormat) {
                case WireFormat.WebSocket:
                    return new WebsocketServerSession<SpanByte, SpanByte, SpanByte, SpanByteAndMemory, SpanByteFunctionsForServer<long>, SpanByteServerSerializer>
                        (socket, store, new SpanByteFunctionsForServer<long>(wireFormat), serializer, maxSizeSettings, broker);
                default:
                    return new BinaryServerSession<SpanByte, SpanByte, SpanByte, SpanByteAndMemory, SpanByteFunctionsForServer<long>, SpanByteServerSerializer>
                        (socket, store, new SpanByteFunctionsForServer<long>(wireFormat), serializer, maxSizeSettings, broker);
            }
=======
            return new BinaryServerSession<SpanByte, SpanByte, SpanByte, SpanByteAndMemory, SpanByteFunctionsForServer<long>, SpanByteServerSerializer>
                (socket, store, new SpanByteFunctionsForServer<long>(wireFormat), serializer, maxSizeSettings, kvBroker, broker);
>>>>>>> 3a6f6f65
        }

        /// <inheritdoc />
        public void Dispose()
        {
        }
    }
}<|MERGE_RESOLUTION|>--- conflicted
+++ resolved
@@ -37,7 +37,6 @@
         /// <inheritdoc />
         public IServerSession GetSession(WireFormat wireFormat, Socket socket)
         {
-<<<<<<< HEAD
             switch (wireFormat) {
                 case WireFormat.WebSocket:
                     return new WebsocketServerSession<SpanByte, SpanByte, SpanByte, SpanByteAndMemory, SpanByteFunctionsForServer<long>, SpanByteServerSerializer>
@@ -46,10 +45,6 @@
                     return new BinaryServerSession<SpanByte, SpanByte, SpanByte, SpanByteAndMemory, SpanByteFunctionsForServer<long>, SpanByteServerSerializer>
                         (socket, store, new SpanByteFunctionsForServer<long>(wireFormat), serializer, maxSizeSettings, broker);
             }
-=======
-            return new BinaryServerSession<SpanByte, SpanByte, SpanByte, SpanByteAndMemory, SpanByteFunctionsForServer<long>, SpanByteServerSerializer>
-                (socket, store, new SpanByteFunctionsForServer<long>(wireFormat), serializer, maxSizeSettings, kvBroker, broker);
->>>>>>> 3a6f6f65
         }
 
         /// <inheritdoc />
