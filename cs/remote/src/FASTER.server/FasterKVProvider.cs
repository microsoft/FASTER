using System;
using System.Collections.Concurrent;
using System.Collections.Generic;
using System.Net.Sockets;
using FASTER.common;
using FASTER.core;

namespace FASTER.server
{
    /// <summary>
    /// Session provider for FasterKV store
    /// </summary>
    /// <typeparam name="Key"></typeparam>
    /// <typeparam name="Value"></typeparam>
    /// <typeparam name="Input"></typeparam>
    /// <typeparam name="Output"></typeparam>
    /// <typeparam name="Functions"></typeparam>
    /// <typeparam name="ParameterSerializer"></typeparam>
    public sealed class FasterKVProvider<Key, Value, Input, Output, Functions, ParameterSerializer> : ISessionProvider
            where Functions : IFunctions<Key, Value, Input, Output, long>
            where ParameterSerializer : IServerSerializer<Key, Value, Input, Output>
    {
        readonly FasterKV<Key, Value> store;
        readonly Func<WireFormat, Functions> functionsGen;
        readonly ParameterSerializer serializer;
        readonly MaxSizeSettings maxSizeSettings;
        readonly SubscribeKVBroker<Key, Value, IKeySerializer<Key>> subscribeKVBroker;
        readonly SubscribeBroker<Key, Value, IKeySerializer<Key>> subscribeBroker;

        /// <summary>
        /// Create FasterKV backend
        /// </summary>
        /// <param name="store"></param>
        /// <param name="functionsGen"></param>
        /// <param name="subscribeKVBroker"></param>
        /// <param name="subscribeBroker"></param>
        /// <param name="serializer"></param>
        /// <param name="maxSizeSettings"></param>
        public FasterKVProvider(FasterKV<Key, Value> store, Func<WireFormat, Functions> functionsGen, SubscribeKVBroker<Key, Value, IKeySerializer<Key>> subscribeKVBroker = null, SubscribeBroker<Key, Value, IKeySerializer<Key>> subscribeBroker = null, ParameterSerializer serializer = default, MaxSizeSettings maxSizeSettings = default)
        {
            this.store = store;
            this.functionsGen = functionsGen;
            this.serializer = serializer;
            this.maxSizeSettings = maxSizeSettings ?? new MaxSizeSettings();
            this.subscribeKVBroker = subscribeKVBroker;
            this.subscribeBroker = subscribeBroker;
        }

        /// <inheritdoc />
        public IServerSession GetSession(WireFormat wireFormat, Socket socket)
        {
<<<<<<< HEAD
            switch (wireFormat)
            {
                case WireFormat.WebSocket:
                    return new WebsocketServerSession<Key, Value, Input, Output, Functions, ParameterSerializer>
                        (socket, store, functionsGen(wireFormat), serializer, maxSizeSettings, subscribeKVBroker);
                default:
                    return new BinaryServerSession<Key, Value, Input, Output, Functions, ParameterSerializer>
                        (socket, store, functionsGen(wireFormat), serializer, maxSizeSettings, subscribeKVBroker);
            }
=======
            return new BinaryServerSession<Key, Value, Input, Output, Functions, ParameterSerializer>
                (socket, store, functionsGen(wireFormat), serializer, maxSizeSettings, subscribeKVBroker, subscribeBroker);
>>>>>>> 3a6f6f65
        }
    }
}<|MERGE_RESOLUTION|>--- conflicted
+++ resolved
@@ -49,7 +49,6 @@
         /// <inheritdoc />
         public IServerSession GetSession(WireFormat wireFormat, Socket socket)
         {
-<<<<<<< HEAD
             switch (wireFormat)
             {
                 case WireFormat.WebSocket:
@@ -59,10 +58,6 @@
                     return new BinaryServerSession<Key, Value, Input, Output, Functions, ParameterSerializer>
                         (socket, store, functionsGen(wireFormat), serializer, maxSizeSettings, subscribeKVBroker);
             }
-=======
-            return new BinaryServerSession<Key, Value, Input, Output, Functions, ParameterSerializer>
-                (socket, store, functionsGen(wireFormat), serializer, maxSizeSettings, subscribeKVBroker, subscribeBroker);
->>>>>>> 3a6f6f65
         }
     }
 }