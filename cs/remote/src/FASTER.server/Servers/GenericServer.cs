--- conflicted
+++ resolved
@@ -29,17 +29,10 @@
         /// <param name="functionsGen"></param>
         /// <param name="serializer"></param>
         /// <param name="keyInputSerializer"></param>
-<<<<<<< HEAD
-        /// <param name="supportsLocking"></param>
-        /// <param name="maxSizeSettings"></param>
-        public GenericServer(ServerOptions opts, Func<Functions> functionsGen, ParameterSerializer serializer, IKeyInputSerializer<Key, Input> keyInputSerializer, 
-                             bool supportsLocking, MaxSizeSettings maxSizeSettings = default)
-=======
         /// <param name="disableLocking"></param>
         /// <param name="maxSizeSettings"></param>
         public GenericServer(ServerOptions opts, Func<Functions> functionsGen, ParameterSerializer serializer, IKeyInputSerializer<Key, Input> keyInputSerializer, 
                              bool disableLocking, MaxSizeSettings maxSizeSettings = default)
->>>>>>> f2c025d4
         {
             this.opts = opts;
 
@@ -50,11 +43,7 @@
                 Directory.CreateDirectory(opts.CheckpointDir);
 
             opts.GetSettings(out var logSettings, out var checkpointSettings, out var indexSize);
-<<<<<<< HEAD
-            store = new FasterKV<Key, Value>(indexSize, logSettings, checkpointSettings, supportsLocking: supportsLocking);
-=======
             store = new FasterKV<Key, Value>(indexSize, logSettings, checkpointSettings, disableLocking: disableLocking);
->>>>>>> f2c025d4
 
             if (opts.Recover)
             {
