--- conflicted
+++ resolved
@@ -24,13 +24,8 @@
         /// <param name="functionsGen"></param>
         /// <param name="supportsLocking"></param>
         /// <param name="maxSizeSettings"></param>
-<<<<<<< HEAD
-        public FixedLenServer(ServerOptions opts, Func<WireFormat, Functions> functionsGen, bool supportsLocking, MaxSizeSettings maxSizeSettings = default)
+        public FixedLenServer(ServerOptions opts, Func<Functions> functionsGen, bool supportsLocking, MaxSizeSettings maxSizeSettings = default)
             : base(opts, functionsGen, new FixedLenSerializer<Key, Value, Input, Output>(), new FixedLenKeySerializer<Key, Input>(), supportsLocking, maxSizeSettings)
-=======
-        public FixedLenServer(ServerOptions opts, Func<Functions> functionsGen, MaxSizeSettings maxSizeSettings = default)
-            : base(opts, functionsGen, new FixedLenSerializer<Key, Value, Input, Output>(), new FixedLenKeySerializer<Key, Input>(), maxSizeSettings)
->>>>>>> 0b1bb639
         {
         }
     }
