--- conflicted
+++ resolved
@@ -22,14 +22,10 @@
             // We use blittable structs Key and Value to construct a costomized server for fixed-length types
             store = new FasterKV<Key, Value>(indexSize, logSettings, checkpointSettings);
 
-<<<<<<< HEAD
-            var broker = new SubscribeKVBroker<Key, Value, IKeySerializer<Key>>(new FixedLenKeySerializer<Key>());
-=======
             SubscribeKVBroker<Key, Value, IKeySerializer<Key>> broker = null;
 
             if (useBroker)
                 broker = new SubscribeKVBroker<Key, Value, IKeySerializer<Key>>(new FixedLenKeySerializer<Key>());
->>>>>>> cef115f2
 
             // Create session provider for FixedLen
             var provider = new FasterKVProvider<Key, Value, Value, Value, FixedLenServerFunctions<Key, Value>, FixedLenSerializer<Key, Value, Value, Value>>(store, e => new FixedLenServerFunctions<Key, Value>(merger), broker);
