﻿using FASTER.core;
using FASTER.server;
using FASTER.common;
using System;
using System.IO;

namespace FASTER.remote.test
{
    class FixedLenServer<Key, Value> : IDisposable
        where Key : unmanaged
        where Value : unmanaged
    {
        readonly string folderName;
        readonly FasterServer server;
        readonly FasterKV<Key, Value> store;

        public FixedLenServer(string folderName, Func<Value, Value, Value> merger, string address = "127.0.0.1", int port = 33278, bool useBroker = false)
        {
            this.folderName = folderName;
            GetSettings(folderName, out var logSettings, out var checkpointSettings, out var indexSize);

            // We use blittable structs Key and Value to construct a costomized server for fixed-length types
            store = new FasterKV<Key, Value>(indexSize, logSettings, checkpointSettings);

<<<<<<< HEAD
            var kvBroker = new SubscribeKVBroker<Key, Value, IKeySerializer<Key>>(new FixedLenKeySerializer<Key>());
            var broker = new SubscribeBroker<Key, Value, IKeySerializer<Key>>(new FixedLenKeySerializer<Key>());

            // Create session provider for FixedLen
            var provider = new FasterKVProvider<Key, Value, Value, Value, FixedLenServerFunctions<Key, Value>, FixedLenSerializer<Key, Value, Value, Value>>(store, e => new FixedLenServerFunctions<Key, Value>(merger), kvBroker, broker);
=======
            SubscribeKVBroker<Key, Value, IKeySerializer<Key>> broker = null;

            if (useBroker)
                broker = new SubscribeKVBroker<Key, Value, IKeySerializer<Key>>(new FixedLenKeySerializer<Key>());

            // Create session provider for FixedLen
            var provider = new FasterKVProvider<Key, Value, Value, Value, FixedLenServerFunctions<Key, Value>, FixedLenSerializer<Key, Value, Value, Value>>(store, e => new FixedLenServerFunctions<Key, Value>(merger), broker);
>>>>>>> cef115f2
            
            server = new FasterServer(address, port);
            server.Register(WireFormat.DefaultFixedLenKV, provider);
            server.Start();
        }

        public void Dispose()
        {
            server.Dispose();
            store.Dispose();
            new DirectoryInfo(folderName).Delete(true);
        }

        private static void GetSettings(string LogDir, out LogSettings logSettings, out CheckpointSettings checkpointSettings, out int indexSize)
        {
            logSettings = new LogSettings { PreallocateLog = false };

            logSettings.PageSizeBits = 20;
            logSettings.MemorySizeBits = 25;
            logSettings.SegmentSizeBits = 30;
            indexSize = 1 << 20;

            var device = LogDir == "" ? new NullDevice() : Devices.CreateLogDevice(LogDir + "/hlog", preallocateFile: false);
            logSettings.LogDevice = device;

            string CheckpointDir = null;
            if (CheckpointDir == null && LogDir == null)
                checkpointSettings = null;
            else
                checkpointSettings = new CheckpointSettings
                {
                    CheckPointType = CheckpointType.FoldOver,
                    CheckpointDir = CheckpointDir ?? (LogDir + "/checkpoints")
                };
        }
    }

    sealed class FixedLenServerFunctions<Key, Value> : SimpleFunctions<Key, Value, long>
    {
        public FixedLenServerFunctions(Func<Value, Value, Value> merger) : base(merger)
        {
        }
    }
}<|MERGE_RESOLUTION|>--- conflicted
+++ resolved
@@ -22,21 +22,11 @@
             // We use blittable structs Key and Value to construct a costomized server for fixed-length types
             store = new FasterKV<Key, Value>(indexSize, logSettings, checkpointSettings);
 
-<<<<<<< HEAD
             var kvBroker = new SubscribeKVBroker<Key, Value, IKeySerializer<Key>>(new FixedLenKeySerializer<Key>());
             var broker = new SubscribeBroker<Key, Value, IKeySerializer<Key>>(new FixedLenKeySerializer<Key>());
 
             // Create session provider for FixedLen
             var provider = new FasterKVProvider<Key, Value, Value, Value, FixedLenServerFunctions<Key, Value>, FixedLenSerializer<Key, Value, Value, Value>>(store, e => new FixedLenServerFunctions<Key, Value>(merger), kvBroker, broker);
-=======
-            SubscribeKVBroker<Key, Value, IKeySerializer<Key>> broker = null;
-
-            if (useBroker)
-                broker = new SubscribeKVBroker<Key, Value, IKeySerializer<Key>>(new FixedLenKeySerializer<Key>());
-
-            // Create session provider for FixedLen
-            var provider = new FasterKVProvider<Key, Value, Value, Value, FixedLenServerFunctions<Key, Value>, FixedLenSerializer<Key, Value, Value, Value>>(store, e => new FixedLenServerFunctions<Key, Value>(merger), broker);
->>>>>>> cef115f2
             
             server = new FasterServer(address, port);
             server.Register(WireFormat.DefaultFixedLenKV, provider);
