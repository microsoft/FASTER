--- conflicted
+++ resolved
@@ -69,14 +69,12 @@
         public void SubscribeKVCallback(ref Key key, ref Input input, ref Output output, Empty ctx, Status status)
         {
         }
-<<<<<<< HEAD
+
         public void PublishCompletionCallback(ref Key key, ref Value value, Empty ctx)
         {
         }
         public void SubscribeCallback(ref Key key, ref Value value, Empty ctx)
         {
         }
-=======
->>>>>>> cef115f2
     }
 }