--- conflicted
+++ resolved
@@ -22,10 +22,7 @@
       </group>
       <group targetFramework="netstandard2.1">
         <dependency id="Azure.Storage.Blobs" version="12.14.1" />
-<<<<<<< HEAD
-=======
         <dependency id="System.Interactive.Async" version="6.0.1" />
->>>>>>> 1eb93fc5
         <dependency id="Microsoft.FASTER.Core" version="$version$" />
       </group>
       <group targetFramework="net6.0">
