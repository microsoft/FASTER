--- conflicted
+++ resolved
@@ -441,7 +441,6 @@
             return await task;
         }
 
-<<<<<<< HEAD
         /// <summary>
         /// 
         /// </summary>
@@ -451,7 +450,7 @@
             Debug.Assert(Stopwatch.IsHighResolution, "Expected Stopwatch.IsHighResolution to be true");
             return (ulong)(((double)Stopwatch.GetTimestamp() / Stopwatch.Frequency) * 1000);
         }
-=======
+
         internal static string GetHashString(long hash)
         {
             // The debugger often can't call the Globalization NegativeSign property so ToString() would just display the class name
@@ -461,6 +460,5 @@
         }
 
         internal static string GetHashString(long? hash) => hash.HasValue ? GetHashString(hash.Value) : "null";
->>>>>>> 32d04e65
     }
 }