﻿// Copyright (c) Microsoft Corporation. All rights reserved.
// Licensed under the MIT license.

namespace FASTER.core
{
    internal sealed class LogCompactionFunctions<Key, Value, Input, Output, Context, Functions> : IFunctions<Key, Value, Input, Output, Context>
        where Functions : IFunctions<Key, Value, Input, Output, Context>

    {
        readonly Functions _functions;

        public LogCompactionFunctions(Functions functions)
        {
            _functions = functions;
        }

<<<<<<< HEAD
        public void CheckpointCompletionCallback(string sessionId, CommitPoint commitPoint) { }
=======
        public void CheckpointCompletionCallback(int sessionID, string sessionName, CommitPoint commitPoint) { }
>>>>>>> f2c025d4

        /// <summary>
        /// No reads during compaction
        /// </summary>
        public bool ConcurrentReader(ref Key key, ref Input input, ref Value value, ref Output dst, ref RecordInfo recordInfo, long address) => true;

<<<<<<< HEAD
        public void SingleDeleter(ref Key key, ref Value value, ref RecordInfo recordInfo, ref int usedValueLength, int fullValueLength, long address) { value = default; }
=======
        public void SingleDeleter(ref Key key, ref Value value, ref RecordInfo recordInfo, long address) { value = default; }
>>>>>>> f2c025d4

        public void PostSingleDeleter(ref Key key, ref RecordInfo recordInfo, long address) { }

        /// <summary>
        /// No ConcurrentDeleter needed for compaction
        /// </summary>
        public bool ConcurrentDeleter(ref Key key, ref Value value, ref RecordInfo recordInfo, ref int usedValueLength, int fullValueLength, long address) => true;

        /// <summary>
        /// For compaction, we never perform concurrent writes as rolled over data defers to
        /// newly inserted data for the same key.
        /// </summary>
        public bool ConcurrentWriter(ref Key key, ref Input input, ref Value src, ref Value dst, ref Output output, ref RecordInfo recordInfo, ref int usedValueLength, int fullValueLength, long address) => true;

        public bool CopyUpdater(ref Key key, ref Input input, ref Value oldValue, ref Value newValue, ref Output output, ref RecordInfo recordInfo, ref int usedValueLength, int fullValueLength, long address) => true;
        
        public bool PostCopyUpdater(ref Key key, ref Input input, ref Value oldValue, ref Value newValue, ref Output output, ref RecordInfo recordInfo, long address) => true;

        public void DeleteCompletionCallback(ref Key key, Context ctx) { }

        public bool InitialUpdater(ref Key key, ref Input input, ref Value value, ref Output output, ref RecordInfo recordInfo, ref int usedValueLength, int fullValueLength, long address) => true;
        public void PostInitialUpdater(ref Key key, ref Input input, ref Value value, ref Output output, ref RecordInfo recordInfo, long address) { }

        public bool InPlaceUpdater(ref Key key, ref Input input, ref Value value, ref Output output, ref RecordInfo recordInfo, ref int usedValueLength, int fullValueLength, long address) => true;

        public bool NeedInitialUpdate(ref Key key, ref Input input, ref Output output) => true;

        public bool NeedCopyUpdate(ref Key key, ref Input input, ref Value oldValue, ref Output output) => true;

        public void ReadCompletionCallback(ref Key key, ref Input input, ref Output output, Context ctx, Status status, RecordMetadata recordMetadata) { }

        public void RMWCompletionCallback(ref Key key, ref Input input, ref Output output, Context ctx, Status status, RecordMetadata recordMetadata) { }

        /// <summary>
        /// No reads during compaction
        /// </summary>
        public bool SingleReader(ref Key key, ref Input input, ref Value value, ref Output dst, ref RecordInfo recordInfo, long address) => true;

        /// <summary>
        /// Write compacted live value to store
        /// </summary>
<<<<<<< HEAD
        public bool SingleWriter(ref Key key, ref Input input, ref Value src, ref Value dst, ref Output output, ref RecordInfo recordInfo, ref int usedValueLength, int fullValueLength, long address) 
            => _functions.SingleWriter(ref key, ref input, ref src, ref dst, ref output, ref recordInfo, ref usedValueLength, fullValueLength, address);

        public void PostSingleWriter(ref Key key, ref Input input, ref Value src, ref Value dst, ref Output output, ref RecordInfo recordInfo, long address) { }
=======
        public void SingleWriter(ref Key key, ref Input input, ref Value src, ref Value dst, ref Output output, ref RecordInfo recordInfo, long address, WriteReason reason) 
            => _functions.SingleWriter(ref key, ref input, ref src, ref dst, ref output, ref recordInfo, address, reason);

        public void PostSingleWriter(ref Key key, ref Input input, ref Value src, ref Value dst, ref Output output, ref RecordInfo recordInfo, long address, WriteReason reason) { }
>>>>>>> f2c025d4

        public void CopyWriter(ref Key key, ref Value src, ref Value dst, ref RecordInfo recordInfo, long address)
            => _functions.CopyWriter(ref key, ref src, ref dst, ref recordInfo, address);

        public void PostCopyWriter(ref Key key, ref Value src, ref Value dst, ref RecordInfo recordInfo, long address) { }

        public void UpsertCompletionCallback(ref Key key, ref Input input, ref Value value, Context ctx) { }

        public void DisposeKey(ref Key key) { }

        public void DisposeValue(ref Value value) { }
    }
}<|MERGE_RESOLUTION|>--- conflicted
+++ resolved
@@ -14,50 +14,41 @@
             _functions = functions;
         }
 
-<<<<<<< HEAD
-        public void CheckpointCompletionCallback(string sessionId, CommitPoint commitPoint) { }
-=======
         public void CheckpointCompletionCallback(int sessionID, string sessionName, CommitPoint commitPoint) { }
->>>>>>> f2c025d4
 
         /// <summary>
         /// No reads during compaction
         /// </summary>
         public bool ConcurrentReader(ref Key key, ref Input input, ref Value value, ref Output dst, ref RecordInfo recordInfo, long address) => true;
 
-<<<<<<< HEAD
-        public void SingleDeleter(ref Key key, ref Value value, ref RecordInfo recordInfo, ref int usedValueLength, int fullValueLength, long address) { value = default; }
-=======
-        public void SingleDeleter(ref Key key, ref Value value, ref RecordInfo recordInfo, long address) { value = default; }
->>>>>>> f2c025d4
+        public void SingleDeleter(ref Key key, ref Value value, ref RecordInfo recordInfo, ref UpdateInfo updateInfo, long address) { value = default; }
 
-        public void PostSingleDeleter(ref Key key, ref RecordInfo recordInfo, long address) { }
+        public void PostSingleDeleter(ref Key key, ref RecordInfo recordInfo, ref UpdateInfo updateInfo, long address) { }
 
         /// <summary>
         /// No ConcurrentDeleter needed for compaction
         /// </summary>
-        public bool ConcurrentDeleter(ref Key key, ref Value value, ref RecordInfo recordInfo, ref int usedValueLength, int fullValueLength, long address) => true;
+        public bool ConcurrentDeleter(ref Key key, ref Value value, ref RecordInfo recordInfo, ref UpdateInfo updateInfo, long address) => true;
 
         /// <summary>
         /// For compaction, we never perform concurrent writes as rolled over data defers to
         /// newly inserted data for the same key.
         /// </summary>
-        public bool ConcurrentWriter(ref Key key, ref Input input, ref Value src, ref Value dst, ref Output output, ref RecordInfo recordInfo, ref int usedValueLength, int fullValueLength, long address) => true;
+        public bool ConcurrentWriter(ref Key key, ref Input input, ref Value src, ref Value dst, ref Output output, ref RecordInfo recordInfo, ref UpdateInfo updateInfo, long address) => true;
 
-        public bool CopyUpdater(ref Key key, ref Input input, ref Value oldValue, ref Value newValue, ref Output output, ref RecordInfo recordInfo, ref int usedValueLength, int fullValueLength, long address) => true;
+        public bool CopyUpdater(ref Key key, ref Input input, ref Value oldValue, ref Value newValue, ref Output output, ref RecordInfo recordInfo, ref UpdateInfo updateInfo, long address) => true;
         
-        public bool PostCopyUpdater(ref Key key, ref Input input, ref Value oldValue, ref Value newValue, ref Output output, ref RecordInfo recordInfo, long address) => true;
+        public bool PostCopyUpdater(ref Key key, ref Input input, ref Value oldValue, ref Value newValue, ref Output output, ref RecordInfo recordInfo, ref UpdateInfo updateInfo, long address) => true;
 
-        public void DeleteCompletionCallback(ref Key key, Context ctx) { }
+        public bool InitialUpdater(ref Key key, ref Input input, ref Value value, ref Output output, ref RecordInfo recordInfo, ref UpdateInfo updateInfo, long address) => true;
+        
+        public void PostInitialUpdater(ref Key key, ref Input input, ref Value value, ref Output output, ref RecordInfo recordInfo, ref UpdateInfo updateInfo, long address) { }
 
-        public bool InitialUpdater(ref Key key, ref Input input, ref Value value, ref Output output, ref RecordInfo recordInfo, ref int usedValueLength, int fullValueLength, long address) => true;
-        public void PostInitialUpdater(ref Key key, ref Input input, ref Value value, ref Output output, ref RecordInfo recordInfo, long address) { }
+        public bool InPlaceUpdater(ref Key key, ref Input input, ref Value value, ref Output output, ref RecordInfo recordInfo, ref UpdateInfo updateInfo, long address) => true;
 
-        public bool InPlaceUpdater(ref Key key, ref Input input, ref Value value, ref Output output, ref RecordInfo recordInfo, ref int usedValueLength, int fullValueLength, long address) => true;
+        public bool NeedInitialUpdate(ref Key key, ref Input input, ref Output output, ref UpdateInfo updateInfo) => true;
 
-        public bool NeedInitialUpdate(ref Key key, ref Input input, ref Output output) => true;
-
-        public bool NeedCopyUpdate(ref Key key, ref Input input, ref Value oldValue, ref Output output) => true;
+        public bool NeedCopyUpdate(ref Key key, ref Input input, ref Value oldValue, ref Output output, ref UpdateInfo updateInfo) => true;
 
         public void ReadCompletionCallback(ref Key key, ref Input input, ref Output output, Context ctx, Status status, RecordMetadata recordMetadata) { }
 
@@ -71,24 +62,10 @@
         /// <summary>
         /// Write compacted live value to store
         /// </summary>
-<<<<<<< HEAD
-        public bool SingleWriter(ref Key key, ref Input input, ref Value src, ref Value dst, ref Output output, ref RecordInfo recordInfo, ref int usedValueLength, int fullValueLength, long address) 
-            => _functions.SingleWriter(ref key, ref input, ref src, ref dst, ref output, ref recordInfo, ref usedValueLength, fullValueLength, address);
+        public bool SingleWriter(ref Key key, ref Input input, ref Value src, ref Value dst, ref Output output, ref RecordInfo recordInfo, ref UpdateInfo updateInfo, long address, WriteReason reason) 
+            => _functions.SingleWriter(ref key, ref input, ref src, ref dst, ref output, ref recordInfo, ref updateInfo, address, reason);
 
-        public void PostSingleWriter(ref Key key, ref Input input, ref Value src, ref Value dst, ref Output output, ref RecordInfo recordInfo, long address) { }
-=======
-        public void SingleWriter(ref Key key, ref Input input, ref Value src, ref Value dst, ref Output output, ref RecordInfo recordInfo, long address, WriteReason reason) 
-            => _functions.SingleWriter(ref key, ref input, ref src, ref dst, ref output, ref recordInfo, address, reason);
-
-        public void PostSingleWriter(ref Key key, ref Input input, ref Value src, ref Value dst, ref Output output, ref RecordInfo recordInfo, long address, WriteReason reason) { }
->>>>>>> f2c025d4
-
-        public void CopyWriter(ref Key key, ref Value src, ref Value dst, ref RecordInfo recordInfo, long address)
-            => _functions.CopyWriter(ref key, ref src, ref dst, ref recordInfo, address);
-
-        public void PostCopyWriter(ref Key key, ref Value src, ref Value dst, ref RecordInfo recordInfo, long address) { }
-
-        public void UpsertCompletionCallback(ref Key key, ref Input input, ref Value value, Context ctx) { }
+        public void PostSingleWriter(ref Key key, ref Input input, ref Value src, ref Value dst, ref Output output, ref RecordInfo recordInfo, ref UpdateInfo updateInfo, long address, WriteReason reason) { }
 
         public void DisposeKey(ref Key key) { }
 
