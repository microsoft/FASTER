﻿// Copyright (c) Microsoft Corporation. All rights reserved.
// Licensed under the MIT license.

using System;
using System.Diagnostics;
using System.IO;
using System.Runtime.CompilerServices;
using System.Runtime.InteropServices;
using System.Threading;
using System.Threading.Tasks;

namespace FASTER.core
{
    internal enum PMMFlushStatus : int { Flushed, InProgress };

    internal enum PMMCloseStatus : int { Closed, Open };

    [StructLayout(LayoutKind.Explicit)]
    internal struct FullPageStatus
    {
        [FieldOffset(0)]
        public long LastFlushedUntilAddress;
        [FieldOffset(8)]
        public long LastClosedUntilAddress;
        [FieldOffset(16)]
        public int Dirty;
    }

    [StructLayout(LayoutKind.Explicit)]
    internal struct PageOffset
    {
        [FieldOffset(0)]
        public int Offset;
        [FieldOffset(4)]
        public int Page;
        [FieldOffset(0)]
        public long PageAndOffset;
    }

    /// <summary>
    /// Base class for hybrid log memory allocator
    /// </summary>
    /// <typeparam name="Key"></typeparam>
    /// <typeparam name="Value"></typeparam>
    public abstract partial class AllocatorBase<Key, Value> : IDisposable
    {
        /// <summary>
        /// Epoch information
        /// </summary>
        protected readonly LightEpoch epoch;
        private readonly bool ownedEpoch;

        /// <summary>
        /// Comparer
        /// </summary>
        protected readonly IFasterEqualityComparer<Key> comparer;

        #region Protected size definitions
        /// <summary>
        /// Buffer size
        /// </summary>
        internal readonly int BufferSize;
        /// <summary>
        /// Log page size
        /// </summary>
        internal readonly int LogPageSizeBits;

        /// <summary>
        /// Page size
        /// </summary>
        internal readonly int PageSize;
        /// <summary>
        /// Page size mask
        /// </summary>
        internal readonly int PageSizeMask;
        /// <summary>
        /// Buffer size mask
        /// </summary>
        protected readonly int BufferSizeMask;
        /// <summary>
        /// Aligned page size in bytes
        /// </summary>
        protected readonly int AlignedPageSizeBytes;

        /// <summary>
        /// Total hybrid log size (bits)
        /// </summary>
        protected readonly int LogTotalSizeBits;
        /// <summary>
        /// Total hybrid log size (bytes)
        /// </summary>
        protected readonly long LogTotalSizeBytes;

        /// <summary>
        /// Segment size in bits
        /// </summary>
        protected readonly int LogSegmentSizeBits;
        /// <summary>
        /// Segment size
        /// </summary>
        protected readonly long SegmentSize;
        /// <summary>
        /// Segment buffer size
        /// </summary>
        protected readonly int SegmentBufferSize;

        /// <summary>
        /// How many pages do we leave empty in the in-memory buffer (between 0 and BufferSize-1)
        /// </summary>
        private int emptyPageCount;

        /// <summary>
        /// HeadOFfset lag address
        /// </summary>
        internal long HeadOffsetLagAddress;

        /// <summary>
        /// Log mutable fraction
        /// </summary>
        protected readonly double LogMutableFraction;
        /// <summary>
        /// ReadOnlyOffset lag (from tail)
        /// </summary>
        protected long ReadOnlyLagAddress;

        #endregion

        #region Public addresses
        /// <summary>
        /// Read-only address
        /// </summary>
        public long ReadOnlyAddress;

        /// <summary>
        /// Safe read-only address
        /// </summary>
        public long SafeReadOnlyAddress;

        /// <summary>
        /// Head address
        /// </summary>
        public long HeadAddress;

        /// <summary>
        ///  Safe head address
        /// </summary>
        public long SafeHeadAddress;

        /// <summary>
        /// Flushed until address
        /// </summary>
        public long FlushedUntilAddress;

        /// <summary>
        /// Flushed until address
        /// </summary>
        public long ClosedUntilAddress;

        /// <summary>
        /// Begin address
        /// </summary>
        public long BeginAddress;

        #endregion

        #region Protected device info
        /// <summary>
        /// Device
        /// </summary>
        protected readonly IDevice device;
        /// <summary>
        /// Sector size
        /// </summary>
        protected readonly int sectorSize;
        #endregion

        #region Private page metadata

        // Array that indicates the status of each buffer page
        internal readonly FullPageStatus[] PageStatusIndicator;
        internal readonly PendingFlushList[] PendingFlush;

        /// <summary>
        /// Global address of the current tail (next element to be allocated from the circular buffer) 
        /// </summary>
        private PageOffset TailPageOffset;

        /// <summary>
        /// Whether log is disposed
        /// </summary>
        private bool disposed = false;

        /// <summary>
        /// Whether device is a null device
        /// </summary>
        internal readonly bool IsNullDevice;

        #endregion

        /// <summary>
        /// Buffer pool
        /// </summary>
        internal SectorAlignedBufferPool bufferPool;

        /// <summary>
        /// Read cache
        /// </summary>
        protected readonly bool ReadCache = false;

        /// <summary>
        /// Read cache eviction callback
        /// </summary>
        protected readonly Action<long, long> EvictCallback = null;

        /// <summary>
        /// Flush callback
        /// </summary>
        protected readonly Action<CommitInfo> FlushCallback = null;

        /// <summary>
        /// Whether to preallocate log on initialization
        /// </summary>
        private readonly bool PreallocateLog = false;

        /// <summary>
        /// Error handling
        /// </summary>
        private readonly ErrorList errorList = new();

        /// <summary>
        /// Observer for records entering read-only region
        /// </summary>
        internal IObserver<IFasterScanIterator<Key, Value>> OnReadOnlyObserver;

        /// <summary>
        /// Observer for records getting evicted from memory (page closed)
        /// </summary>
        internal IObserver<IFasterScanIterator<Key, Value>> OnEvictionObserver;

        /// <summary>
        /// The "event" to be waited on for flush completion by the initiator of an operation
        /// </summary>
        internal CompletionEvent FlushEvent;

        #region Abstract methods
        /// <summary>
        /// Initialize
        /// </summary>
        public abstract void Initialize();
        /// <summary>
        /// Get start logical address
        /// </summary>
        /// <param name="page"></param>
        /// <returns></returns>
        public abstract long GetStartLogicalAddress(long page);
        /// <summary>
        /// Get first valid logical address
        /// </summary>
        /// <param name="page"></param>
        /// <returns></returns>
        public abstract long GetFirstValidLogicalAddress(long page);
        /// <summary>
        /// Get physical address
        /// </summary>
        /// <param name="newLogicalAddress"></param>
        /// <returns></returns>
        public abstract long GetPhysicalAddress(long newLogicalAddress);
        /// <summary>
        /// Get address info
        /// </summary>
        /// <param name="physicalAddress"></param>
        /// <returns></returns>
        public abstract ref RecordInfo GetInfo(long physicalAddress);

        /// <summary>
        /// Get info from byte pointer
        /// </summary>
        /// <param name="ptr"></param>
        /// <returns></returns>
        public unsafe abstract ref RecordInfo GetInfoFromBytePointer(byte* ptr);

        /// <summary>
        /// Get key
        /// </summary>
        /// <param name="physicalAddress"></param>
        /// <returns></returns>
        public abstract ref Key GetKey(long physicalAddress);
        /// <summary>
        /// Get value
        /// </summary>
        /// <param name="physicalAddress"></param>
        /// <returns></returns>
        public abstract ref Value GetValue(long physicalAddress);
        /// <summary>
        /// Get value from address range
        /// </summary>
        /// <param name="physicalAddress"></param>
        /// <param name="endPhysicalAddress"></param>
        /// <returns></returns>
        public virtual ref Value GetValue(long physicalAddress, long endPhysicalAddress) => ref GetValue(physicalAddress);

        /// <summary>
        /// Get address info for key
        /// </summary>
        /// <param name="physicalAddress"></param>
        /// <returns></returns>
        public abstract unsafe AddressInfo* GetKeyAddressInfo(long physicalAddress);
        /// <summary>
        /// Get address info for value
        /// </summary>
        /// <param name="physicalAddress"></param>
        /// <returns></returns>
        public abstract unsafe AddressInfo* GetValueAddressInfo(long physicalAddress);

        /// <summary>
        /// Get record size
        /// </summary>
        /// <param name="physicalAddress"></param>
        /// <returns></returns>
        public abstract (int, int) GetRecordSize(long physicalAddress);

        /// <summary>
        /// Get record size
        /// </summary>
        /// <param name="physicalAddress"></param>
        /// <param name="input"></param>
        /// <param name="fasterSession"></param>
        /// <returns></returns>
        public abstract (int, int) GetRecordSize<Input, FasterSession>(long physicalAddress, ref Input input, FasterSession fasterSession)
            where FasterSession : IVariableLengthStruct<Value, Input>;

        /// <summary>
        /// Get number of bytes required
        /// </summary>
        /// <param name="physicalAddress"></param>
        /// <param name="availableBytes"></param>
        /// <returns></returns>
        public virtual int GetRequiredRecordSize(long physicalAddress, int availableBytes) => GetAverageRecordSize();

        /// <summary>
        /// Get average record size
        /// </summary>
        /// <returns></returns>
        public abstract int GetAverageRecordSize();

        /// <summary>
        /// Get size of fixed (known) part of record on the main log
        /// </summary>
        /// <returns></returns>
        public abstract int GetFixedRecordSize();

        /// <summary>
        /// Get initial record size
        /// </summary>
        /// <param name="key"></param>
        /// <param name="input"></param>
        /// <param name="fasterSession"></param>
        /// <returns></returns>
        public abstract (int, int) GetInitialRecordSize<Input, FasterSession>(ref Key key, ref Input input, FasterSession fasterSession)
            where FasterSession : IVariableLengthStruct<Value, Input>;

        /// <summary>
        /// Get record size
        /// </summary>
        /// <param name="key"></param>
        /// <param name="value"></param>
        /// <returns></returns>
        public abstract (int, int) GetRecordSize(ref Key key, ref Value value);

        /// <summary>
        /// Allocate page
        /// </summary>
        /// <param name="index"></param>
        internal abstract void AllocatePage(int index);
        /// <summary>
        /// Whether page is allocated
        /// </summary>
        /// <param name="pageIndex"></param>
        /// <returns></returns>
        internal abstract bool IsAllocated(int pageIndex);
        /// <summary>
        /// Populate page
        /// </summary>
        /// <param name="src"></param>
        /// <param name="required_bytes"></param>
        /// <param name="destinationPage"></param>
        internal abstract unsafe void PopulatePage(byte* src, int required_bytes, long destinationPage);
        /// <summary>
        /// Write async to device
        /// </summary>
        /// <typeparam name="TContext"></typeparam>
        /// <param name="startPage"></param>
        /// <param name="flushPage"></param>
        /// <param name="pageSize"></param>
        /// <param name="callback"></param>
        /// <param name="result"></param>
        /// <param name="device"></param>
        /// <param name="objectLogDevice"></param>
        /// <param name="localSegmentOffsets"></param>
        protected abstract void WriteAsyncToDevice<TContext>(long startPage, long flushPage, int pageSize, DeviceIOCompletionCallback callback, PageAsyncFlushResult<TContext> result, IDevice device, IDevice objectLogDevice, long[] localSegmentOffsets);

        private protected void VerifyCompatibleSectorSize(IDevice device)
        {
            if (this.sectorSize % device.SectorSize != 0)
                throw new FasterException($"Allocator with sector size {sectorSize} cannot flush to device with sector size {device.SectorSize}");
        }

        /// <summary>
        /// Delta flush
        /// </summary>
        /// <param name="startAddress"></param>
        /// <param name="endAddress"></param>
        /// <param name="prevEndAddress"></param>
        /// <param name="version"></param>
        /// <param name="deltaLog"></param>
        internal unsafe virtual void AsyncFlushDeltaToDevice(long startAddress, long endAddress, long prevEndAddress, int version, DeltaLog deltaLog)
        {
            long startPage = GetPage(startAddress);
            long endPage = GetPage(endAddress);
            if (endAddress > GetStartLogicalAddress(endPage))
                endPage++;

            long prevEndPage = GetPage(prevEndAddress);

            deltaLog.Allocate(out int entryLength, out long destPhysicalAddress);
            int destOffset = 0;

            for (long p = startPage; p < endPage; p++)
            {
                // All RCU pages need to be added to delta
                // For IPU-only pages, prune based on dirty bit
                if ((p < prevEndPage || endAddress == prevEndAddress) && PageStatusIndicator[p % BufferSize].Dirty < version)
                    continue;

                var logicalAddress = p << LogPageSizeBits;
                var physicalAddress = GetPhysicalAddress(logicalAddress);
                var endPhysicalAddress = physicalAddress + PageSize;

                if (p == startPage)
                {
                    physicalAddress += (int)(startAddress & PageSizeMask);
                    logicalAddress += (int)(startAddress & PageSizeMask);
                }

                while (physicalAddress < endPhysicalAddress)
                {
                    ref var info = ref GetInfo(physicalAddress);
                    var (recordSize, alignedRecordSize) = GetRecordSize(physicalAddress);
                    if (info.Version == RecordInfo.GetShortVersion(version))
                    {
                        int size = sizeof(long) + sizeof(int) + alignedRecordSize;
                        if (destOffset + size > entryLength)
                        {
                            deltaLog.Seal(destOffset);
                            deltaLog.Allocate(out entryLength, out destPhysicalAddress);
                            destOffset = 0;
                            if (destOffset + size > entryLength)
                                throw new FasterException("Insufficient page size to write delta");
                        }
                        *((long*)(destPhysicalAddress + destOffset)) = logicalAddress;
                        destOffset += sizeof(long);
                        *((int*)(destPhysicalAddress + destOffset)) = alignedRecordSize;
                        destOffset += sizeof(int);
                        Buffer.MemoryCopy((void*)physicalAddress, (void*)(destPhysicalAddress + destOffset), alignedRecordSize, alignedRecordSize);
                        destOffset += alignedRecordSize;
                    }
                    physicalAddress += alignedRecordSize;
                    logicalAddress += alignedRecordSize;
                }
            }

            if (destOffset > 0)
                deltaLog.Seal(destOffset);
        }

        internal unsafe void ApplyDelta(DeltaLog log, long startPage, long endPage, long recoverTo)
        {
            if (log == null) return;

            long startLogicalAddress = GetStartLogicalAddress(startPage);
            long endLogicalAddress = GetStartLogicalAddress(endPage);

            log.Reset();
            while (log.GetNext(out long physicalAddress, out int entryLength, out var type))
            {
                switch (type)
                {
                    case DeltaLogEntryType.DELTA:
                        // Delta records
                        long endAddress = physicalAddress + entryLength;
                        while (physicalAddress < endAddress)
                        {
                            long address = *(long*)physicalAddress;
                            physicalAddress += sizeof(long);
                            int size = *(int*)physicalAddress;
                            physicalAddress += sizeof(int);
                            if (address >= startLogicalAddress && address < endLogicalAddress)
                            {
                                var destination = GetPhysicalAddress(address);
                                Buffer.MemoryCopy((void*)physicalAddress, (void*)destination, size, size);
                            }
                            physicalAddress += size;
                        }
                        break;
                    case DeltaLogEntryType.CHECKPOINT_METADATA:
                        if (recoverTo != -1)
                        {
                            // Only read metadata if we need to stop at a specific version
                            var metadata = new byte[entryLength];
                            unsafe
                            {
                                fixed (byte* m = metadata)
                                    Buffer.MemoryCopy((void*) physicalAddress, m, entryLength, entryLength);
                            }

                            HybridLogRecoveryInfo recoveryInfo = new();
                            using StreamReader s = new(new MemoryStream(metadata));
                            recoveryInfo.Initialize(s);
                            // Finish recovery if only specific versions are requested
                            if (recoveryInfo.version == recoverTo) return;
                        }

                        break;
                    default:
                        throw new FasterException("Unexpected entry type");
                        
                }
            }
        }

        [MethodImpl(MethodImplOptions.AggressiveInlining)]
        internal void MarkPage(long logicalAddress, int version)
        {
            var offset = (logicalAddress >> LogPageSizeBits) % BufferSize;
            if (PageStatusIndicator[offset].Dirty < version)
                PageStatusIndicator[offset].Dirty = version;
        }

        [MethodImpl(MethodImplOptions.AggressiveInlining)]
        internal void MarkPageAtomic(long logicalAddress, int version)
        {
            var offset = (logicalAddress >> LogPageSizeBits) % BufferSize;
            Utility.MonotonicUpdate(ref PageStatusIndicator[offset].Dirty, version, out _);
        }

        internal void WriteAsync<TContext>(IntPtr alignedSourceAddress, ulong alignedDestinationAddress, uint numBytesToWrite,
                DeviceIOCompletionCallback callback, PageAsyncFlushResult<TContext> asyncResult,
                IDevice device)
        {
            if (asyncResult.partial)
            {
                // Write only required bytes within the page
                int aligned_start = (int)((asyncResult.fromAddress - (asyncResult.page << LogPageSizeBits)));
                aligned_start = (aligned_start / sectorSize) * sectorSize;

                int aligned_end = (int)((asyncResult.untilAddress - (asyncResult.page << LogPageSizeBits)));
                aligned_end = ((aligned_end + (sectorSize - 1)) & ~(sectorSize - 1));

                numBytesToWrite = (uint)(aligned_end - aligned_start);
                device.WriteAsync(alignedSourceAddress + aligned_start, alignedDestinationAddress + (ulong)aligned_start, numBytesToWrite, callback, asyncResult);
            }
            else
            {
                device.WriteAsync(alignedSourceAddress, alignedDestinationAddress,
                    numBytesToWrite, callback, asyncResult);
            }
        }


        /// <summary>
        /// Read objects to memory (async)
        /// </summary>
        /// <param name="fromLogical"></param>
        /// <param name="numBytes"></param>
        /// <param name="callback"></param>
        /// <param name="context"></param>
        /// <param name="result"></param>
        protected abstract unsafe void AsyncReadRecordObjectsToMemory(long fromLogical, int numBytes, DeviceIOCompletionCallback callback, AsyncIOContext<Key, Value> context, SectorAlignedMemory result = default);
        /// <summary>
        /// Read page (async)
        /// </summary>
        /// <typeparam name="TContext"></typeparam>
        /// <param name="alignedSourceAddress"></param>
        /// <param name="destinationPageIndex"></param>
        /// <param name="aligned_read_length"></param>
        /// <param name="callback"></param>
        /// <param name="asyncResult"></param>
        /// <param name="device"></param>
        /// <param name="objlogDevice"></param>
        protected abstract void ReadAsync<TContext>(ulong alignedSourceAddress, int destinationPageIndex, uint aligned_read_length, DeviceIOCompletionCallback callback, PageAsyncReadResult<TContext> asyncResult, IDevice device, IDevice objlogDevice);
        /// <summary>
        /// Clear page
        /// </summary>
        /// <param name="page">Page number to be cleared</param>
        /// <param name="offset">Offset to clear from (if partial clear)</param>
        internal abstract void ClearPage(long page, int offset = 0);

        internal abstract void FreePage(long page);

        /// <summary>
        /// Write page (async)
        /// </summary>
        /// <typeparam name="TContext"></typeparam>
        /// <param name="flushPage"></param>
        /// <param name="callback"></param>
        /// <param name="asyncResult"></param>
        protected abstract void WriteAsync<TContext>(long flushPage, DeviceIOCompletionCallback callback, PageAsyncFlushResult<TContext> asyncResult);
        /// <summary>
        /// Retrieve full record
        /// </summary>
        /// <param name="record"></param>
        /// <param name="ctx"></param>
        /// <returns></returns>
        protected abstract unsafe bool RetrievedFullRecord(byte* record, ref AsyncIOContext<Key, Value> ctx);

        /// <summary>
        /// Retrieve value from context
        /// </summary>
        /// <param name="ctx"></param>
        /// <returns></returns>
        public virtual ref Key GetContextRecordKey(ref AsyncIOContext<Key, Value> ctx) => ref ctx.key;

        /// <summary>
        /// Retrieve value from context
        /// </summary>
        /// <param name="ctx"></param>
        /// <returns></returns>
        public virtual ref Value GetContextRecordValue(ref AsyncIOContext<Key, Value> ctx) => ref ctx.value;

        /// <summary>
        /// Get heap container for pending key
        /// </summary>
        /// <param name="key"></param>
        /// <returns></returns>
        public abstract IHeapContainer<Key> GetKeyContainer(ref Key key);

        /// <summary>
        /// Get heap container for pending value
        /// </summary>
        /// <param name="value"></param>
        /// <returns></returns>
        public abstract IHeapContainer<Value> GetValueContainer(ref Value value);

        /// <summary>
        /// Copy value to context
        /// </summary>
        /// <param name="ctx"></param>
        /// <param name="value"></param>
        public virtual void PutContext(ref AsyncIOContext<Key, Value> ctx, ref Value value) => ctx.value = value;

        /// <summary>
        /// Whether key has objects
        /// </summary>
        /// <returns></returns>
        public abstract bool KeyHasObjects();

        /// <summary>
        /// Whether value has objects
        /// </summary>
        /// <returns></returns>
        public abstract bool ValueHasObjects();

        /// <summary>
        /// Get segment offsets
        /// </summary>
        /// <returns></returns>
        public abstract long[] GetSegmentOffsets();

        /// <summary>
        /// Pull-based scan interface for HLOG
        /// </summary>
        /// <param name="beginAddress"></param>
        /// <param name="endAddress"></param>
        /// <param name="scanBufferingMode"></param>
        /// <returns></returns>
        public abstract IFasterScanIterator<Key, Value> Scan(long beginAddress, long endAddress, ScanBufferingMode scanBufferingMode = ScanBufferingMode.DoublePageBuffering);

        /// <summary>
        /// Scan page guaranteed to be in memory
        /// </summary>
        /// <param name="beginAddress">Begin address</param>
        /// <param name="endAddress">End address</param>
        internal abstract void MemoryPageScan(long beginAddress, long endAddress);
        #endregion


        /// <summary>
        /// Instantiate base allocator
        /// </summary>
        /// <param name="settings"></param>
        /// <param name="comparer"></param>
        /// <param name="evictCallback"></param>
        /// <param name="epoch"></param>
        /// <param name="flushCallback"></param>
        public AllocatorBase(LogSettings settings, IFasterEqualityComparer<Key> comparer, Action<long, long> evictCallback, LightEpoch epoch, Action<CommitInfo> flushCallback)
        {
            if (settings.LogDevice == null)
            {
                throw new FasterException("LogSettings.LogDevice needs to be specified (e.g., use Devices.CreateLogDevice, AzureStorageDevice, or NullDevice)");
            }
            if (evictCallback != null)
            {
                ReadCache = true;
                EvictCallback = evictCallback;
            }
            FlushCallback = flushCallback;
            PreallocateLog = settings.PreallocateLog;
            this.FlushEvent.Initialize();

            if (settings.LogDevice is NullDevice)
                IsNullDevice = true;

            this.comparer = comparer;
            if (epoch == null)
            {
                this.epoch = new LightEpoch();
                ownedEpoch = true;
            }
            else
                this.epoch = epoch;

            settings.LogDevice.Initialize(1L << settings.SegmentSizeBits, epoch);
            settings.ObjectLogDevice?.Initialize(-1, epoch);

            // Page size
            LogPageSizeBits = settings.PageSizeBits;
            PageSize = 1 << LogPageSizeBits;
            PageSizeMask = PageSize - 1;

            // Total HLOG size
            LogTotalSizeBits = settings.MemorySizeBits;
            LogTotalSizeBytes = 1L << LogTotalSizeBits;
            BufferSize = (int)(LogTotalSizeBytes / (1L << LogPageSizeBits));
            BufferSizeMask = BufferSize - 1;

            LogMutableFraction = settings.MutableFraction;

            EmptyPageCount = 0;

            // Segment size
            LogSegmentSizeBits = settings.SegmentSizeBits;
            SegmentSize = 1L << LogSegmentSizeBits;
            SegmentBufferSize = 1 + (LogTotalSizeBytes / SegmentSize < 1 ? 1 : (int)(LogTotalSizeBytes / SegmentSize));

            if (SegmentSize < PageSize)
<<<<<<< HEAD
                throw new FasterException($"Segment ({SegmentSize.ToString()}) must be at least of page size ({PageSize.ToString()})");
=======
                throw new FasterException($"Segment ({SegmentSize}) must be at least of page size ({PageSize})");

            if ((LogTotalSizeBits != 0) && (LogTotalSizeBytes < PageSize))
                throw new FasterException($"Memory size ({LogTotalSizeBytes}) must be configured to be either 1 (i.e., 0 bits) or at least page size ({PageSize})");
>>>>>>> aa440882

            PageStatusIndicator = new FullPageStatus[BufferSize];

            if (!IsNullDevice)
            {
                PendingFlush = new PendingFlushList[BufferSize];
                for (int i = 0; i < BufferSize; i++)
                    PendingFlush[i] = new PendingFlushList();
            }
            device = settings.LogDevice;
            sectorSize = (int)device.SectorSize;

            if (PageSize < sectorSize)
                throw new FasterException($"Page size must be at least of device sector size ({sectorSize} bytes). Set PageSizeBits accordingly.");

            AlignedPageSizeBytes = ((PageSize + (sectorSize - 1)) & ~(sectorSize - 1));
        }

        /// <summary>
        /// Number of extra overflow pages allocated
        /// </summary>
        internal abstract int OverflowPageCount { get; }

        /// <summary>
        /// Initialize allocator
        /// </summary>
        /// <param name="firstValidAddress"></param>
        protected void Initialize(long firstValidAddress)
        {
            Debug.Assert(firstValidAddress <= PageSize, $"firstValidAddress {firstValidAddress} shoulld be <= PageSize {PageSize}");

            bufferPool = new SectorAlignedBufferPool(1, sectorSize);

            if (BufferSize > 0)
            {
                long tailPage = firstValidAddress >> LogPageSizeBits;
                int tailPageIndex = (int)(tailPage % BufferSize);
                AllocatePage(tailPageIndex);

                // Allocate next page as well
                int nextPageIndex = (int)(tailPage + 1) % BufferSize;
                if ((!IsAllocated(nextPageIndex)))
                {
                    AllocatePage(nextPageIndex);
                }
            }

            if (PreallocateLog)
            {
                for (int i = 0; i < BufferSize; i++)
                {
                    if ((!IsAllocated(i)))
                    {
                        AllocatePage(i);
                    }
                }
            }

            SafeReadOnlyAddress = firstValidAddress;
            ReadOnlyAddress = firstValidAddress;
            SafeHeadAddress = firstValidAddress;
            HeadAddress = firstValidAddress;
            ClosedUntilAddress = firstValidAddress;
            FlushedUntilAddress = firstValidAddress;
            BeginAddress = firstValidAddress;

            TailPageOffset.Page = (int)(firstValidAddress >> LogPageSizeBits);
            TailPageOffset.Offset = (int)(firstValidAddress & PageSizeMask);
        }

        /// <summary>
        /// Dispose allocator
        /// </summary>
        public virtual void Dispose()
        {
            disposed = true;

            if (ownedEpoch)
                epoch.Dispose();
            bufferPool.Free();

            this.FlushEvent.Dispose();

            OnReadOnlyObserver?.OnCompleted();
            OnEvictionObserver?.OnCompleted();
        }

        /// <summary>
        /// Number of pages in circular buffer that are allocated
        /// </summary>
        public int AllocatedPageCount;

        /// <summary>
        /// How many pages do we leave empty in the in-memory buffer (between 0 and BufferSize-1)
        /// </summary>
        public int EmptyPageCount
        {
            get => emptyPageCount;

            set
            {
                // HeadOffset lag (from tail).
                var headOffsetLagSize = BufferSize - 1;
                if (value > headOffsetLagSize) return;
                if (value < 0) return;

                int oldEPC;
                lock (this) // linearize all setters of EmptyPageCount
                {
                    oldEPC = emptyPageCount;
                    emptyPageCount = value;
                    headOffsetLagSize -= emptyPageCount;

                    ReadOnlyLagAddress = (long)(LogMutableFraction * headOffsetLagSize) << LogPageSizeBits;
                    HeadOffsetLagAddress = (long)headOffsetLagSize << LogPageSizeBits;
                }

                // Force eviction now if empty page count has increased
                if (value >= oldEPC)
                {
                    bool prot = true;
                    if (!epoch.ThisInstanceProtected())
                        prot = false;

                    if (!prot) epoch.Resume();
                    try
                    {
                        var _tailAddress = GetTailAddress();
                        PageAlignedShiftReadOnlyAddress(_tailAddress);
                        PageAlignedShiftHeadAddress(_tailAddress);
                    }
                    finally
                    {
                        if (!prot) epoch.Suspend();
                    }
                }
            }
        }

        /// <summary>
        /// Delete in-memory portion of the log
        /// </summary>
        internal abstract void DeleteFromMemory();


        /// <summary>
        /// Segment size
        /// </summary>
        /// <returns></returns>
        public long GetSegmentSize()
        {
            return SegmentSize;
        }

        /// <summary>
        /// Get tail address
        /// </summary>
        /// <returns></returns>
        public long GetTailAddress()
        {
            var local = TailPageOffset;
            if (local.Offset >= PageSize)
            {
                local.Page++;
                local.Offset = 0;
            }
            return ((long)local.Page << LogPageSizeBits) | (uint)local.Offset;
        }

        /// <summary>
        /// Get page
        /// </summary>
        /// <param name="logicalAddress"></param>
        /// <returns></returns>
        public long GetPage(long logicalAddress)
        {
            return (logicalAddress >> LogPageSizeBits);
        }

        /// <summary>
        /// Get page index for page
        /// </summary>
        /// <param name="page"></param>
        /// <returns></returns>
        public int GetPageIndexForPage(long page)
        {
            return (int)(page % BufferSize);
        }

        /// <summary>
        /// Get page index for address
        /// </summary>
        /// <param name="address"></param>
        /// <returns></returns>
        public int GetPageIndexForAddress(long address)
        {
            return (int)((address >> LogPageSizeBits) % BufferSize);
        }

        /// <summary>
        /// Get capacity (number of pages)
        /// </summary>
        /// <returns></returns>
        public int GetCapacityNumPages()
        {
            return BufferSize;
        }


        /// <summary>
        /// Get page size
        /// </summary>
        /// <returns></returns>
        public long GetPageSize()
        {
            return PageSize;
        }

        /// <summary>
        /// Get offset in page
        /// </summary>
        /// <param name="address"></param>
        /// <returns></returns>
        public long GetOffsetInPage(long address)
        {
            return address & PageSizeMask;
        }

        /// <summary>
        /// Get sector size for main hlog device
        /// </summary>
        /// <returns></returns>
        public int GetDeviceSectorSize()
        {
            return sectorSize;
        }

        /// <summary>
        /// Try allocate, no thread spinning allowed
        /// </summary>
        /// <param name="numSlots">Number of slots to allocate</param>
        /// <returns>The allocated logical address, or 0 in case of inability to allocate</returns>
        [MethodImpl(MethodImplOptions.AggressiveInlining)]
        public long TryAllocate(int numSlots = 1)
        {
            if (numSlots > PageSize)
                throw new FasterException("Entry does not fit on page");

            PageOffset localTailPageOffset = default;
            localTailPageOffset.PageAndOffset = TailPageOffset.PageAndOffset;

            // Necessary to check because threads keep retrying and we do not
            // want to overflow offset more than once per thread
            if (localTailPageOffset.Offset > PageSize)
            {
                if (NeedToWait(localTailPageOffset.Page + 1))
                    return 0; // RETRY_LATER
                return -1; // RETRY_NOW
            }

            // Determine insertion index.
            localTailPageOffset.PageAndOffset = Interlocked.Add(ref TailPageOffset.PageAndOffset, numSlots);

            int page = localTailPageOffset.Page;
            int offset = localTailPageOffset.Offset - numSlots;

            #region HANDLE PAGE OVERFLOW
            if (localTailPageOffset.Offset > PageSize)
            {
                int pageIndex = localTailPageOffset.Page + 1;

                // All overflow threads try to shift addresses
                long shiftAddress = ((long)pageIndex) << LogPageSizeBits;
                PageAlignedShiftReadOnlyAddress(shiftAddress);
                PageAlignedShiftHeadAddress(shiftAddress);

                if (offset > PageSize)
                {
                    if (NeedToWait(pageIndex))
                        return 0; // RETRY_LATER
                    return -1; // RETRY_NOW
                }

                if (NeedToWait(pageIndex))
                {
                    // Reset to end of page so that next attempt can retry
                    localTailPageOffset.Offset = PageSize;
                    Interlocked.Exchange(ref TailPageOffset.PageAndOffset, localTailPageOffset.PageAndOffset);
                    return 0; // RETRY_LATER
                }

                // The thread that "makes" the offset incorrect should allocate next page and set new tail
                if (CannotAllocate(pageIndex))
                {
                    // Reset to end of page so that next attempt can retry
                    localTailPageOffset.Offset = PageSize;
                    Interlocked.Exchange(ref TailPageOffset.PageAndOffset, localTailPageOffset.PageAndOffset);
                    return -1; // RETRY_NOW
                }

                // Allocate this page, if needed
                if (!IsAllocated(pageIndex % BufferSize))
                    AllocatePage(pageIndex % BufferSize);

                // Allocate next page in advance, if needed
                if (!IsAllocated((pageIndex + 1) % BufferSize))
                    AllocatePage((pageIndex + 1) % BufferSize);

                localTailPageOffset.Page++;
                localTailPageOffset.Offset = numSlots;
                TailPageOffset = localTailPageOffset;
                page++;
                offset = 0;
            }
            #endregion

            return (((long)page) << LogPageSizeBits) | ((long)offset);
        }

        /// <summary>
        /// Async wrapper for TryAllocate
        /// </summary>
        /// <param name="numSlots">Number of slots to allocate</param>
        /// <param name="token">Cancellation token</param>
        /// <returns>The allocated logical address</returns>
        [MethodImpl(MethodImplOptions.AggressiveInlining)]
        public async ValueTask<long> AllocateAsync(int numSlots = 1, CancellationToken token = default)
        {
            var spins = 0;
            while (true)
            {
                var flushEvent = this.FlushEvent;
                var logicalAddress = this.TryAllocate(numSlots);
                if (logicalAddress > 0)
                    return logicalAddress;
                if (logicalAddress == 0)
                {
                    if (spins++ < Constants.kFlushSpinCount)
                    {
                        Thread.Yield();
                        continue;
                    }
                    try
                    {
                        epoch.Suspend();
                        await flushEvent.WaitAsync(token).ConfigureAwait(false);
                    }
                    finally
                    {
                        epoch.Resume();
                    }
                }
                this.TryComplete();
                epoch.ProtectAndDrain();
                Thread.Yield();
            }
        }

        /// <summary>
        /// Try allocate, spin for RETRY_NOW case
        /// </summary>
        /// <param name="numSlots">Number of slots to allocate</param>
        /// <returns>The allocated logical address, or 0 in case of inability to allocate</returns>
        [MethodImpl(MethodImplOptions.AggressiveInlining)]
        public long TryAllocateRetryNow(int numSlots = 1)
        {
            long logicalAddress;
            while ((logicalAddress = TryAllocate(numSlots)) < 0)
                epoch.ProtectAndDrain();
            return logicalAddress;
        }


        private bool CannotAllocate(int page) => page >= BufferSize + (ClosedUntilAddress >> LogPageSizeBits);

        private bool NeedToWait(int page) => page >= BufferSize + (FlushedUntilAddress >> LogPageSizeBits);

        /// <summary>
        /// Used by applications to make the current state of the database immutable quickly
        /// </summary>
        /// <param name="tailAddress"></param>
        /// <param name="notifyDone"></param>
        public bool ShiftReadOnlyToTail(out long tailAddress, out SemaphoreSlim notifyDone)
        {
            notifyDone = null;
            tailAddress = GetTailAddress();
            long localTailAddress = tailAddress;
            long currentReadOnlyOffset = ReadOnlyAddress;
            if (Utility.MonotonicUpdate(ref ReadOnlyAddress, tailAddress, out long oldReadOnlyOffset))
            {
                notifyFlushedUntilAddressSemaphore = new SemaphoreSlim(0);
                notifyDone = notifyFlushedUntilAddressSemaphore;
                notifyFlushedUntilAddress = localTailAddress;
                epoch.BumpCurrentEpoch(() => OnPagesMarkedReadOnly(localTailAddress));
                return true;
            }
            return false;
        }

        /// <summary>
        /// Used by applications to move read-only forward
        /// </summary>
        /// <param name="newReadOnlyAddress"></param>
        public bool ShiftReadOnlyAddress(long newReadOnlyAddress)
        {
            if (Utility.MonotonicUpdate(ref ReadOnlyAddress, newReadOnlyAddress, out long oldReadOnlyOffset))
            {
                epoch.BumpCurrentEpoch(() => OnPagesMarkedReadOnly(newReadOnlyAddress));
                return true;
            }
            return false;
        }

        /// <summary>
        /// Shift begin address
        /// </summary>
        /// <param name="newBeginAddress"></param>
        public void ShiftBeginAddress(long newBeginAddress)
        {
            // First update the begin address
            if (!Utility.MonotonicUpdate(ref BeginAddress, newBeginAddress, out long oldBeginAddress))
                return;

            var b = oldBeginAddress >> LogSegmentSizeBits != newBeginAddress >> LogSegmentSizeBits;

            // Shift read-only address
            var flushEvent = FlushEvent;
            try
            {
                epoch.Resume();
                ShiftReadOnlyAddress(newBeginAddress);
            }
            finally
            {
                epoch.Suspend();
            }

            // Wait for flush to complete
            var spins = 0;
            while (true)
            {
                if (FlushedUntilAddress >= newBeginAddress)
                    break;
                if (++spins < Constants.kFlushSpinCount)
                {
                    Thread.Yield();
                    continue;
                }
                flushEvent.Wait();
                flushEvent = FlushEvent;
            }

            // Then shift head address
            var h = Utility.MonotonicUpdate(ref HeadAddress, newBeginAddress, out long old);

            if (h || b)
            {
                try
                {
                    epoch.Resume();
                    epoch.BumpCurrentEpoch(() =>
                    {
                        if (h)
                            OnPagesClosed(newBeginAddress);
                        if (b)
                            TruncateUntilAddress(newBeginAddress);
                    });
                }
                finally
                {
                    epoch.Suspend();
                }
            }
        }

        /// <summary>
        /// Wraps <see cref="IDevice.TruncateUntilAddress(long)"/> when an allocator potentially has to interact with multiple devices
        /// </summary>
        /// <param name="toAddress"></param>
        protected virtual void TruncateUntilAddress(long toAddress)
        {
            device.TruncateUntilAddress(toAddress);
        }

        internal virtual bool TryComplete()
        {
            return device.TryComplete();
        }

        /// <summary>
        /// Seal: make sure there are no longer any threads writing to the page
        /// Flush: send page to secondary store
        /// </summary>
        /// <param name="newSafeReadOnlyAddress"></param>
        public void OnPagesMarkedReadOnly(long newSafeReadOnlyAddress)
        {
            if (Utility.MonotonicUpdate(ref SafeReadOnlyAddress, newSafeReadOnlyAddress, out long oldSafeReadOnlyAddress))
            {
                Debug.WriteLine("SafeReadOnly shifted from {0:X} to {1:X}", oldSafeReadOnlyAddress, newSafeReadOnlyAddress);
                if (OnReadOnlyObserver != null)
                {
                    using var iter = Scan(oldSafeReadOnlyAddress, newSafeReadOnlyAddress, ScanBufferingMode.NoBuffering);
                    OnReadOnlyObserver?.OnNext(iter);
                }
                AsyncFlushPages(oldSafeReadOnlyAddress, newSafeReadOnlyAddress);
            }
        }

        /// <summary>
        /// Action to be performed for when all threads have 
        /// agreed that a page range is closed.
        /// </summary>
        /// <param name="newSafeHeadAddress"></param>
        public void OnPagesClosed(long newSafeHeadAddress)
        {
            if (Utility.MonotonicUpdate(ref SafeHeadAddress, newSafeHeadAddress, out long oldSafeHeadAddress))
            {
                Debug.WriteLine("SafeHeadOffset shifted from {0:X} to {1:X}", oldSafeHeadAddress, newSafeHeadAddress);

                // Also shift begin address if we are using a null storage device
                if (IsNullDevice)
                    Utility.MonotonicUpdate(ref BeginAddress, newSafeHeadAddress, out _);

                for (long closePageAddress = oldSafeHeadAddress & ~PageSizeMask; closePageAddress < newSafeHeadAddress; closePageAddress += PageSize)
                {
                    long start = oldSafeHeadAddress > closePageAddress ? oldSafeHeadAddress : closePageAddress;
                    long end = newSafeHeadAddress < closePageAddress + PageSize ? newSafeHeadAddress : closePageAddress + PageSize;
                    MemoryPageScan(start, end);

                    if (newSafeHeadAddress < closePageAddress + PageSize)
                    {
                        // Partial page - do not close
                        // Future work: clear partial page here
                        return;
                    }

                    int closePage = (int)(closePageAddress >> LogPageSizeBits);
                    int closePageIndex = closePage % BufferSize;

                    FreePage(closePage);

                    Utility.MonotonicUpdate(ref PageStatusIndicator[closePageIndex].LastClosedUntilAddress, closePageAddress + PageSize, out _);
                    ShiftClosedUntilAddress();
                    if (ClosedUntilAddress > FlushedUntilAddress)
                    {
                        throw new FasterException($"Closed address {ClosedUntilAddress} exceeds flushed address {FlushedUntilAddress}");
                    }
                }
            }
        }

        internal void DebugPrintAddresses(long closePageAddress)
        {
            var _flush = FlushedUntilAddress;
            var _readonly = ReadOnlyAddress;
            var _safereadonly = SafeReadOnlyAddress;
            var _tail = GetTailAddress();
            var _head = HeadAddress;
            var _safehead = SafeHeadAddress;

            Console.WriteLine("ClosePageAddress: {0}.{1}", GetPage(closePageAddress), GetOffsetInPage(closePageAddress));
            Console.WriteLine("FlushedUntil: {0}.{1}", GetPage(_flush), GetOffsetInPage(_flush));
            Console.WriteLine("Tail: {0}.{1}", GetPage(_tail), GetOffsetInPage(_tail));
            Console.WriteLine("Head: {0}.{1}", GetPage(_head), GetOffsetInPage(_head));
            Console.WriteLine("SafeHead: {0}.{1}", GetPage(_safehead), GetOffsetInPage(_safehead));
            Console.WriteLine("ReadOnly: {0}.{1}", GetPage(_readonly), GetOffsetInPage(_readonly));
            Console.WriteLine("SafeReadOnly: {0}.{1}", GetPage(_safereadonly), GetOffsetInPage(_safereadonly));
        }

        /// <summary>
        /// Called every time a new tail page is allocated. Here the read-only is 
        /// shifted only to page boundaries unlike ShiftReadOnlyToTail where shifting
        /// can happen to any fine-grained address.
        /// </summary>
        /// <param name="currentTailAddress"></param>
        private void PageAlignedShiftReadOnlyAddress(long currentTailAddress)
        {
            long currentReadOnlyAddress = ReadOnlyAddress;
            long pageAlignedTailAddress = currentTailAddress & ~PageSizeMask;
            long desiredReadOnlyAddress = (pageAlignedTailAddress - ReadOnlyLagAddress);
            if (Utility.MonotonicUpdate(ref ReadOnlyAddress, desiredReadOnlyAddress, out long oldReadOnlyAddress))
            {
                Debug.WriteLine("Allocate: Moving read-only offset from {0:X} to {1:X}", oldReadOnlyAddress, desiredReadOnlyAddress);
                epoch.BumpCurrentEpoch(() => OnPagesMarkedReadOnly(desiredReadOnlyAddress));
            }
        }

        /// <summary>
        /// Called whenever a new tail page is allocated or when the user is checking for a failed memory allocation
        /// Tries to shift head address based on the head offset lag size.
        /// </summary>
        /// <param name="currentTailAddress"></param>
        private void PageAlignedShiftHeadAddress(long currentTailAddress)
        {
            //obtain local values of variables that can change
            long currentHeadAddress = HeadAddress;
            long currentFlushedUntilAddress = FlushedUntilAddress;
            long pageAlignedTailAddress = currentTailAddress & ~PageSizeMask;
            long desiredHeadAddress = (pageAlignedTailAddress - HeadOffsetLagAddress);

            long newHeadAddress = desiredHeadAddress;
            if (currentFlushedUntilAddress < newHeadAddress)
            {
                newHeadAddress = currentFlushedUntilAddress;
            }
            newHeadAddress &= ~PageSizeMask;

            if (ReadCache && (newHeadAddress > HeadAddress))
                EvictCallback(HeadAddress, newHeadAddress);

            if (Utility.MonotonicUpdate(ref HeadAddress, newHeadAddress, out long oldHeadAddress))
            {
                Debug.WriteLine("Allocate: Moving head offset from {0:X} to {1:X}", oldHeadAddress, newHeadAddress);
                epoch.BumpCurrentEpoch(() => OnPagesClosed(newHeadAddress));
            }
        }

        /// <summary>
        /// Tries to shift head address to specified value
        /// </summary>
        /// <param name="desiredHeadAddress"></param>
        public long ShiftHeadAddress(long desiredHeadAddress)
        {
            //obtain local values of variables that can change
            long currentFlushedUntilAddress = FlushedUntilAddress;

            long newHeadAddress = desiredHeadAddress;
            if (currentFlushedUntilAddress < newHeadAddress)
            {
                newHeadAddress = currentFlushedUntilAddress;
            }

            if (ReadCache && (newHeadAddress > HeadAddress))
                EvictCallback(HeadAddress, newHeadAddress);

            if (Utility.MonotonicUpdate(ref HeadAddress, newHeadAddress, out long oldHeadAddress))
            {
                Debug.WriteLine("Allocate: Moving head offset from {0:X} to {1:X}", oldHeadAddress, newHeadAddress);
                epoch.BumpCurrentEpoch(() => OnPagesClosed(newHeadAddress));
            }
            return newHeadAddress;
        }

        /// <summary>
        /// Every async flush callback tries to update the flushed until address to the latest value possible
        /// Is there a better way to do this with enabling fine-grained addresses (not necessarily at page boundaries)?
        /// </summary>
        protected void ShiftFlushedUntilAddress()
        {
            long currentFlushedUntilAddress = FlushedUntilAddress;
            long page = GetPage(currentFlushedUntilAddress);

            bool update = false;
            long pageLastFlushedAddress = PageStatusIndicator[page % BufferSize].LastFlushedUntilAddress;
            while (pageLastFlushedAddress >= currentFlushedUntilAddress && currentFlushedUntilAddress >= (page << LogPageSizeBits))
            {
                currentFlushedUntilAddress = pageLastFlushedAddress;
                update = true;
                page++;
                pageLastFlushedAddress = PageStatusIndicator[page % BufferSize].LastFlushedUntilAddress;
            }

            if (update)
            {
                if (Utility.MonotonicUpdate(ref FlushedUntilAddress, currentFlushedUntilAddress, out long oldFlushedUntilAddress))
                {
                    uint errorCode = 0;
                    if (errorList.Count > 0)
                    {
                        errorCode = errorList.CheckAndWait(oldFlushedUntilAddress, currentFlushedUntilAddress);
                    }
                    FlushCallback?.Invoke(
                        new CommitInfo
                        {
                            FromAddress = oldFlushedUntilAddress,
                            UntilAddress = currentFlushedUntilAddress,
                            ErrorCode = errorCode
                        });

                    this.FlushEvent.Set();

                    if (errorList.Count > 0)
                    {
                        errorList.RemoveUntil(currentFlushedUntilAddress);
                    }

                    if ((oldFlushedUntilAddress < notifyFlushedUntilAddress) && (currentFlushedUntilAddress >= notifyFlushedUntilAddress))
                    {
                        notifyFlushedUntilAddressSemaphore.Release();
                    }
                }
            }
        }

        /// <summary>
        /// Shift ClosedUntil address
        /// </summary>
        protected void ShiftClosedUntilAddress()
        {
            long currentClosedUntilAddress = ClosedUntilAddress;
            long page = GetPage(currentClosedUntilAddress);

            bool update = false;
            long pageLastClosedAddress = PageStatusIndicator[page % BufferSize].LastClosedUntilAddress;
            while (pageLastClosedAddress >= currentClosedUntilAddress && currentClosedUntilAddress >= (page << LogPageSizeBits))
            {
                currentClosedUntilAddress = pageLastClosedAddress;
                update = true;
                page++;
                pageLastClosedAddress = PageStatusIndicator[(int)(page % BufferSize)].LastClosedUntilAddress;
            }

            if (update)
            {
                Utility.MonotonicUpdate(ref ClosedUntilAddress, currentClosedUntilAddress, out _);
            }
        }

        /// <summary>
        /// Address for notification of flushed-until
        /// </summary>
        public long notifyFlushedUntilAddress;

        /// <summary>
        /// Semaphore for notification of flushed-until
        /// </summary>
        public SemaphoreSlim notifyFlushedUntilAddressSemaphore;


        /// <summary>
        /// Reset for recovery
        /// </summary>
        /// <param name="tailAddress"></param>
        /// <param name="headAddress"></param>
        /// <param name="beginAddress"></param>
        /// <param name="readonlyAddress"></param>
        public void RecoveryReset(long tailAddress, long headAddress, long beginAddress, long readonlyAddress)
        {
            long tailPage = GetPage(tailAddress);
            long offsetInPage = GetOffsetInPage(tailAddress);
            TailPageOffset.Page = (int)tailPage;
            TailPageOffset.Offset = (int)offsetInPage;

            // Allocate current page if necessary
            var pageIndex = (TailPageOffset.Page % BufferSize);
            if (!IsAllocated(pageIndex))
                AllocatePage(pageIndex);

            // Allocate next page as well - this is an invariant in the allocator!
            var nextPageIndex = (pageIndex + 1) % BufferSize;
            if (!IsAllocated(nextPageIndex))
                AllocatePage(nextPageIndex);

            BeginAddress = beginAddress;
            HeadAddress = headAddress;
            SafeHeadAddress = headAddress;
            ClosedUntilAddress = headAddress;
            FlushedUntilAddress = readonlyAddress;
            ReadOnlyAddress = readonlyAddress;
            SafeReadOnlyAddress = readonlyAddress;

            // for the last page which contains tailoffset, it must be open
            pageIndex = GetPageIndexForAddress(tailAddress);

            // clear the last page starting from tail address
            ClearPage(pageIndex, (int)GetOffsetInPage(tailAddress));

            // Printing debug info
            Debug.WriteLine("******* Recovered HybridLog Stats *******");
            Debug.WriteLine("Head Address: {0}", HeadAddress);
            Debug.WriteLine("Safe Head Address: {0}", SafeHeadAddress);
            Debug.WriteLine("ReadOnly Address: {0}", ReadOnlyAddress);
            Debug.WriteLine("Safe ReadOnly Address: {0}", SafeReadOnlyAddress);
            Debug.WriteLine("Tail Address: {0}", tailAddress);
        }

        /// <summary>
        /// Invoked by users to obtain a record from disk. It uses sector aligned memory to read 
        /// the record efficiently into memory.
        /// </summary>
        /// <param name="fromLogical"></param>
        /// <param name="numBytes"></param>
        /// <param name="callback"></param>
        /// <param name="context"></param>
        /// 
        internal unsafe void AsyncReadRecordToMemory(long fromLogical, int numBytes, DeviceIOCompletionCallback callback, AsyncIOContext<Key, Value> context)
        {
            ulong fileOffset = (ulong)(AlignedPageSizeBytes * (fromLogical >> LogPageSizeBits) + (fromLogical & PageSizeMask));
            ulong alignedFileOffset = (ulong)(((long)fileOffset / sectorSize) * sectorSize);

            uint alignedReadLength = (uint)((long)fileOffset + numBytes - (long)alignedFileOffset);
            alignedReadLength = (uint)((alignedReadLength + (sectorSize - 1)) & ~(sectorSize - 1));

            var record = bufferPool.Get((int)alignedReadLength);
            record.valid_offset = (int)(fileOffset - alignedFileOffset);
            record.available_bytes = (int)(alignedReadLength - (fileOffset - alignedFileOffset));
            record.required_bytes = numBytes;

            var asyncResult = default(AsyncGetFromDiskResult<AsyncIOContext<Key, Value>>);
            asyncResult.context = context;
            asyncResult.context.record = record;
            device.ReadAsync(alignedFileOffset,
                        (IntPtr)asyncResult.context.record.aligned_pointer,
                        alignedReadLength,
                        callback,
                        asyncResult);
        }

        /// <summary>
        /// Read record to memory - simple version
        /// </summary>
        /// <param name="fromLogical"></param>
        /// <param name="numBytes"></param>
        /// <param name="callback"></param>
        /// <param name="context"></param>
        internal unsafe void AsyncReadRecordToMemory(long fromLogical, int numBytes, DeviceIOCompletionCallback callback, ref SimpleReadContext context)
        {
            ulong fileOffset = (ulong)(AlignedPageSizeBytes * (fromLogical >> LogPageSizeBits) + (fromLogical & PageSizeMask));
            ulong alignedFileOffset = (ulong)(((long)fileOffset / sectorSize) * sectorSize);

            uint alignedReadLength = (uint)((long)fileOffset + numBytes - (long)alignedFileOffset);
            alignedReadLength = (uint)((alignedReadLength + (sectorSize - 1)) & ~(sectorSize - 1));

            context.record = bufferPool.Get((int)alignedReadLength);
            context.record.valid_offset = (int)(fileOffset - alignedFileOffset);
            context.record.available_bytes = (int)(alignedReadLength - (fileOffset - alignedFileOffset));
            context.record.required_bytes = numBytes;

            device.ReadAsync(alignedFileOffset,
                        (IntPtr)context.record.aligned_pointer,
                        alignedReadLength,
                        callback,
                        context);
        }

        /// <summary>
        /// Read pages from specified device
        /// </summary>
        /// <typeparam name="TContext"></typeparam>
        /// <param name="readPageStart"></param>
        /// <param name="numPages"></param>
        /// <param name="untilAddress"></param>
        /// <param name="callback"></param>
        /// <param name="context"></param>
        /// <param name="devicePageOffset"></param>
        /// <param name="logDevice"></param>
        /// <param name="objectLogDevice"></param>
        public void AsyncReadPagesFromDevice<TContext>(
                                long readPageStart,
                                int numPages,
                                long untilAddress,
                                DeviceIOCompletionCallback callback,
                                TContext context,
                                long devicePageOffset = 0,
                                IDevice logDevice = null, IDevice objectLogDevice = null)
        {
            AsyncReadPagesFromDevice(readPageStart, numPages, untilAddress, callback, context,
                out _, devicePageOffset, logDevice, objectLogDevice);
        }

        /// <summary>
        /// Read pages from specified device
        /// </summary>
        /// <typeparam name="TContext"></typeparam>
        /// <param name="readPageStart"></param>
        /// <param name="numPages"></param>
        /// <param name="untilAddress"></param>
        /// <param name="callback"></param>
        /// <param name="context"></param>
        /// <param name="completed"></param>
        /// <param name="devicePageOffset"></param>
        /// <param name="device"></param>
        /// <param name="objectLogDevice"></param>
        private void AsyncReadPagesFromDevice<TContext>(
                                        long readPageStart,
                                        int numPages,
                                        long untilAddress,
                                        DeviceIOCompletionCallback callback,
                                        TContext context,
                                        out CountdownEvent completed,
                                        long devicePageOffset = 0,
                                        IDevice device = null, IDevice objectLogDevice = null)
        {
            var usedDevice = device;
            IDevice usedObjlogDevice = objectLogDevice;

            if (device == null)
            {
                usedDevice = this.device;
            }

            completed = new CountdownEvent(numPages);
            for (long readPage = readPageStart; readPage < (readPageStart + numPages); readPage++)
            {
                int pageIndex = (int)(readPage % BufferSize);
                if (!IsAllocated(pageIndex))
                {
                    // Allocate a new page
                    AllocatePage(pageIndex);
                }
                else
                {
                    ClearPage(readPage);
                }
                var asyncResult = new PageAsyncReadResult<TContext>()
                {
                    page = readPage,
                    offset = devicePageOffset,
                    context = context,
                    handle = completed,
                    maxPtr = PageSize
                };

                ulong offsetInFile = (ulong)(AlignedPageSizeBytes * readPage);
                uint readLength = (uint)AlignedPageSizeBytes;
                long adjustedUntilAddress = (AlignedPageSizeBytes * (untilAddress >> LogPageSizeBits) + (untilAddress & PageSizeMask));

                if (adjustedUntilAddress > 0 && ((adjustedUntilAddress - (long)offsetInFile) < PageSize))
                {
                    readLength = (uint)(adjustedUntilAddress - (long)offsetInFile);
                    asyncResult.maxPtr = readLength;
                    readLength = (uint)((readLength + (sectorSize - 1)) & ~(sectorSize - 1));
                }

                if (device != null)
                    offsetInFile = (ulong)(AlignedPageSizeBytes * (readPage - devicePageOffset));

                ReadAsync(offsetInFile, pageIndex, readLength, callback, asyncResult, usedDevice, usedObjlogDevice);
            }
        }

        /// <summary>
        /// Flush page range to disk
        /// Called when all threads have agreed that a page range is sealed.
        /// </summary>
        /// <param name="fromAddress"></param>
        /// <param name="untilAddress"></param>
        public void AsyncFlushPages(long fromAddress, long untilAddress)
        {
            long startPage = fromAddress >> LogPageSizeBits;
            long endPage = untilAddress >> LogPageSizeBits;
            int numPages = (int)(endPage - startPage);

            long offsetInStartPage = GetOffsetInPage(fromAddress);
            long offsetInEndPage = GetOffsetInPage(untilAddress);

            // Extra (partial) page being flushed
            if (offsetInEndPage > 0)
                numPages++;

            /* Request asynchronous writes to the device. If waitForPendingFlushComplete
             * is set, then a CountDownEvent is set in the callback handle.
             */
            for (long flushPage = startPage; flushPage < (startPage + numPages); flushPage++)
            {
                long pageStartAddress = flushPage << LogPageSizeBits;
                long pageEndAddress = (flushPage + 1) << LogPageSizeBits;

                var asyncResult = new PageAsyncFlushResult<Empty>
                {
                    page = flushPage,
                    count = 1,
                    partial = false,
                    fromAddress = pageStartAddress,
                    untilAddress = pageEndAddress
                };
                if (
                    ((fromAddress > pageStartAddress) && (fromAddress < pageEndAddress)) ||
                    ((untilAddress > pageStartAddress) && (untilAddress < pageEndAddress))
                    )
                {
                    asyncResult.partial = true;

                    if (untilAddress < pageEndAddress)
                        asyncResult.untilAddress = untilAddress;

                    if (fromAddress > pageStartAddress)
                        asyncResult.fromAddress = fromAddress;
                }

                if (asyncResult.untilAddress <= BeginAddress)
                {
                    // Short circuit as no flush needed
                    Utility.MonotonicUpdate(ref PageStatusIndicator[flushPage % BufferSize].LastFlushedUntilAddress, BeginAddress, out _);
                    ShiftFlushedUntilAddress();
                    continue;
                }

                if (IsNullDevice)
                {
                    // Short circuit as no flush needed
                    Utility.MonotonicUpdate(ref PageStatusIndicator[flushPage % BufferSize].LastFlushedUntilAddress, asyncResult.untilAddress, out _);
                    ShiftFlushedUntilAddress();
                    continue;
                }

                // Partial page starting point, need to wait until the
                // ongoing adjacent flush is completed to ensure correctness
                if (GetOffsetInPage(asyncResult.fromAddress) > 0)
                {
                    var index = GetPageIndexForAddress(asyncResult.fromAddress);

                    // Try to merge request with existing adjacent (earlier) pending requests
                    while (PendingFlush[index].RemovePreviousAdjacent(asyncResult.fromAddress, out var existingRequest))
                    {
                        asyncResult.fromAddress = existingRequest.fromAddress;
                    }

                    // Enqueue work in shared queue
                    PendingFlush[index].Add(asyncResult);

                    // Perform work from shared queue if possible
                    if (PendingFlush[index].RemoveNextAdjacent(FlushedUntilAddress, out PageAsyncFlushResult<Empty> request))
                    {
                        WriteAsync(request.fromAddress >> LogPageSizeBits, AsyncFlushPageCallback, request);
                    }
                }
                else
                    WriteAsync(flushPage, AsyncFlushPageCallback, asyncResult);
            }
        }

        /// <summary>
        /// Flush pages asynchronously
        /// </summary>
        /// <typeparam name="TContext"></typeparam>
        /// <param name="flushPageStart"></param>
        /// <param name="numPages"></param>
        /// <param name="callback"></param>
        /// <param name="context"></param>
        public void AsyncFlushPages<TContext>(long flushPageStart, int numPages, DeviceIOCompletionCallback callback, TContext context)
        {
            for (long flushPage = flushPageStart; flushPage < (flushPageStart + numPages); flushPage++)
            {
                int pageIndex = GetPageIndexForPage(flushPage);
                var asyncResult = new PageAsyncFlushResult<TContext>()
                {
                    page = flushPage,
                    context = context,
                    count = 1,
                    partial = false,
                    untilAddress = (flushPage + 1) << LogPageSizeBits
                };

                WriteAsync(flushPage, callback, asyncResult);
            }
        }

        /// <summary>
        /// Flush pages from startPage (inclusive) to endPage (exclusive)
        /// to specified log device and obj device
        /// </summary>
        /// <param name="startPage"></param>
        /// <param name="endPage"></param>
        /// <param name="endLogicalAddress"></param>
        /// <param name="device"></param>
        /// <param name="objectLogDevice"></param>
        /// <param name="completedSemaphore"></param>
        public void AsyncFlushPagesToDevice(long startPage, long endPage, long endLogicalAddress, IDevice device, IDevice objectLogDevice, out SemaphoreSlim completedSemaphore)
        {
            int totalNumPages = (int)(endPage - startPage);
            completedSemaphore = new SemaphoreSlim(0);
            var flushCompletionTracker = new FlushCompletionTracker(completedSemaphore, totalNumPages);
            var localSegmentOffsets = new long[SegmentBufferSize];

            for (long flushPage = startPage; flushPage < endPage; flushPage++)
            {
                long flushPageAddress = flushPage << LogPageSizeBits;
                var pageSize = PageSize;
                if (flushPage == endPage - 1)
                    pageSize = (int)(endLogicalAddress - flushPageAddress);

                var asyncResult = new PageAsyncFlushResult<Empty>
                {
                    flushCompletionTracker = flushCompletionTracker,
                    page = flushPage,
                    fromAddress = flushPageAddress,
                    untilAddress = flushPageAddress + pageSize,
                    count = 1
                };

                // Intended destination is flushPage
                WriteAsyncToDevice(startPage, flushPage, pageSize, AsyncFlushPageToDeviceCallback, asyncResult, device, objectLogDevice, localSegmentOffsets);
            }
        }

        /// <summary>
        /// Async get from disk
        /// </summary>
        /// <param name="fromLogical"></param>
        /// <param name="numBytes"></param>
        /// <param name="context"></param>
        /// <param name="result"></param>
        public void AsyncGetFromDisk(long fromLogical,
                              int numBytes,
                              AsyncIOContext<Key, Value> context,
                              SectorAlignedMemory result = default)
        {
            if (epoch.ThisInstanceProtected()) // Do not spin for unprotected IO threads
            {
                while (device.Throttle())
                {
                    device.TryComplete();
                    Thread.Yield();
                    epoch.ProtectAndDrain();
                }
            }

            if (result == null)
                AsyncReadRecordToMemory(fromLogical, numBytes, AsyncGetFromDiskCallback, context);
            else
                AsyncReadRecordObjectsToMemory(fromLogical, numBytes, AsyncGetFromDiskCallback, context, result);
        }

        private unsafe void AsyncGetFromDiskCallback(uint errorCode, uint numBytes, object context)
        {
            if (errorCode != 0)
            {
                Trace.TraceError("AsyncGetFromDiskCallback error: {0}", errorCode);
            }

            var result = (AsyncGetFromDiskResult<AsyncIOContext<Key, Value>>)context;

            var ctx = result.context;
            try
            {
                var record = ctx.record.GetValidPointer();
                int requiredBytes = GetRequiredRecordSize((long)record, ctx.record.available_bytes);
                if (ctx.record.available_bytes >= requiredBytes)
                {
                    // We have the complete record.
                    if (RetrievedFullRecord(record, ref ctx))
                    {
                        // ReadAtAddress does not have a request key, so it is an implicit match.
                        if (ctx.request_key is null || comparer.Equals(ref ctx.request_key.Get(), ref GetContextRecordKey(ref ctx)))
                        {
                            // The keys are same, so I/O is complete
                            // ctx.record = result.record;
                            if (ctx.callbackQueue != null)
                                ctx.callbackQueue.Enqueue(ctx);
                            else
                                ctx.asyncOperation.TrySetResult(ctx);
                        }
                        else
                        {
                            // Keys are not same. I/O is not complete. Follow the chain to the previous record and issue a request for it if
                            // it is in the range to resolve, else surface "not found".
                            ctx.logicalAddress = GetInfoFromBytePointer(record).PreviousAddress;
                            if (ctx.logicalAddress >= BeginAddress && ctx.logicalAddress >= ctx.minAddress)
                            {
                                ctx.record.Return();
                                ctx.record = ctx.objBuffer = default;
                                AsyncGetFromDisk(ctx.logicalAddress, requiredBytes, ctx);
                            }
                            else
                            {
                                if (ctx.callbackQueue != null)
                                    ctx.callbackQueue.Enqueue(ctx);
                                else
                                    ctx.asyncOperation.TrySetResult(ctx);
                            }
                        }
                    }
                }
                else
                {
                    ctx.record.Return();
                    AsyncGetFromDisk(ctx.logicalAddress, requiredBytes, ctx);
                }
            }
            catch (Exception e)
            {
                if (ctx.asyncOperation != null)
                    ctx.asyncOperation.TrySetException(e);
                else
                    throw;
            }
        }

        /// <summary>
        /// IOCompletion callback for page flush
        /// </summary>
        /// <param name="errorCode"></param>
        /// <param name="numBytes"></param>
        /// <param name="context"></param>
        private void AsyncFlushPageCallback(uint errorCode, uint numBytes, object context)
        {
            try
            {
                if (errorCode != 0)
                {
                    Trace.TraceError("AsyncFlushPageCallback error: {0}", errorCode);
                }

                // Set the page status to flushed
                PageAsyncFlushResult<Empty> result = (PageAsyncFlushResult<Empty>)context;

                if (Interlocked.Decrement(ref result.count) == 0)
                {
                    if (errorCode != 0)
                    {
                        errorList.Add(result.fromAddress, errorCode);
                    }
                    Utility.MonotonicUpdate(ref PageStatusIndicator[result.page % BufferSize].LastFlushedUntilAddress, result.untilAddress, out _);
                    ShiftFlushedUntilAddress();
                    result.Free();
                }

                var _flush = FlushedUntilAddress;
                if (GetOffsetInPage(_flush) > 0 && PendingFlush[GetPage(_flush) % BufferSize].RemoveNextAdjacent(_flush, out PageAsyncFlushResult<Empty> request))
                {
                    WriteAsync(request.fromAddress >> LogPageSizeBits, AsyncFlushPageCallback, request);
                }
            }
            catch when (disposed) { }
        }

        /// <summary>
        /// IOCompletion callback for page flush
        /// </summary>
        /// <param name="errorCode"></param>
        /// <param name="numBytes"></param>
        /// <param name="context"></param>
        protected void AsyncFlushPageToDeviceCallback(uint errorCode, uint numBytes, object context)
        {
            try
            {
                if (errorCode != 0)
                {
                    Trace.TraceError("AsyncFlushPageToDeviceCallback error: {0}", errorCode);
                }

                PageAsyncFlushResult<Empty> result = (PageAsyncFlushResult<Empty>)context;
                if (Interlocked.Decrement(ref result.count) == 0)
                {
                    result.Free();
                }
            }
            catch when (disposed) { }
        }

        /// <summary>
        /// Serialize to log
        /// </summary>
        /// <param name="src"></param>
        /// <param name="physicalAddress"></param>
        public virtual void Serialize(ref Key src, long physicalAddress)
        {
            GetKey(physicalAddress) = src;
        }

        /// <summary>
        /// Serialize to log
        /// </summary>
        /// <param name="src"></param>
        /// <param name="physicalAddress"></param>
        public virtual void Serialize(ref Value src, long physicalAddress)
        {
            GetValue(physicalAddress) = src;
        }

        internal string PrettyPrint(long address)
        {
            return $"{GetPage(address)}:{GetOffsetInPage(address)}";
        }
    }
}<|MERGE_RESOLUTION|>--- conflicted
+++ resolved
@@ -743,14 +743,10 @@
             SegmentBufferSize = 1 + (LogTotalSizeBytes / SegmentSize < 1 ? 1 : (int)(LogTotalSizeBytes / SegmentSize));
 
             if (SegmentSize < PageSize)
-<<<<<<< HEAD
-                throw new FasterException($"Segment ({SegmentSize.ToString()}) must be at least of page size ({PageSize.ToString()})");
-=======
                 throw new FasterException($"Segment ({SegmentSize}) must be at least of page size ({PageSize})");
 
             if ((LogTotalSizeBits != 0) && (LogTotalSizeBytes < PageSize))
                 throw new FasterException($"Memory size ({LogTotalSizeBytes}) must be configured to be either 1 (i.e., 0 bits) or at least page size ({PageSize})");
->>>>>>> aa440882
 
             PageStatusIndicator = new FullPageStatus[BufferSize];
 
