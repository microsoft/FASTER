--- conflicted
+++ resolved
@@ -1107,8 +1107,7 @@
 
             if (update)
             {
-<<<<<<< HEAD
-                if (MonotonicUpdate(ref FlushedUntilAddress, currentFlushedUntilAddress, out long oldFlushedUntilAddress))
+                if (Utility.MonotonicUpdate(ref FlushedUntilAddress, currentFlushedUntilAddress, out long oldFlushedUntilAddress))
                 {
                     if ((oldFlushedUntilAddress < notifyFlushedUntilAddress) && (currentFlushedUntilAddress >= notifyFlushedUntilAddress))
                     {
@@ -1127,30 +1126,6 @@
         /// </summary>
         public SemaphoreSlim notifyFlushedUntilAddressSemaphore;
 
-        /// <summary>
-        /// Used by several functions to update the variable to newValue. Ignores if newValue is smaller or 
-        /// than the current value.
-        /// </summary>
-        /// <param name="variable"></param>
-        /// <param name="newValue"></param>
-        /// <param name="oldValue"></param>
-        /// <returns></returns>
-        private bool MonotonicUpdate(ref long variable, long newValue, out long oldValue)
-        {
-            oldValue = variable;
-            while (oldValue < newValue)
-            {
-                var foundValue = Interlocked.CompareExchange(ref variable, newValue, oldValue);
-                if (foundValue == oldValue)
-                {
-                    return true;
-                }
-                oldValue = foundValue;
-=======
-                Utility.MonotonicUpdate(ref FlushedUntilAddress, currentFlushedUntilAddress, out long oldFlushedUntilAddress);
->>>>>>> 4d949664
-            }
-        }
 
         /// <summary>
         /// Reset for recovery
