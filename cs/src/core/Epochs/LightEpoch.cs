// Copyright (c) Microsoft Corporation. All rights reserved.
// Licensed under the MIT license.

using System;
using System.Threading;
using System.Runtime.InteropServices;
using System.Runtime.CompilerServices;
using System.Diagnostics;

namespace FASTER.core
{
    /// <summary>
    /// Epoch protection
    /// </summary>
    public unsafe sealed class LightEpoch
    {
        /// <summary>
        /// Store thread-static metadata separately; see https://github.com/microsoft/FASTER/pull/746
        /// </summary>
        private class Metadata
        {
            /// <summary>
            /// Managed thread id of this thread
            /// </summary>
            [ThreadStatic]
            internal static int threadId;

            /// <summary>
            /// Start offset to reserve entry in the epoch table
            /// </summary>
            [ThreadStatic]
            internal static ushort startOffset1;

            /// <summary>
            /// Alternate start offset to reserve entry in the epoch table (to reduce probing if <see cref="startOffset1"/> slot is already filled)
            /// </summary>
            [ThreadStatic]
            internal static ushort startOffset2;

            /// <summary>
            /// A thread's entry in the epoch table.
            /// </summary>
            [ThreadStatic]
            internal static int threadEntryIndex;

            /// <summary>
            /// Number of instances using this entry
            /// </summary>
            [ThreadStatic]
            internal static int threadEntryIndexCount;
        }

        /// <summary>
        /// Size of cache line in bytes
        /// </summary>
        const int kCacheLineBytes = 64;

        /// <summary>
        /// Default invalid index entry.
        /// </summary>
        const int kInvalidIndex = 0;

        /// <summary>
        /// Default number of entries in the entries table
        /// </summary>
        static readonly ushort kTableSize = Math.Max((ushort)128, (ushort)(Environment.ProcessorCount * 2));

        /// <summary>
        /// Default drainlist size
        /// </summary>
        const int kDrainListSize = 16;

        /// <summary>
        /// Thread protection status entries.
        /// </summary>
        readonly Entry[] tableRaw;
        readonly Entry* tableAligned;
#if !NET5_0_OR_GREATER
        GCHandle tableHandle;
#endif

        static readonly Entry[] threadIndex;
        static readonly Entry* threadIndexAligned;
#if !NET5_0_OR_GREATER
        static GCHandle threadIndexHandle;
#endif

        /// <summary>
        /// List of action, epoch pairs containing actions to be performed when an epoch becomes safe to reclaim.
        /// Marked volatile to ensure latest value is seen by the last suspended thread.
        /// </summary>
        volatile int drainCount = 0;
        readonly EpochActionPair[] drainList = new EpochActionPair[kDrainListSize];

        /// <summary>
        /// Global current epoch value
        /// </summary>
        internal long CurrentEpoch;

        /// <summary>
        /// Cached value of latest epoch that is safe to reclaim
        /// </summary>
        internal long SafeToReclaimEpoch;

        /// <summary>
        /// Static constructor to setup shared cache-aligned space
        /// to store per-entry count of instances using that entry
        /// </summary>
        static LightEpoch()
        {
            long p;

            // Over-allocate to do cache-line alignment
#if NET5_0_OR_GREATER
            threadIndex = GC.AllocateArray<Entry>(kTableSize + 2, true);
            p = (long)Unsafe.AsPointer(ref threadIndex[0]);
#else
            threadIndex = new Entry[kTableSize + 2];
            threadIndexHandle = GCHandle.Alloc(threadIndex, GCHandleType.Pinned);
            p = (long)threadIndexHandle.AddrOfPinnedObject();
#endif
            // Force the pointer to align to 64-byte boundaries
            long p2 = (p + (kCacheLineBytes - 1)) & ~(kCacheLineBytes - 1);
            threadIndexAligned = (Entry*)p2;
        }

        /// <summary>
        /// Instantiate the epoch table
        /// </summary>
        public LightEpoch()
        {
            long p;

#if NET5_0_OR_GREATER
            tableRaw = GC.AllocateArray<Entry>(kTableSize + 2, true);
            p = (long)Unsafe.AsPointer(ref tableRaw[0]);
#else
            // Over-allocate to do cache-line alignment
            tableRaw = new Entry[kTableSize + 2];
            tableHandle = GCHandle.Alloc(tableRaw, GCHandleType.Pinned);
            p = (long)tableHandle.AddrOfPinnedObject();
#endif
            // Force the pointer to align to 64-byte boundaries
            long p2 = (p + (kCacheLineBytes - 1)) & ~(kCacheLineBytes - 1);
            tableAligned = (Entry*)p2;

            CurrentEpoch = 1;
            SafeToReclaimEpoch = 0;

            // Mark all epoch table entries as "available"
            for (int i = 0; i < kDrainListSize; i++)
                drainList[i].epoch = long.MaxValue;
            drainCount = 0;
        }

        /// <summary>
        /// Clean up epoch table
        /// </summary>
        public void Dispose()
        {
#if !NET5_0_OR_GREATER
            if (tableHandle.IsAllocated)
                tableHandle.Free();
#endif
            CurrentEpoch = 1;
            SafeToReclaimEpoch = 0;
        }

        /// <summary>
        /// Check whether current epoch instance is protected on this thread
        /// </summary>
        /// <returns>Result of the check</returns>
        public bool ThisInstanceProtected()
        {
            int entry = Metadata.threadEntryIndex;
            if (kInvalidIndex != entry)
            {
                if ((*(tableAligned + entry)).threadId == entry)
                    return true;
            }
            return false;
        }

        /// <summary>
        /// Enter the thread into the protected code region
        /// </summary>
        /// <returns>Current epoch</returns>
        [MethodImpl(MethodImplOptions.AggressiveInlining)]
        public void ProtectAndDrain()
        {
            int entry = Metadata.threadEntryIndex;

            // Protect CurrentEpoch by making an entry for it in the non-static epoch table so ComputeNewSafeToReclaimEpoch() will see it.
            (*(tableAligned + entry)).threadId = Metadata.threadEntryIndex;
            (*(tableAligned + entry)).localCurrentEpoch = CurrentEpoch;

            if (drainCount > 0)
            {
                Drain((*(tableAligned + entry)).localCurrentEpoch);
            }
        }

        /// <summary>
        /// Thread suspends its epoch entry
        /// </summary>
        [MethodImpl(MethodImplOptions.AggressiveInlining)]
        public void Suspend()
        {
            Release();
            if (drainCount > 0) SuspendDrain();
        }

        /// <summary>
        /// Thread resumes its epoch entry
        /// </summary>
        [MethodImpl(MethodImplOptions.AggressiveInlining)]
        public void Resume()
        {
            Acquire();
            ProtectAndDrain();
        }

        /// <summary>
        /// Increment global current epoch
        /// </summary>
        /// <returns></returns>
        internal long BumpCurrentEpoch()
        {
<<<<<<< HEAD
            Debug.Assert(this.ThisInstanceProtected(), "BumpCurrentEpoch must be called on protected thread");
=======
            Debug.Assert(this.ThisInstanceProtected(), "BumpCurrentEpoch must be called on a protected thread");
>>>>>>> 63ba9499
            long nextEpoch = Interlocked.Increment(ref CurrentEpoch);

            if (drainCount > 0)
                Drain(nextEpoch);
            else
                ComputeNewSafeToReclaimEpoch(nextEpoch);

            return nextEpoch;
        }

        /// <summary>
        /// Increment current epoch and associate trigger action
        /// with the prior epoch
        /// </summary>
        /// <param name="onDrain">Trigger action</param>
        /// <returns></returns>
        public void BumpCurrentEpoch(Action onDrain)
        {
            long PriorEpoch = BumpCurrentEpoch() - 1;

            int i = 0;
            while (true)
            {
                if (drainList[i].epoch == long.MaxValue)
                {
                    // This was an empty slot. If it still is, assign this action/epoch to the slot.
                    if (Interlocked.CompareExchange(ref drainList[i].epoch, long.MaxValue - 1, long.MaxValue) == long.MaxValue)
                    {
                        drainList[i].action = onDrain;
                        drainList[i].epoch = PriorEpoch;
                        Interlocked.Increment(ref drainCount);
                        break;
                    }
                }
                else
                {
                    var triggerEpoch = drainList[i].epoch;

                    if (triggerEpoch <= SafeToReclaimEpoch)
                    {
                        // This was a slot with an epoch that was safe to reclaim. If it still is, execute its trigger, then assign this action/epoch to the slot.
                        if (Interlocked.CompareExchange(ref drainList[i].epoch, long.MaxValue - 1, triggerEpoch) == triggerEpoch)
                        {
                            var triggerAction = drainList[i].action;
                            drainList[i].action = onDrain;
                            drainList[i].epoch = PriorEpoch;
                            triggerAction();
                            break;
                        }
                    }
                }

                if (++i == kDrainListSize)
                {
                    // We are at the end of the drain list and found no empty or reclaimable slot. ProtectAndDrain, which should clear one or more slots.
                    ProtectAndDrain();
                    i = 0;
                    Thread.Yield();
                }
            }

            // Now ProtectAndDrain, which may execute the action we just added.
            ProtectAndDrain();
        }

        /// <summary>
        /// Mechanism for threads to mark some activity as completed until
        /// some version by this thread
        /// </summary>
        /// <param name="markerIdx">ID of activity</param>
        /// <param name="version">Version</param>
        /// <returns></returns>
        [MethodImpl(MethodImplOptions.AggressiveInlining)]
        public void Mark(int markerIdx, long version)
        {
            Debug.Assert(markerIdx < 6);
            (*(tableAligned + Metadata.threadEntryIndex)).markers[markerIdx] = version;
        }

        /// <summary>
        /// Check if all active threads have completed the some
        /// activity until given version.
        /// </summary>
        /// <param name="markerIdx">ID of activity</param>
        /// <param name="version">Version</param>
        /// <returns>Whether complete</returns>
        [MethodImpl(MethodImplOptions.AggressiveInlining)]
        public bool CheckIsComplete(int markerIdx, long version)
        {
            Debug.Assert(markerIdx < 6);

            // check if all threads have reported complete
            for (int index = 1; index <= kTableSize; ++index)
            {
                long entry_epoch = (*(tableAligned + index)).localCurrentEpoch;
                long fc_version = (*(tableAligned + index)).markers[markerIdx];
                if (0 != entry_epoch)
                {
                    if ((fc_version != version) && (entry_epoch < long.MaxValue))
                    {
                        return false;
                    }
                }
            }
            return true;
        }

        /// <summary>
        /// Looks at all threads and return the latest safe epoch
        /// </summary>
        /// <returns>Safe epoch</returns>
        internal long ComputeNewSafeToReclaimEpoch() => ComputeNewSafeToReclaimEpoch(this.CurrentEpoch);

        /// <summary>
        /// Looks at all threads and return the latest safe epoch
        /// </summary>
        /// <param name="currentEpoch">Current epoch</param>
        /// <returns>Safe epoch</returns>
        long ComputeNewSafeToReclaimEpoch(long currentEpoch)
        {
            long oldestOngoingCall = currentEpoch;

            for (int index = 1; index <= kTableSize; ++index)
            {
                long entry_epoch = (*(tableAligned + index)).localCurrentEpoch;
                if (0 != entry_epoch)
                {
                    if (entry_epoch < oldestOngoingCall)
                    {
                        oldestOngoingCall = entry_epoch;
                    }
                }
            }

            // The latest safe epoch is the one just before the earliest unsafe epoch.
            SafeToReclaimEpoch = oldestOngoingCall - 1;
            return SafeToReclaimEpoch;
        }

        /// <summary>
        /// Take care of pending drains after epoch suspend
        /// </summary>
        [MethodImpl(MethodImplOptions.AggressiveInlining)]
        void SuspendDrain()
        {
            while (drainCount > 0)
            {
                // Barrier ensures we see the latest epoch table entries. Ensures
                // that the last suspended thread drains all pending actions.
                Thread.MemoryBarrier();
                for (int index = 1; index <= kTableSize; ++index)
                {
                    long entry_epoch = (*(tableAligned + index)).localCurrentEpoch;
                    if (0 != entry_epoch)
                    {
                        return;
                    }
                }
                Resume();
                Release();
            }
        }

        /// <summary>
        /// Check and invoke trigger actions that are ready
        /// </summary>
        /// <param name="nextEpoch">Next epoch</param>
        [MethodImpl(MethodImplOptions.AggressiveInlining)]
        void Drain(long nextEpoch)
        {
            ComputeNewSafeToReclaimEpoch(nextEpoch);

            for (int i = 0; i < kDrainListSize; i++)
            {
                var trigger_epoch = drainList[i].epoch;

                if (trigger_epoch <= SafeToReclaimEpoch)
                {
                    if (Interlocked.CompareExchange(ref drainList[i].epoch, long.MaxValue - 1, trigger_epoch) == trigger_epoch)
                    {
                        // Store off the trigger action, then set epoch to int.MaxValue to mark this slot as "available for use".
                        var trigger_action = drainList[i].action;
                        drainList[i].action = null;
                        drainList[i].epoch = long.MaxValue;
                        Interlocked.Decrement(ref drainCount);

                        // Execute the action
                        trigger_action();
                        if (drainCount == 0) break;
                    }
                }
            }
        }

        /// <summary>
        /// Thread acquires its epoch entry
        /// </summary>
        [MethodImpl(MethodImplOptions.AggressiveInlining)]
        void Acquire()
        {
            if (Metadata.threadEntryIndex == kInvalidIndex)
                Metadata.threadEntryIndex = ReserveEntryForThread();

            Debug.Assert((*(tableAligned + Metadata.threadEntryIndex)).localCurrentEpoch == 0,
                "Trying to acquire protected epoch. Make sure you do not re-enter FASTER from callbacks or IDevice implementations. If using tasks, use TaskCreationOptions.RunContinuationsAsynchronously.");

            // This corresponds to AnyInstanceProtected(). We do not mark "ThisInstanceProtected" until ProtectAndDrain().
            Metadata.threadEntryIndexCount++;
        }

        /// <summary>
        /// Thread releases its epoch entry
        /// </summary>
        [MethodImpl(MethodImplOptions.AggressiveInlining)]
        void Release()
        {
            int entry = Metadata.threadEntryIndex;

            Debug.Assert((*(tableAligned + entry)).localCurrentEpoch != 0,
                "Trying to release unprotected epoch. Make sure you do not re-enter FASTER from callbacks or IDevice implementations. If using tasks, use TaskCreationOptions.RunContinuationsAsynchronously.");

            // Clear "ThisInstanceProtected()" (non-static epoch table)
            (*(tableAligned + entry)).localCurrentEpoch = 0;
            (*(tableAligned + entry)).threadId = 0;

            // Decrement "AnyInstanceProtected()" (static thread table)
            Metadata.threadEntryIndexCount--;
            if (Metadata.threadEntryIndexCount == 0)
            {
                (threadIndexAligned + Metadata.threadEntryIndex)->threadId = 0;
                Metadata.threadEntryIndex = kInvalidIndex;
            }
        }

        /// <summary>
        /// Reserve entry for thread. This method relies on the fact that no
        /// thread will ever have ID 0.
        /// </summary>
        /// <returns>Reserved entry</returns>
        static int ReserveEntry()
        {
            while (true)
            {
                // Try to acquire entry
                if (0 == (threadIndexAligned + Metadata.startOffset1)->threadId)
                {
                    if (0 == Interlocked.CompareExchange(
                        ref (threadIndexAligned + Metadata.startOffset1)->threadId,
                        Metadata.threadId, 0))
                        return Metadata.startOffset1;
                }

                if (Metadata.startOffset2 > 0)
                {
                    // Try alternate entry
                    Metadata.startOffset1 = Metadata.startOffset2;
                    Metadata.startOffset2 = 0;
                }
                else Metadata.startOffset1++; // Probe next sequential entry
                if (Metadata.startOffset1 > kTableSize)
                {
                    Metadata.startOffset1 -= kTableSize;
                    Thread.Yield();
                }
            }
        }

        /// <summary>
        /// Allocate a new entry in epoch table. This is called 
        /// once for a thread.
        /// </summary>
        /// <returns>Reserved entry</returns>
        static int ReserveEntryForThread()
        {
            if (Metadata.threadId == 0) // run once per thread for performance
            {
                Metadata.threadId = Environment.CurrentManagedThreadId;
                uint code = (uint)Utility.Murmur3(Metadata.threadId);
                Metadata.startOffset1 = (ushort)(1 + (code % kTableSize));
                Metadata.startOffset2 = (ushort)(1 + ((code >> 16) % kTableSize));
            }
            return ReserveEntry();
        }

        /// <inheritdoc/>
        public override string ToString() => $"Current {CurrentEpoch}, SafeToReclaim {SafeToReclaimEpoch}, drainCount {drainCount}";

        /// <summary>
        /// Epoch table entry (cache line size).
        /// </summary>
        [StructLayout(LayoutKind.Explicit, Size = kCacheLineBytes)]
        struct Entry
        {
            /// <summary>
            /// Thread-local value of epoch
            /// </summary>
            [FieldOffset(0)]
            public long localCurrentEpoch;

            /// <summary>
            /// ID of thread associated with this entry.
            /// </summary>
            [FieldOffset(8)]
            public int threadId;

            [FieldOffset(12)]
            public int reentrant;

            [FieldOffset(16)]
            public fixed long markers[6];

            public override string ToString() => $"lce = {localCurrentEpoch}, tid = {threadId}, re-ent {reentrant}";
        }
        struct EpochActionPair
        {
            public long epoch;
            public Action action;

            public override string ToString() => $"epoch = {epoch}, action = {(action is null ? "n/a" : action.Method.ToString())}";
        }
    }
}<|MERGE_RESOLUTION|>--- conflicted
+++ resolved
@@ -226,11 +226,7 @@
         /// <returns></returns>
         internal long BumpCurrentEpoch()
         {
-<<<<<<< HEAD
-            Debug.Assert(this.ThisInstanceProtected(), "BumpCurrentEpoch must be called on protected thread");
-=======
             Debug.Assert(this.ThisInstanceProtected(), "BumpCurrentEpoch must be called on a protected thread");
->>>>>>> 63ba9499
             long nextEpoch = Interlocked.Increment(ref CurrentEpoch);
 
             if (drainCount > 0)
