﻿// Copyright (c) Microsoft Corporation. All rights reserved.
// Licensed under the MIT license.

#pragma warning disable 0162

using System;
using System.Runtime.CompilerServices;

namespace FASTER.core
{
    public unsafe partial class FasterKV<Key, Value, Input, Output, Context, Functions> : FasterBase, IFasterKV<Key, Value, Input, Output, Context>
        where Key : new()
        where Value : new()
        where Functions : IFunctions<Key, Value, Input, Output, Context>
    {
        private readonly Functions functions;
        private readonly AllocatorBase<Key, Value> hlog;
        private readonly AllocatorBase<Key, Value> readcache;
        private readonly IFasterEqualityComparer<Key> comparer;

        private readonly bool UseReadCache = false;
        private readonly bool CopyReadsToTail = false;
        private readonly bool FoldOverSnapshot = false;
        private readonly int sectorSize;

        /// <summary>
        /// Number of used entries in hash index
        /// </summary>
        public long EntryCount => GetEntryCount();

        /// <summary>
        /// Size of index in #cache lines (64 bytes each)
        /// </summary>
        public long IndexSize => state[resizeInfo.version].size;

        /// <summary>
        /// Comparer used by FASTER
        /// </summary>
        public IFasterEqualityComparer<Key> Comparer => comparer;

        /// <summary>
        /// Hybrid log used by this FASTER instance
        /// </summary>
        public LogAccessor<Key, Value, Input, Output, Context> Log { get; }

        /// <summary>
        /// Read cache used by this FASTER instance
        /// </summary>
        public LogAccessor<Key, Value, Input, Output, Context> ReadCache { get; }


        private enum CheckpointType
        {
            INDEX_ONLY,
            HYBRID_LOG_ONLY,
            FULL,
            NONE
        }

        private CheckpointType _checkpointType;
        private Guid _indexCheckpointToken;
        private Guid _hybridLogCheckpointToken;
        private SystemState _systemState;

        private HybridLogCheckpointInfo _hybridLogCheckpoint;
        

        private SafeConcurrentDictionary<Guid, long> _recoveredSessions;

        private FastThreadLocal<FasterExecutionContext> prevThreadCtx;
        private FastThreadLocal<FasterExecutionContext> threadCtx;


        /// <summary>
        /// Create FASTER instance
        /// </summary>
        /// <param name="size">Size of core index (#cache lines)</param>
        /// <param name="comparer">FASTER equality comparer for key</param>
        /// <param name="variableLengthStructSettings"></param>
        /// <param name="functions">Callback functions</param>
        /// <param name="logSettings">Log settings</param>
        /// <param name="checkpointSettings">Checkpoint settings</param>
        /// <param name="serializerSettings">Serializer settings</param>
        public FasterKV(long size, Functions functions, LogSettings logSettings, CheckpointSettings checkpointSettings = null, SerializerSettings<Key, Value> serializerSettings = null, IFasterEqualityComparer<Key> comparer = null, VariableLengthStructSettings<Key, Value> variableLengthStructSettings = null)
        {
            threadCtx = new FastThreadLocal<FasterExecutionContext>();
            prevThreadCtx = new FastThreadLocal<FasterExecutionContext>();

            if (comparer != null)
                this.comparer = comparer;
            else
            {
                if (typeof(IFasterEqualityComparer<Key>).IsAssignableFrom(typeof(Key)))
                {
                    this.comparer = new Key() as IFasterEqualityComparer<Key>;
                }
                else
                {
                    Console.WriteLine("***WARNING*** Creating default FASTER key equality comparer based on potentially slow EqualityComparer<Key>.Default. To avoid this, provide a comparer (IFasterEqualityComparer<Key>) as an argument to FASTER's constructor, or make Key implement the interface IFasterEqualityComparer<Key>");
                    this.comparer = FasterEqualityComparer<Key>.Default;
                }
            }

            if (checkpointSettings == null)
                checkpointSettings = new CheckpointSettings();

            directoryConfiguration = new DirectoryConfiguration(checkpointSettings.CheckpointDir);

            FoldOverSnapshot = checkpointSettings.CheckPointType == core.CheckpointType.FoldOver;
            CopyReadsToTail = logSettings.CopyReadsToTail;
            this.functions = functions;

            if (logSettings.ReadCacheSettings != null)
            {
                CopyReadsToTail = false;
                UseReadCache = true;
            }

            if (Utility.IsBlittable<Key>() && Utility.IsBlittable<Value>())
            {
<<<<<<< HEAD
                hlog = new BlittableAllocator<Key, Value>(logSettings, this.comparer, null, epoch);
                Log = new LogAccessor<Key, Value, Input, Output, Context>(this, hlog);
                if (UseReadCache)
                {
                    readcache = new BlittableAllocator<Key, Value>(
                        new LogSettings {
                            PageSizeBits = logSettings.ReadCacheSettings.PageSizeBits,
                            MemorySizeBits = logSettings.ReadCacheSettings.MemorySizeBits,
                            SegmentSizeBits = logSettings.ReadCacheSettings.MemorySizeBits,
                            MutableFraction = logSettings.ReadCacheSettings.SecondChanceFraction
                        }, this.comparer, ReadCacheEvict, epoch);
                    readcache.Initialize();
                    ReadCache = new LogAccessor<Key, Value, Input, Output, Context>(this, readcache);
=======
                if (variableLengthStructSettings != null)
                {
                    hlog = new VariableLengthBlittableAllocator<Key, Value>
                        (logSettings, variableLengthStructSettings, this.comparer, null, epoch);
                    Log = new LogAccessor<Key, Value, Input, Output, Context>(this, hlog);
                    if (UseReadCache)
                    {
                        readcache = new VariableLengthBlittableAllocator<Key, Value>(
                            new LogSettings
                            {
                                PageSizeBits = logSettings.ReadCacheSettings.PageSizeBits,
                                MemorySizeBits = logSettings.ReadCacheSettings.MemorySizeBits,
                                SegmentSizeBits = logSettings.ReadCacheSettings.MemorySizeBits,
                                MutableFraction = logSettings.ReadCacheSettings.SecondChanceFraction
                            }, variableLengthStructSettings, this.comparer, ReadCacheEvict, epoch);
                        readcache.Initialize();
                        ReadCache = new LogAccessor<Key, Value, Input, Output, Context>(this, readcache);
                    }
                }
                else
                {
                    hlog = new BlittableAllocator<Key, Value>(logSettings, this.comparer, null, epoch);
                    Log = new LogAccessor<Key, Value, Input, Output, Context>(this, hlog);
                    if (UseReadCache)
                    {
                        readcache = new BlittableAllocator<Key, Value>(
                            new LogSettings
                            {
                                PageSizeBits = logSettings.ReadCacheSettings.PageSizeBits,
                                MemorySizeBits = logSettings.ReadCacheSettings.MemorySizeBits,
                                SegmentSizeBits = logSettings.ReadCacheSettings.MemorySizeBits,
                                MutableFraction = logSettings.ReadCacheSettings.SecondChanceFraction
                            }, this.comparer, ReadCacheEvict, epoch);
                        readcache.Initialize();
                        ReadCache = new LogAccessor<Key, Value, Input, Output, Context>(this, readcache);
                    }
>>>>>>> 57642a82
                }
            }
            else
            {
                hlog = new GenericAllocator<Key, Value>(logSettings, serializerSettings, this.comparer, null, epoch);
                Log = new LogAccessor<Key, Value, Input, Output, Context>(this, hlog);
                if (UseReadCache)
                {
                    readcache = new GenericAllocator<Key, Value>(
                        new LogSettings
                        {
                            PageSizeBits = logSettings.ReadCacheSettings.PageSizeBits,
                            MemorySizeBits = logSettings.ReadCacheSettings.MemorySizeBits,
                            SegmentSizeBits = logSettings.ReadCacheSettings.MemorySizeBits,
                            MutableFraction = logSettings.ReadCacheSettings.SecondChanceFraction
                        }, serializerSettings, this.comparer, ReadCacheEvict, epoch);
                    readcache.Initialize();
                    ReadCache = new LogAccessor<Key, Value, Input, Output, Context>(this, readcache);
                }
            }

            hlog.Initialize();

            sectorSize = (int)logSettings.LogDevice.SectorSize;
            Initialize(size, sectorSize);

            _systemState = default(SystemState);
            _systemState.phase = Phase.REST;
            _systemState.version = 1;
            _checkpointType = CheckpointType.HYBRID_LOG_ONLY;
        }

        /// <summary>
        /// Take full checkpoint
        /// </summary>
        /// <param name="token"></param>
        /// <returns></returns>
        public bool TakeFullCheckpoint(out Guid token)
        {
            var success = InternalTakeCheckpoint(CheckpointType.FULL);
            if (success)
            {
                token = _indexCheckpointToken;
            }
            else
            {
                token = default(Guid);
            }
            return success;
        }

        /// <summary>
        /// Take index checkpoint
        /// </summary>
        /// <param name="token"></param>
        /// <returns></returns>
        public bool TakeIndexCheckpoint(out Guid token)
        {
            var success = InternalTakeCheckpoint(CheckpointType.INDEX_ONLY);
            if (success)
            {
                token = _indexCheckpointToken;
            }
            else
            {
                token = default(Guid);
            }
            return success;
        }

        /// <summary>
        /// Take hybrid log checkpoint
        /// </summary>
        /// <param name="token"></param>
        /// <returns></returns>
        public bool TakeHybridLogCheckpoint(out Guid token)
        {
            var success = InternalTakeCheckpoint(CheckpointType.HYBRID_LOG_ONLY);
            if (success)
            {
                token = _hybridLogCheckpointToken;
            }
            else
            {
                token = default(Guid);
            }
            return success;
        }

        /// <summary>
        /// Recover from the latest checkpoints
        /// </summary>
        public void Recover()
        {
            InternalRecoverFromLatestCheckpoints();
        }

        /// <summary>
        /// Recover
        /// </summary>
        /// <param name="fullCheckpointToken"></param>
        public void Recover(Guid fullCheckpointToken)
        {
            InternalRecover(fullCheckpointToken, fullCheckpointToken);
        }

        /// <summary>
        /// Recover
        /// </summary>
        /// <param name="indexCheckpointToken"></param>
        /// <param name="hybridLogCheckpointToken"></param>
        public void Recover(Guid indexCheckpointToken, Guid hybridLogCheckpointToken)
        {
            InternalRecover(indexCheckpointToken, hybridLogCheckpointToken);
        }

        /// <summary>
        /// Start session with FASTER - call once per thread before using FASTER
        /// </summary>
        /// <returns></returns>
        public Guid StartSession()
        {
            return InternalAcquire();
        }


        /// <summary>
        /// Continue session with FASTER
        /// </summary>
        /// <param name="guid"></param>
        /// <returns></returns>
        public long ContinueSession(Guid guid)
        {
            return InternalContinue(guid);
        }

        /// <summary>
        /// Stop session with FASTER
        /// </summary>
        public void StopSession()
        {
            InternalRelease();
        }

        /// <summary>
        /// Refresh epoch (release memory pins)
        /// </summary>
        public void Refresh()
        {
            InternalRefresh();
        }


        /// <summary>
        /// Complete outstanding pending operations
        /// </summary>
        /// <param name="wait"></param>
        /// <returns></returns>
        public bool CompletePending(bool wait = false)
        {
            return InternalCompletePending(wait);
        }

        /// <summary>
        /// Complete the ongoing checkpoint (if any)
        /// </summary>
        /// <param name="wait"></param>
        /// <returns></returns>
        public bool CompleteCheckpoint(bool wait = false)
        {
            if(threadCtx == null)
            {
                // the thread does not have an active session
                // we can wait until system state becomes REST
                do
                {
                    if(_systemState.phase == Phase.REST)
                    {
                        return true;
                    }
                } while (wait);
            }
            else
            {
                // the thread does has an active session and 
                // so we need to constantly complete pending 
                // and refresh (done inside CompletePending)
                // for the checkpoint to be proceed
                do
                {
                    CompletePending();
                    if (_systemState.phase == Phase.REST)
                    {
                        CompletePending();
                        return true;
                    }
                } while (wait);
            }
            return false;
        }

        /// <summary>
        /// Read
        /// </summary>
        /// <param name="key"></param>
        /// <param name="input"></param>
        /// <param name="output"></param>
        /// <param name="userContext"></param>
        /// <param name="monotonicSerialNum"></param>
        /// <returns></returns>
        [MethodImpl(MethodImplOptions.AggressiveInlining)]
        public Status Read(ref Key key, ref Input input, ref Output output, Context userContext, long monotonicSerialNum)
        {
            var context = default(PendingContext);
            var internalStatus = InternalRead(ref key, ref input, ref output, ref userContext, ref context);
            var status = default(Status);
            if (internalStatus == OperationStatus.SUCCESS || internalStatus == OperationStatus.NOTFOUND)
            {
                status = (Status)internalStatus;
            }
            else
            {
                status = HandleOperationStatus(threadCtx.Value, context, internalStatus);
            }
            threadCtx.Value.serialNum = monotonicSerialNum;
            return status;
        }

        /// <summary>
        /// Upsert
        /// </summary>
        /// <param name="key"></param>
        /// <param name="desiredValue"></param>
        /// <param name="userContext"></param>
        /// <param name="monotonicSerialNum"></param>
        /// <returns></returns>
        [MethodImpl(MethodImplOptions.AggressiveInlining)]
        public Status Upsert(ref Key key, ref Value desiredValue, Context userContext, long monotonicSerialNum)
        {
            var context = default(PendingContext);
            var internalStatus = InternalUpsert(ref key, ref desiredValue, ref userContext, ref context);
            var status = default(Status);

            if (internalStatus == OperationStatus.SUCCESS || internalStatus == OperationStatus.NOTFOUND)
            {
                status = (Status)internalStatus;
            }
            else
            {
                status = HandleOperationStatus(threadCtx.Value, context, internalStatus);
            }
            threadCtx.Value.serialNum = monotonicSerialNum;
            return status;
        }

        /// <summary>
        /// Read-modify-write
        /// </summary>
        /// <param name="key"></param>
        /// <param name="input"></param>
        /// <param name="userContext"></param>
        /// <param name="monotonicSerialNum"></param>
        /// <returns></returns>
        [MethodImpl(MethodImplOptions.AggressiveInlining)]
        public Status RMW(ref Key key, ref Input input, Context userContext, long monotonicSerialNum)
        {
            var context = default(PendingContext);
            var internalStatus = InternalRMW(ref key, ref input, ref userContext, ref context);
            var status = default(Status);
            if (internalStatus == OperationStatus.SUCCESS || internalStatus == OperationStatus.NOTFOUND)
            {
                status = (Status)internalStatus;
            }
            else
            {
                status = HandleOperationStatus(threadCtx.Value, context, internalStatus);
            }
            threadCtx.Value.serialNum = monotonicSerialNum;
            return status;
        }

        /// <summary>
        /// Delete entry (use tombstone if necessary)
        /// Hash entry is removed as a best effort (if key is in memory and at 
        /// the head of hash chain.
        /// Value is set to null (using ConcurrentWrite) if it is in mutable region
        /// </summary>
        /// <param name="key"></param>
        /// <param name="userContext"></param>
        /// <param name="monotonicSerialNum"></param>
        /// <returns></returns>
        [MethodImpl(MethodImplOptions.AggressiveInlining)]
        public Status Delete(ref Key key, Context userContext, long monotonicSerialNum)
        {
            var context = default(PendingContext);
            var internalStatus = InternalDelete(ref key, ref userContext, ref context);
            var status = default(Status);
            if (internalStatus == OperationStatus.SUCCESS || internalStatus == OperationStatus.NOTFOUND)
            {
                status = (Status)internalStatus;
            }
            threadCtx.Value.serialNum = monotonicSerialNum;
            return status;
        }

        /// <summary>
        /// Grow the hash index
        /// </summary>
        /// <returns></returns>
        public bool GrowIndex()
        {
            return InternalGrowIndex();
        }

        /// <summary>
        /// Dispose FASTER instance
        /// </summary>
        public void Dispose()
        {
            base.Free();
            threadCtx.Dispose();
            prevThreadCtx.Dispose();
            hlog.Dispose();
        }
    }
}<|MERGE_RESOLUTION|>--- conflicted
+++ resolved
@@ -118,21 +118,6 @@
 
             if (Utility.IsBlittable<Key>() && Utility.IsBlittable<Value>())
             {
-<<<<<<< HEAD
-                hlog = new BlittableAllocator<Key, Value>(logSettings, this.comparer, null, epoch);
-                Log = new LogAccessor<Key, Value, Input, Output, Context>(this, hlog);
-                if (UseReadCache)
-                {
-                    readcache = new BlittableAllocator<Key, Value>(
-                        new LogSettings {
-                            PageSizeBits = logSettings.ReadCacheSettings.PageSizeBits,
-                            MemorySizeBits = logSettings.ReadCacheSettings.MemorySizeBits,
-                            SegmentSizeBits = logSettings.ReadCacheSettings.MemorySizeBits,
-                            MutableFraction = logSettings.ReadCacheSettings.SecondChanceFraction
-                        }, this.comparer, ReadCacheEvict, epoch);
-                    readcache.Initialize();
-                    ReadCache = new LogAccessor<Key, Value, Input, Output, Context>(this, readcache);
-=======
                 if (variableLengthStructSettings != null)
                 {
                     hlog = new VariableLengthBlittableAllocator<Key, Value>
@@ -169,7 +154,6 @@
                         readcache.Initialize();
                         ReadCache = new LogAccessor<Key, Value, Input, Output, Context>(this, readcache);
                     }
->>>>>>> 57642a82
                 }
             }
             else
