--- conflicted
+++ resolved
@@ -6,6 +6,7 @@
 using System.Runtime.CompilerServices;
 using System.Runtime.InteropServices;
 using System.Threading;
+using FASTER.core;
 using Microsoft.Extensions.Logging;
 
 namespace FASTER.core
@@ -106,13 +107,12 @@
         public fixed long bucket_entries[Constants.kEntriesPerBucket];
 
         [MethodImpl(MethodImplOptions.AggressiveInlining)]
-        public static bool TryAcquireSharedLatch(ref HashEntryInfo hei)
-        {
-<<<<<<< HEAD
+        public static bool TryAcquireSharedLatch(ref HashEntryInfo hei) => TryAcquireSharedLatch(hei.firstBucket);
+
+        [MethodImpl(MethodImplOptions.AggressiveInlining)]
+        public static bool TryAcquireSharedLatch(HashBucket* bucket)
+        {
             ref long entry_word = ref bucket->bucket_entries[Constants.kOverflowBucketIndex];
-=======
-            ref long entry_word = ref hei.firstBucket->bucket_entries[Constants.kOverflowBucketIndex];
->>>>>>> 1eb93fc5
             int spinCount = Constants.kMaxLockSpins;
 
             for (; ; Thread.Yield())
@@ -130,29 +130,25 @@
         }
 
         [MethodImpl(MethodImplOptions.AggressiveInlining)]
-        public static void ReleaseSharedLatch(ref HashEntryInfo hei)
-        {
-<<<<<<< HEAD
+        public static void ReleaseSharedLatch(ref HashEntryInfo hei) => ReleaseSharedLatch(hei.firstBucket);
+
+        [MethodImpl(MethodImplOptions.AggressiveInlining)]
+        public static void ReleaseSharedLatch(HashBucket* bucket)
+        {
             ref long entry_word = ref bucket->bucket_entries[Constants.kOverflowBucketIndex];
             // X and S latches means an X latch is still trying to drain readers, like this one.
-            Debug.Assert((entry_word & kLatchBitMask) != kExclusiveLatchBitMask, "Trying to S unlatch an X-only latched record");    
-=======
-            ref long entry_word = ref hei.firstBucket->bucket_entries[Constants.kOverflowBucketIndex];
-            // X and S latches means an X latch is still trying to drain readers, like this one.
             Debug.Assert((entry_word & kLatchBitMask) != kExclusiveLatchBitMask, "Trying to S unlatch an X-only latched record");
->>>>>>> 1eb93fc5
             Debug.Assert((entry_word & kSharedLatchBitMask) != 0, "Trying to S unlatch an unlatched record");
             Interlocked.Add(ref entry_word, -kSharedLatchIncrement);
         }
 
         [MethodImpl(MethodImplOptions.AggressiveInlining)]
-        public static bool TryAcquireExclusiveLatch(ref HashEntryInfo hei)
-        {
-<<<<<<< HEAD
+        public static bool TryAcquireExclusiveLatch(ref HashEntryInfo hei) => TryAcquireExclusiveLatch(hei.firstBucket);
+
+        [MethodImpl(MethodImplOptions.AggressiveInlining)]
+        public static bool TryAcquireExclusiveLatch(HashBucket* bucket)
+        {
             ref long entry_word = ref bucket->bucket_entries[Constants.kOverflowBucketIndex];
-=======
-            ref long entry_word = ref hei.firstBucket->bucket_entries[Constants.kOverflowBucketIndex];
->>>>>>> 1eb93fc5
             int spinCount = Constants.kMaxLockSpins;
 
             // Acquire exclusive lock (readers may still be present; we'll drain them later)
@@ -187,9 +183,11 @@
         }
 
         [MethodImpl(MethodImplOptions.AggressiveInlining)]
-        public static void ReleaseExclusiveLatch(ref HashEntryInfo hei)
-        {
-<<<<<<< HEAD
+        public static void ReleaseExclusiveLatch(ref HashEntryInfo hei) => ReleaseExclusiveLatch(hei.firstBucket);
+
+        [MethodImpl(MethodImplOptions.AggressiveInlining)]
+        public static void ReleaseExclusiveLatch(HashBucket* bucket)
+        {
             ref long entry_word = ref bucket->bucket_entries[Constants.kOverflowBucketIndex];
 
             // We should not be calling this method unless we have successfully acquired the latch (all existing readers were drained).
@@ -206,7 +204,7 @@
         }
 
         [MethodImpl(MethodImplOptions.AggressiveInlining)]
-        public static ushort NumLatchedShared(HashBucket* bucket) 
+        public static ushort NumLatchedShared(HashBucket* bucket)
             => (ushort)((bucket->bucket_entries[Constants.kOverflowBucketIndex] & kSharedLatchBitMask) >> kSharedLatchBitOffset);
 
         [MethodImpl(MethodImplOptions.AggressiveInlining)]
@@ -221,21 +219,6 @@
         {
             var locks = $"{(IsLatchedExclusive(bucket) ? "x" : string.Empty)}{NumLatchedShared(bucket)}";
             return $"locks {locks}";
-=======
-            ref long entry_word = ref hei.firstBucket->bucket_entries[Constants.kOverflowBucketIndex];
-
-            // We should not be calling this method unless we have successfully acquired the latch (all existing readers were drained).
-            Debug.Assert((entry_word & kSharedLatchBitMask) == 0, "Trying to X unlatch an S latched record");
-            Debug.Assert((entry_word & kExclusiveLatchBitMask) != 0, "Trying to X unlatch an unlatched record");
-
-            // The address in the overflow bucket may change from unassigned to assigned, so retry
-            for (; ; Thread.Yield())
-            {
-                long expected_word = entry_word;
-                if (expected_word == Interlocked.CompareExchange(ref entry_word, expected_word & ~kExclusiveLatchBitMask, expected_word))
-                    break;
-            }
->>>>>>> 1eb93fc5
         }
     }
 
@@ -437,20 +420,13 @@
         /// A helper function that is used to find the slot corresponding to a
         /// key in the specified version of the hash table
         /// </summary>
-<<<<<<< HEAD
         /// <returns>true if such a slot exists, and populates <paramref name="hei"/>, else returns false</returns>
         [MethodImpl(MethodImplOptions.AggressiveInlining)]
         internal bool FindTag(ref HashEntryInfo hei)
-=======
-        /// <returns>true if such a slot exists, false otherwise</returns>
-        [MethodImpl(MethodImplOptions.AggressiveInlining)]
-        internal bool FindTag(long hash, ushort tag, ref HashBucket* firstBucket, ref HashBucket* bucket, ref int slot, ref HashBucketEntry entry)
->>>>>>> 1eb93fc5
         {
             var target_entry_word = default(long);
             var entry_slot_bucket = default(HashBucket*);
             var version = resizeInfo.version;
-<<<<<<< HEAD
             var masked_entry_word = hei.hash & state[version].size_mask;
             hei.firstBucket = hei.bucket = state[version].tableAligned + masked_entry_word;
             hei.slot = Constants.kInvalidEntrySlot;
@@ -458,11 +434,6 @@
 #if DEBUG
             hei.LockCode = masked_entry_word;
 #endif // DEBUG
-=======
-            var masked_entry_word = hash & state[version].size_mask;
-            firstBucket = bucket = state[version].tableAligned + masked_entry_word;
-            slot = Constants.kInvalidEntrySlot;
->>>>>>> 1eb93fc5
 
             do
             {
@@ -495,11 +466,7 @@
         }
 
         [MethodImpl(MethodImplOptions.AggressiveInlining)]
-<<<<<<< HEAD
         internal void FindOrCreateTag(ref HashEntryInfo hei, long BeginAddress)
-=======
-        internal void FindOrCreateTag(long hash, ushort tag, ref HashBucket* firstBucket, ref HashBucket* bucket, ref int slot, ref HashBucketEntry entry, long BeginAddress)
->>>>>>> 1eb93fc5
         {
             var version = resizeInfo.version;
             var masked_entry_word = hei.hash & state[version].size_mask;
@@ -509,13 +476,8 @@
 
             while (true)
             {
-<<<<<<< HEAD
                 hei.firstBucket = hei.bucket = state[version].tableAligned + masked_entry_word;
                 hei.slot = Constants.kInvalidEntrySlot;
-=======
-                firstBucket = bucket = state[version].tableAligned + masked_entry_word;
-                slot = Constants.kInvalidEntrySlot;
->>>>>>> 1eb93fc5
 
                 if (FindTagOrFreeInternal(ref hei, BeginAddress))
                     return;
@@ -594,27 +556,14 @@
                     }
                     if (hei.tag == hei.entry.Tag && !hei.entry.Tentative)
                     {
-<<<<<<< HEAD
                         hei.slot = index;
-                        recordExists = true;
-                        return recordExists;
+                        return true;
                     }
                 }
 
                 // Go to next bucket in the chain (if it is a nonzero overflow allocation). Don't mask off the non-address bits here; they're needed for CAS.
                 target_entry_word = *(((long*)hei.bucket) + Constants.kOverflowBucketIndex);
-                if ((target_entry_word & Constants.kAddressMask) == 0)
-=======
-                        slot = index;
-                        return true;
-                    }
-                }
-
-                // Go to next bucket in the chain
-                target_entry_word = *(((long*)bucket) + Constants.kOverflowBucketIndex);
-
                 while ((target_entry_word & Constants.kAddressMask) == 0)
->>>>>>> 1eb93fc5
                 {
                     // There is no next bucket. If slot is Constants.kInvalidEntrySlot then we did not find an empty slot, so must allocate a new bucket.
                     if (hei.slot == Constants.kInvalidEntrySlot)
@@ -638,47 +587,23 @@
                             target_entry_word = result_word;
                             continue;
                         }
-                        else
-                        {
-<<<<<<< HEAD
-                            // Install of new bucket succeeded; this means the key is not there, so return the first slot.
-                            hei.bucket = physicalBucketAddress;
-                            hei.slot = 0;
-                            hei.entry = default;
-                            return recordExists;    // TODO when could this ever be true?
-=======
-                            // Install of new overflow bucket succeeded; tag was not found, so return the first slot of the new bucket
-                            bucket = physicalBucketAddress;
-                            slot = 0;
-                            entry = default;
-                            return false;
->>>>>>> 1eb93fc5
-                        }
-                    }
-                    else
-                    {
-<<<<<<< HEAD
-                        // We found an empty slot; return it.
-                        if (!recordExists)          // TODO when could this ever be true?
-                            hei.bucket = entry_slot_bucket;
+
+                        // Install of new overflow bucket succeeded; the tag was not found, so return the first slot of the new bucket
+                        hei.bucket = physicalBucketAddress;
+                        hei.slot = 0;
                         hei.entry = default;
-                        break;
-=======
-                        // Tag was not found and an empty slot was found, so return the empty slot
-                        bucket = entry_slot_bucket;
-                        entry = default;
-                        return false;
->>>>>>> 1eb93fc5
-                    }
-                }
-
+                        return false;   // tag was not found
+                    }
+
+                    // Tag was not found and an empty slot was found, so return the empty slot
+                    hei.bucket = entry_slot_bucket;
+                    hei.entry = default;
+                    return false;       // tag was not found
+                }
+
+                // The next bucket was there or was allocated. Move to it.
                 hei.bucket = (HashBucket*)overflowBucketsAllocator.GetPhysicalAddress(target_entry_word & Constants.kAddressMask);
             } while (true);
-<<<<<<< HEAD
-
-            return recordExists;    // TODO when could this ever be true?
-=======
->>>>>>> 1eb93fc5
         }
 
 
