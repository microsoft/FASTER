--- conflicted
+++ resolved
@@ -272,6 +272,7 @@
                         status = OperationStatus.CPR_SHIFT_DETECTED;
                     }
 
+                    // don't hold on to shared latched during IO
                     if (heldOperation == LatchOperation.Shared)
                         HashBucket.ReleaseSharedLatch(bucket);
                     heldOperation = LatchOperation.None;
@@ -1758,13 +1759,8 @@
                             FasterExecutionContext<Input, Output, Context> currentCtx)
             where FasterSession : IFasterSession<Key, Value, Input, Output, Context>
         {
-<<<<<<< HEAD
-=======
-            Debug.Assert(RelaxedCPR || pendingContext.version == ctx.version);
-
             ref RecordInfo recordInfo = ref hlog.GetInfoFromBytePointer(request.record.GetValidPointer());
 
->>>>>>> 54a85810
             if (request.logicalAddress >= hlog.BeginAddress)
             {
                 if (recordInfo.IsIntermediate(out var internalStatus))
@@ -2089,12 +2085,8 @@
                 SynchronizeEpoch(opCtx, currentCtx, ref pendingContext, fasterSession);
             }
 
-<<<<<<< HEAD
-            if (status == OperationStatus.CPR_SHIFT_DETECTED || (asyncOp && status == OperationStatus.RETRY_LATER))
-=======
             // RMW now suppports RETRY_NOW due to Sealed records.
-            if (status == OperationStatus.CPR_SHIFT_DETECTED || status == OperationStatus.RETRY_NOW || ((asyncOp || RelaxedCPR) && status == OperationStatus.RETRY_LATER))
->>>>>>> 54a85810
+            if (status == OperationStatus.CPR_SHIFT_DETECTED || status == OperationStatus.RETRY_NOW || (asyncOp && status == OperationStatus.RETRY_LATER))
             {
 #region Retry as (v+1) Operation
                 var internalStatus = default(OperationStatus);
