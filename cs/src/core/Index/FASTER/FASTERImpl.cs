--- conflicted
+++ resolved
@@ -1094,13 +1094,8 @@
             }
             else
             {
-<<<<<<< HEAD
                 if (!fasterSession.NeedInitialUpdate(ref key, ref input, ref output, ref updateInfo))
-                    return OperationStatus.SUCCESS;
-=======
-                if (!fasterSession.NeedInitialUpdate(ref key, ref input, ref output))
                     return OperationStatus.NOTFOUND;
->>>>>>> 5fc8c9dc
             }
 
             // Allocate and initialize the new record
@@ -1124,39 +1119,22 @@
             OperationStatus status;
             if (logicalAddress < hlog.BeginAddress)
             {
-<<<<<<< HEAD
                 fasterSession.InitialUpdater(ref key, ref input, ref hlog.GetValue(newPhysicalAddress, newPhysicalAddress + actualSize), ref output, ref recordInfo, ref updateInfo);
-                status = OperationStatus.NOTFOUND;
-=======
-                fasterSession.InitialUpdater(ref key, ref input, ref hlog.GetValue(newPhysicalAddress, newPhysicalAddress + actualSize), ref output,
-                                             ref recordInfo, newLogicalAddress);
                 status = OperationStatusUtils.AdvancedOpCode(OperationStatus.NOTFOUND, StatusCode.CreatedRecord);
->>>>>>> 5fc8c9dc
             }
             else if (logicalAddress >= hlog.HeadAddress)
             {
                 if (hlog.GetInfo(physicalAddress).Tombstone)
                 {
-<<<<<<< HEAD
                     fasterSession.InitialUpdater(ref key, ref input, ref hlog.GetValue(newPhysicalAddress, newPhysicalAddress + actualSize), ref output, ref recordInfo, ref updateInfo);
-                    status = OperationStatus.NOTFOUND;
-=======
-                    fasterSession.InitialUpdater(ref key, ref input, ref hlog.GetValue(newPhysicalAddress, newPhysicalAddress + actualSize), ref output,
-                                                 ref recordInfo, newLogicalAddress);
                     status = OperationStatusUtils.AdvancedOpCode(OperationStatus.NOTFOUND, StatusCode.CreatedRecord);
->>>>>>> 5fc8c9dc
                 }
                 else
                 {
                     fasterSession.CopyUpdater(ref key, ref input, ref hlog.GetValue(physicalAddress),
                                             ref hlog.GetValue(newPhysicalAddress, newPhysicalAddress + actualSize),
-<<<<<<< HEAD
                                             ref output, ref recordInfo, ref updateInfo);
-                    status = OperationStatus.SUCCESS;
-=======
-                                            ref output, ref recordInfo, newLogicalAddress);
                     status = OperationStatusUtils.AdvancedOpCode(OperationStatus.SUCCESS, StatusCode.CopyUpdatedRecord);
->>>>>>> 5fc8c9dc
                 }
             }
             else
@@ -1220,19 +1198,9 @@
                     fasterSession.PostCopyUpdater(ref key,
                                 ref input, ref hlog.GetValue(physicalAddress),
                                 ref hlog.GetValue(newPhysicalAddress),
-<<<<<<< HEAD
-                                ref output, ref recordInfo, ref updateInfo))
-                    {
-                        pendingContext.recordInfo = recordInfo;
-                        pendingContext.logicalAddress = newLogicalAddress;
-                    }
-                    else
-                        status = OperationStatus.RETRY_NOW;
-=======
-                                ref output, ref recordInfo, newLogicalAddress);
+                                ref output, ref recordInfo, ref updateInfo);
                     pendingContext.recordInfo = recordInfo;
                     pendingContext.logicalAddress = newLogicalAddress;
->>>>>>> 5fc8c9dc
                 }
                 recordInfo.SetTentativeAtomic(false);
                 return status;
@@ -2001,13 +1969,8 @@
                 }
                 else
                 {
-<<<<<<< HEAD
                     if (!fasterSession.NeedInitialUpdate(ref key, ref pendingContext.input.Get(), ref pendingContext.output, ref updateInfo))
-                        return OperationStatus.SUCCESS;
-=======
-                    if (!fasterSession.NeedInitialUpdate(ref key, ref pendingContext.input.Get(), ref pendingContext.output))
                         return OperationStatus.NOTFOUND;
->>>>>>> 5fc8c9dc
                 }
 
                 // Allocate and initialize the new record
@@ -2039,26 +2002,16 @@
                 {
                     fasterSession.InitialUpdater(ref key,
                                              ref pendingContext.input.Get(), ref hlog.GetValue(newPhysicalAddress, newPhysicalAddress + actualSize),
-<<<<<<< HEAD
                                              ref pendingContext.output, ref recordInfo, ref updateInfo);
-                    status = OperationStatus.NOTFOUND;
-=======
-                                             ref pendingContext.output, ref recordInfo, newLogicalAddress);
                     status = OperationStatusUtils.AdvancedOpCode(OperationStatus.NOTFOUND, StatusCode.CreatedRecord);
->>>>>>> 5fc8c9dc
                 }
                 else
                 {
                     fasterSession.CopyUpdater(ref key,
                                           ref pendingContext.input.Get(), ref hlog.GetContextRecordValue(ref request),
                                           ref hlog.GetValue(newPhysicalAddress, newPhysicalAddress + actualSize),
-<<<<<<< HEAD
                                           ref pendingContext.output, ref recordInfo, ref updateInfo);
-                    status = OperationStatus.SUCCESS;
-=======
-                                          ref pendingContext.output, ref recordInfo, newLogicalAddress);
                     status = OperationStatusUtils.AdvancedOpCode(OperationStatus.SUCCESS, StatusCode.CopyUpdatedRecord);
->>>>>>> 5fc8c9dc
                 }
 
                 bool success = true;
@@ -2115,19 +2068,9 @@
                                               ref pendingContext.input.Get(),
                                               ref hlog.GetContextRecordValue(ref request),
                                               ref hlog.GetValue(newPhysicalAddress),
-<<<<<<< HEAD
-                                              ref pendingContext.output, ref recordInfo, ref updateInfo))
-                        {
-                            pendingContext.recordInfo = recordInfo;
-                            pendingContext.logicalAddress = newLogicalAddress;
-                        }
-                        else
-                            status = OperationStatus.RETRY_NOW;
-=======
-                                              ref pendingContext.output, ref recordInfo, newLogicalAddress);
+                                              ref pendingContext.output, ref recordInfo, ref updateInfo);
                         pendingContext.recordInfo = recordInfo;
                         pendingContext.logicalAddress = newLogicalAddress;
->>>>>>> 5fc8c9dc
                     }
 
                     recordInfo.SetTentativeAtomic(false);
@@ -2542,7 +2485,6 @@
             long newLogicalAddress, newPhysicalAddress;
             bool copyToReadCache = UseReadCache && reason == WriteReason.CopyToReadCache;
 
-<<<<<<< HEAD
             UpdateInfo updateInfo = new()
             {
                 SessionType = fasterSession.SessionType,
@@ -2550,9 +2492,7 @@
                 Address = Constants.kInvalidAddress
             };
 
-=======
             StatusCode advancedStatusCode = StatusCode.OK;
->>>>>>> 5fc8c9dc
             if (copyToReadCache)
             {
                 BlockAllocateReadCache(allocatedSize, out newLogicalAddress, currentCtx, fasterSession);
@@ -2570,12 +2510,8 @@
 
                 fasterSession.SingleWriter(ref key, ref input, ref value,
                                         ref readcache.GetValue(newPhysicalAddress, newPhysicalAddress + actualSize), ref output,
-<<<<<<< HEAD
                                         ref recordInfo, ref updateInfo, WriteReason.CopyToReadCache); // We do not expose readcache addresses
-=======
-                                        ref recordInfo, Constants.kInvalidAddress, WriteReason.CopyToReadCache); // We do not expose readcache addresses
                 advancedStatusCode = StatusCode.CopiedRecordToReadCache;
->>>>>>> 5fc8c9dc
             }
             else
             {
@@ -2595,12 +2531,8 @@
 
                 fasterSession.SingleWriter(ref key, ref input, ref value,
                                         ref hlog.GetValue(newPhysicalAddress, newPhysicalAddress + actualSize), ref output,
-<<<<<<< HEAD
                                         ref recordInfo, ref updateInfo, reason);
-=======
-                                        ref recordInfo, newLogicalAddress, reason);
                 advancedStatusCode = StatusCode.CopiedRecord;
->>>>>>> 5fc8c9dc
             }
 
             bool success = true;
