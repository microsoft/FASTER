﻿// Copyright (c) Microsoft Corporation. All rights reserved.
// Licensed under the MIT license.

#pragma warning disable 0162
#define CPR

using System;
using System.Collections.Concurrent;
using System.Collections.Generic;
using System.Diagnostics;
using System.Linq;
using System.Runtime.CompilerServices;
using System.Threading;

namespace FASTER.core
{
    public unsafe partial class FasterKV<Key, Value, Input, Output, Context, Functions> : FasterBase, IFasterKV<Key, Value, Input, Output, Context>
        where Key : new()
        where Value : new()
        where Functions : IFunctions<Key, Value, Input, Output, Context>
    {
        enum LatchOperation : byte
        {
            None,
            ReleaseShared,
            ReleaseExclusive
        }

        #region Read Operation

        /// <summary>
        /// Read operation. Computes the 'output' from 'input' and current value corresponding to 'key'.
        /// When the read operation goes pending, once the record is retrieved from disk, InternalContinuePendingRead
        /// function is used to complete the operation.
        /// </summary>
        /// <param name="key">Key of the record.</param>
        /// <param name="input">Input required to compute output from value.</param>
        /// <param name="output">Location to store output computed from input and value.</param>
        /// <param name="userContext">User context for the operation, in case it goes pending.</param>
        /// <param name="pendingContext">Pending context used internally to store the context of the operation.</param>
        /// <returns>
        /// <list type="table">
        ///     <listheader>
        ///     <term>Value</term>
        ///     <term>Description</term>
        ///     </listheader>
        ///     <item>
        ///     <term>SUCCESS</term>
        ///     <term>The output has been computed using current value of 'key' and 'input'; and stored in 'output'.</term>
        ///     </item>
        ///     <item>
        ///     <term>RECORD_ON_DISK</term>
        ///     <term>The record corresponding to 'key' is on disk and the operation.</term>
        ///     </item>
        ///     <item>
        ///     <term>CPR_SHIFT_DETECTED</term>
        ///     <term>A shift in version has been detected. Synchronize immediately to avoid violating CPR consistency.</term>
        ///     </item>
        /// </list>
        /// </returns>
        [MethodImpl(MethodImplOptions.AggressiveInlining)]
        internal OperationStatus InternalRead(
                                    ref Key key,
                                    ref Input input,
                                    ref Output output,
                                    ref Context userContext,
                                    ref PendingContext pendingContext)
        {
            var status = default(OperationStatus);
            var bucket = default(HashBucket*);
            var slot = default(int);
            var logicalAddress = Constants.kInvalidAddress;
            var physicalAddress = default(long);
            var latestRecordVersion = -1;

            var hash = comparer.GetHashCode64(ref key);
            var tag = (ushort)((ulong)hash >> Constants.kHashTagShift);

            if (threadCtx.Value.phase != Phase.REST)
                HeavyEnter(hash);

            #region Trace back for record in in-memory HybridLog
            HashBucketEntry entry = default(HashBucketEntry);
            var tagExists = FindTag(hash, tag, ref bucket, ref slot, ref entry);
            if (tagExists)
            {
                logicalAddress = entry.Address;

                if (UseReadCache && ReadFromCache(ref key, ref logicalAddress, ref physicalAddress, ref latestRecordVersion))
                {
                    if (threadCtx.Value.phase == Phase.PREPARE && latestRecordVersion != -1 && latestRecordVersion > threadCtx.Value.version)
                    {
                        status = OperationStatus.CPR_SHIFT_DETECTED;
                        goto CreatePendingContext; // Pivot thread
                    }
                    functions.SingleReader(ref key, ref input, ref readcache.GetValue(physicalAddress), ref output);
                    return OperationStatus.SUCCESS;
                }

                if (logicalAddress >= hlog.HeadAddress)
                {
                    physicalAddress = hlog.GetPhysicalAddress(logicalAddress);
                    if (latestRecordVersion == -1)
                        latestRecordVersion = hlog.GetInfo(physicalAddress).Version;

                    if (!comparer.Equals(ref key, ref hlog.GetKey(physicalAddress)))
                    {
                        logicalAddress = hlog.GetInfo(physicalAddress).PreviousAddress;
                        TraceBackForKeyMatch(ref key,
                                                logicalAddress,
                                                hlog.HeadAddress,
                                                out logicalAddress,
                                                out physicalAddress);
                    }
                }
            }
            else
            {
                // no tag found
                return OperationStatus.NOTFOUND;
            }
            #endregion

            if (threadCtx.Value.phase != Phase.REST)
            {
                switch (threadCtx.Value.phase)
                {
                    case Phase.PREPARE:
                        {
                            if (latestRecordVersion != -1 && latestRecordVersion > threadCtx.Value.version)
                            {
                                status = OperationStatus.CPR_SHIFT_DETECTED;
                                goto CreatePendingContext; // Pivot thread
                            }
                            break; // Normal processing
                        }
                    case Phase.GC:
                        {
                            GarbageCollectBuckets(hash);
                            break;
                        }
                    default:
                        {
                            break;
                        }
                }
            }

            #region Normal processing

            // Mutable region (even fuzzy region is included here)
            if (logicalAddress >= hlog.SafeReadOnlyAddress)
            {
                if (hlog.GetInfo(physicalAddress).Tombstone)
                    return OperationStatus.NOTFOUND;

                functions.ConcurrentReader(ref key, ref input, ref hlog.GetValue(physicalAddress), ref output);
                return OperationStatus.SUCCESS;
            }

            // Immutable region
            else if (logicalAddress >= hlog.HeadAddress)
            {
                if (hlog.GetInfo(physicalAddress).Tombstone)
                    return OperationStatus.NOTFOUND;

                functions.SingleReader(ref key, ref input, ref hlog.GetValue(physicalAddress), ref output);
                return OperationStatus.SUCCESS;
            }

            // On-Disk Region
            else if (logicalAddress >= hlog.BeginAddress)
            {
                status = OperationStatus.RECORD_ON_DISK;

                if (threadCtx.Value.phase == Phase.PREPARE)
                {
                    if (!HashBucket.TryAcquireSharedLatch(bucket))
                    {
                        status = OperationStatus.CPR_SHIFT_DETECTED;
                    }
                }

                goto CreatePendingContext;
            }

            // No record found
            else
            {
                return OperationStatus.NOTFOUND;
            }

            #endregion

            #region Create pending context
            CreatePendingContext:
            {

                pendingContext.type = OperationType.READ;
                pendingContext.key = hlog.GetKeyContainer(ref key);
                pendingContext.input = input;
                pendingContext.output = output;
                pendingContext.userContext = userContext;
                pendingContext.entry.word = entry.word;
                pendingContext.logicalAddress = logicalAddress;
                pendingContext.version = threadCtx.Value.version;
                pendingContext.serialNum = threadCtx.Value.serialNum + 1;
            }
            #endregion

            return status;
        }

        /// <summary>
        /// Continue a pending read operation. Computes 'output' from 'input' and value corresponding to 'key'
        /// obtained from disk. Optionally, it copies the value to tail to serve future read/write requests quickly.
        /// </summary>
        /// <param name="ctx">The thread (or session) context to execute operation in.</param>
        /// <param name="request">Async response from disk.</param>
        /// <param name="pendingContext">Pending context corresponding to operation.</param>
        /// <returns>
        /// <list type = "table" >
        ///     <listheader>
        ///     <term>Value</term>
        ///     <term>Description</term>
        ///     </listheader>
        ///     <item>
        ///     <term>SUCCESS</term>
        ///     <term>The output has been computed and stored in 'output'.</term>
        ///     </item>
        /// </list>
        /// </returns>
        internal OperationStatus InternalContinuePendingRead(
                            FasterExecutionContext ctx,
                            AsyncIOContext<Key, Value> request,
                            ref PendingContext pendingContext)
        {
            Debug.Assert(pendingContext.version == ctx.version);

            if (request.logicalAddress >= hlog.BeginAddress)
            {
                Debug.Assert(hlog.GetInfoFromBytePointer(request.record.GetValidPointer()).Version <= ctx.version);

                if (hlog.GetInfoFromBytePointer(request.record.GetValidPointer()).Tombstone)
                    return OperationStatus.NOTFOUND;

                functions.SingleReader(ref pendingContext.key.Get(), ref pendingContext.input,
                                       ref hlog.GetContextRecordValue(ref request), ref pendingContext.output);

                if (CopyReadsToTail || UseReadCache)
                {
                    InternalContinuePendingReadCopyToTail(ctx, request, ref pendingContext);
                }
            }
            else
                return OperationStatus.NOTFOUND;

            return OperationStatus.SUCCESS;
        }

        /// <summary>
        /// Copies the record read from disk to tail of the HybridLog. 
        /// </summary>
        /// <param name="ctx"> The thread(or session) context to execute operation in.</param>
        /// <param name="request">Async response from disk.</param>
        /// <param name="pendingContext">Pending context corresponding to operation.</param>
        internal void InternalContinuePendingReadCopyToTail(
                                    FasterExecutionContext ctx,
                                    AsyncIOContext<Key, Value> request,
                                    ref PendingContext pendingContext)
        {
            Debug.Assert(pendingContext.version == ctx.version);

            var recordSize = default(int);
            var bucket = default(HashBucket*);
            var slot = default(int);
            var logicalAddress = Constants.kInvalidAddress;
            var physicalAddress = default(long);
            var latestRecordVersion = default(int);

            var hash = comparer.GetHashCode64(ref pendingContext.key.Get());
            var tag = (ushort)((ulong)hash >> Constants.kHashTagShift);

            #region Trace back record in in-memory HybridLog
            var entry = default(HashBucketEntry);
            FindOrCreateTag(hash, tag, ref bucket, ref slot, ref entry, hlog.BeginAddress);
            logicalAddress = entry.word & Constants.kAddressMask;

            if (UseReadCache)
                SkipReadCache(ref logicalAddress, ref latestRecordVersion);
            var latestLogicalAddress = logicalAddress;

            if (logicalAddress >= hlog.HeadAddress)
            {
                physicalAddress = hlog.GetPhysicalAddress(logicalAddress);
                if (!comparer.Equals(ref pendingContext.key.Get(), ref hlog.GetKey(physicalAddress)))
                {
                    logicalAddress = hlog.GetInfo(physicalAddress).PreviousAddress;
                    TraceBackForKeyMatch(ref pendingContext.key.Get(),
                                            logicalAddress,
                                            hlog.HeadAddress,
                                            out logicalAddress,
                                            out physicalAddress);
                }
            }
            #endregion

            if (logicalAddress > pendingContext.entry.Address)
            {
                // Give up early
                return;
            }

            #region Create new copy in mutable region
            physicalAddress = (long)request.record.GetValidPointer();
            recordSize = hlog.GetRecordSize(physicalAddress);

            long newLogicalAddress, newPhysicalAddress;
            if (UseReadCache)
            {
                BlockAllocateReadCache(recordSize, out newLogicalAddress);
                newPhysicalAddress = readcache.GetPhysicalAddress(newLogicalAddress);
<<<<<<< HEAD
                readcache.WriteInfo(newPhysicalAddress, ctx.version,
                                    true, false, false,
                                    entry.Address,
                                    recordSize);
=======
                RecordInfo.WriteInfo(ref readcache.GetInfo(newPhysicalAddress), ctx.version,
                                    true, false, false,
                                    entry.Address);
>>>>>>> 54908423
                readcache.ShallowCopy(ref pendingContext.key.Get(), ref readcache.GetKey(newPhysicalAddress));
                functions.SingleWriter(ref pendingContext.key.Get(),
                                       ref hlog.GetContextRecordValue(ref request),
                                       ref readcache.GetValue(newPhysicalAddress));
            }
            else
            {
                BlockAllocate(recordSize, out newLogicalAddress);
                newPhysicalAddress = hlog.GetPhysicalAddress(newLogicalAddress);
<<<<<<< HEAD
                hlog.WriteInfo(newPhysicalAddress, ctx.version,
                               true, false, false,
                               latestLogicalAddress,
                               recordSize);
=======
                RecordInfo.WriteInfo(ref hlog.GetInfo(newPhysicalAddress), ctx.version,
                               true, false, false,
                               latestLogicalAddress);
>>>>>>> 54908423
                hlog.ShallowCopy(ref pendingContext.key.Get(), ref hlog.GetKey(newPhysicalAddress));
                functions.SingleWriter(ref pendingContext.key.Get(),
                                       ref hlog.GetContextRecordValue(ref request),
                                       ref hlog.GetValue(newPhysicalAddress));
            }


            var updatedEntry = default(HashBucketEntry);
            updatedEntry.Tag = tag;
            updatedEntry.Address = newLogicalAddress & Constants.kAddressMask;
            updatedEntry.Pending = entry.Pending;
            updatedEntry.Tentative = false;
            updatedEntry.ReadCache = UseReadCache;

            var foundEntry = default(HashBucketEntry);
            foundEntry.word = Interlocked.CompareExchange(
                                            ref bucket->bucket_entries[slot],
                                            updatedEntry.word,
                                            entry.word);
            if (foundEntry.word != entry.word)
            {
                if (!UseReadCache) hlog.GetInfo(newPhysicalAddress).Invalid = true;
                // We don't retry, just give up
            }
            #endregion
        }

        #endregion

        #region Upsert Operation

        /// <summary>
        /// Upsert operation. Replaces the value corresponding to 'key' with provided 'value', if one exists 
        /// else inserts a new record with 'key' and 'value'.
        /// </summary>
        /// <param name="key">key of the record.</param>
        /// <param name="value">value to be updated to (or inserted if key does not exist).</param>
        /// <param name="userContext">User context for the operation, in case it goes pending.</param>
        /// <param name="pendingContext">Pending context used internally to store the context of the operation.</param>
        /// <returns>
        /// <list type="table">
        ///     <listheader>
        ///     <term>Value</term>
        ///     <term>Description</term>
        ///     </listheader>
        ///     <item>
        ///     <term>SUCCESS</term>
        ///     <term>The value has been successfully replaced(or inserted)</term>
        ///     </item>
        ///     <item>
        ///     <term>RETRY_LATER</term>
        ///     <term>Cannot  be processed immediately due to system state. Add to pending list and retry later</term>
        ///     </item>
        ///     <item>
        ///     <term>CPR_SHIFT_DETECTED</term>
        ///     <term>A shift in version has been detected. Synchronize immediately to avoid violating CPR consistency.</term>
        ///     </item>
        /// </list>
        /// </returns>
        [MethodImpl(MethodImplOptions.AggressiveInlining)]
        internal OperationStatus InternalUpsert(
                            ref Key key, ref Value value,
                            ref Context userContext,
                            ref PendingContext pendingContext)
        {
            var status = default(OperationStatus);
            var bucket = default(HashBucket*);
            var slot = default(int);
            var logicalAddress = Constants.kInvalidAddress;
            var physicalAddress = default(long);
            var latchOperation = default(LatchOperation);
            var version = default(int);
            var latestRecordVersion = -1;

            var hash = comparer.GetHashCode64(ref key);
            var tag = (ushort)((ulong)hash >> Constants.kHashTagShift);

            if (threadCtx.Value.phase != Phase.REST)
                HeavyEnter(hash);

            #region Trace back for record in in-memory HybridLog
            var entry = default(HashBucketEntry);
            FindOrCreateTag(hash, tag, ref bucket, ref slot, ref entry, hlog.BeginAddress);
            logicalAddress = entry.Address;

            if (UseReadCache)
                SkipAndInvalidateReadCache(ref logicalAddress, ref latestRecordVersion, ref key);
            var latestLogicalAddress = logicalAddress;

            if (logicalAddress >= hlog.ReadOnlyAddress)
            {
                physicalAddress = hlog.GetPhysicalAddress(logicalAddress);
                if (latestRecordVersion == -1)
                    latestRecordVersion = hlog.GetInfo(physicalAddress).Version;
                if (!comparer.Equals(ref key, ref hlog.GetKey(physicalAddress)))
                {
                    logicalAddress = hlog.GetInfo(physicalAddress).PreviousAddress;
                    TraceBackForKeyMatch(ref key,
                                        logicalAddress,
                                        hlog.ReadOnlyAddress,
                                        out logicalAddress,
                                        out physicalAddress);
                }
            }
            #endregion

            // Optimization for most common case
            if (threadCtx.Value.phase == Phase.REST && logicalAddress >= hlog.ReadOnlyAddress && !hlog.GetInfo(physicalAddress).Tombstone && hlog.CanWriteInPlace(ref key, ref value, physicalAddress))
            {
                if (variableLengthFunctions.ConcurrentWriter(ref key, ref value, ref hlog.GetValue(physicalAddress)))
                {
                    return OperationStatus.SUCCESS;
                }
            }

            #region Entry latch operation
            if (threadCtx.Value.phase != Phase.REST)
            {
                switch (threadCtx.Value.phase)
                {
                    case Phase.PREPARE:
                        {
                            version = threadCtx.Value.version;
                            if (HashBucket.TryAcquireSharedLatch(bucket))
                            {
                                // Set to release shared latch (default)
                                latchOperation = LatchOperation.ReleaseShared;
                                if (latestRecordVersion != -1 && latestRecordVersion > version)
                                {
                                    status = OperationStatus.CPR_SHIFT_DETECTED;
                                    goto CreatePendingContext; // Pivot Thread
                                }
                                break; // Normal Processing
                            }
                            else
                            {
                                status = OperationStatus.CPR_SHIFT_DETECTED;
                                goto CreatePendingContext; // Pivot Thread
                            }
                        }
                    case Phase.IN_PROGRESS:
                        {
                            version = (threadCtx.Value.version - 1);
                            if (latestRecordVersion != -1 && latestRecordVersion <= version)
                            {
                                if (HashBucket.TryAcquireExclusiveLatch(bucket))
                                {
                                    // Set to release exclusive latch (default)
                                    latchOperation = LatchOperation.ReleaseExclusive;
                                    goto CreateNewRecord; // Create a (v+1) record
                                }
                                else
                                {
                                    status = OperationStatus.RETRY_LATER;
                                    goto CreatePendingContext; // Go Pending
                                }
                            }
                            break; // Normal Processing
                        }
                    case Phase.WAIT_PENDING:
                        {
                            version = (threadCtx.Value.version - 1);
                            if (latestRecordVersion != -1 && latestRecordVersion <= version)
                            {
                                if (HashBucket.NoSharedLatches(bucket))
                                {
                                    goto CreateNewRecord; // Create a (v+1) record
                                }
                                else
                                {
                                    status = OperationStatus.RETRY_LATER;
                                    goto CreatePendingContext; // Go Pending
                                }
                            }
                            break; // Normal Processing
                        }
                    case Phase.WAIT_FLUSH:
                        {
                            version = (threadCtx.Value.version - 1);
                            if (latestRecordVersion != -1 && latestRecordVersion <= version)
                            {
                                goto CreateNewRecord; // Create a (v+1) record
                            }
                            break; // Normal Processing
                        }
                    default:
                        break;
                }
            }
            #endregion

            Debug.Assert(latestRecordVersion <= threadCtx.Value.version);

            #region Normal processing

            // Mutable Region: Update the record in-place
            if (logicalAddress >= hlog.ReadOnlyAddress && !hlog.GetInfo(physicalAddress).Tombstone && hlog.CanWriteInPlace(ref key, ref value, physicalAddress))
            {
                if (variableLengthFunctions.ConcurrentWriter(ref key, ref value, ref hlog.GetValue(physicalAddress)))
                {
                    status = OperationStatus.SUCCESS;
                    goto LatchRelease; // Release shared latch (if acquired)
                }
            }

            // All other regions: Create a record in the mutable region
            #endregion

            #region Create new record in the mutable region
            CreateNewRecord:
            {
                // Immutable region or new record
                var recordSize = hlog.GetRecordSize(ref key, ref value);
                BlockAllocate(recordSize, out long newLogicalAddress);
                var newPhysicalAddress = hlog.GetPhysicalAddress(newLogicalAddress);
<<<<<<< HEAD
                hlog.WriteInfo(newPhysicalAddress,
                               threadCtx.Value.version,
                               true, false, false,
                               latestLogicalAddress,
                               recordSize);
=======
                RecordInfo.WriteInfo(ref hlog.GetInfo(newPhysicalAddress),
                               threadCtx.Value.version,
                               true, false, false,
                               latestLogicalAddress);
>>>>>>> 54908423
                hlog.ShallowCopy(ref key, ref hlog.GetKey(newPhysicalAddress));
                functions.SingleWriter(ref key, ref value,
                                       ref hlog.GetValue(newPhysicalAddress));

                var updatedEntry = default(HashBucketEntry);
                updatedEntry.Tag = tag;
                updatedEntry.Address = newLogicalAddress & Constants.kAddressMask;
                updatedEntry.Pending = entry.Pending;
                updatedEntry.Tentative = false;

                var foundEntry = default(HashBucketEntry);
                foundEntry.word = Interlocked.CompareExchange(
                                        ref bucket->bucket_entries[slot],
                                        updatedEntry.word, entry.word);

                if (foundEntry.word == entry.word)
                {
                    status = OperationStatus.SUCCESS;
                    goto LatchRelease;
                }
                else
                {
                    hlog.GetInfo(newPhysicalAddress).Invalid = true;
                    status = OperationStatus.RETRY_NOW;
                    goto LatchRelease;
                }
            }
            #endregion

            #region Create pending context
            CreatePendingContext:
            {
                pendingContext.type = OperationType.UPSERT;
                pendingContext.key = hlog.GetKeyContainer(ref key);
                pendingContext.value = hlog.GetValueContainer(ref value);
                pendingContext.userContext = userContext;
                pendingContext.entry.word = entry.word;
                pendingContext.logicalAddress = logicalAddress;
                pendingContext.version = threadCtx.Value.version;
                pendingContext.serialNum = threadCtx.Value.serialNum + 1;
            }
            #endregion

            #region Latch release
            LatchRelease:
            {
                switch (latchOperation)
                {
                    case LatchOperation.ReleaseShared:
                        HashBucket.ReleaseSharedLatch(bucket);
                        break;
                    case LatchOperation.ReleaseExclusive:
                        HashBucket.ReleaseExclusiveLatch(bucket);
                        break;
                    default:
                        break;
                }
            }
            #endregion

            if (status == OperationStatus.RETRY_NOW)
            {
                return InternalUpsert(ref key, ref value, ref userContext, ref pendingContext);
            }
            else
            {
                return status;
            }
        }

        #endregion

        #region RMW Operation

        /// <summary>
        /// Read-Modify-Write Operation. Updates value of 'key' using 'input' and current value.
        /// Pending operations are processed either using InternalRetryPendingRMW or 
        /// InternalContinuePendingRMW.
        /// </summary>
        /// <param name="key">key of the record.</param>
        /// <param name="input">input used to update the value.</param>
        /// <param name="userContext">user context corresponding to operation used during completion callback.</param>
        /// <param name="pendingContext">pending context created when the operation goes pending.</param>
        /// <returns>
        /// <list type="table">
        ///     <listheader>
        ///     <term>Value</term>
        ///     <term>Description</term>
        ///     </listheader>
        ///     <item>
        ///     <term>SUCCESS</term>
        ///     <term>The value has been successfully updated(or inserted).</term>
        ///     </item>
        ///     <item>
        ///     <term>RECORD_ON_DISK</term>
        ///     <term>The record corresponding to 'key' is on disk. Issue async IO to retrieve record and retry later.</term>
        ///     </item>
        ///     <item>
        ///     <term>RETRY_LATER</term>
        ///     <term>Cannot  be processed immediately due to system state. Add to pending list and retry later.</term>
        ///     </item>
        ///     <item>
        ///     <term>CPR_SHIFT_DETECTED</term>
        ///     <term>A shift in version has been detected. Synchronize immediately to avoid violating CPR consistency.</term>
        ///     </item>
        /// </list>
        /// </returns>
        [MethodImpl(MethodImplOptions.AggressiveInlining)]
        internal OperationStatus InternalRMW(
                                   ref Key key, ref Input input,
                                   ref Context userContext,
                                   ref PendingContext pendingContext)
        {
            var recordSize = default(int);
            var bucket = default(HashBucket*);
            var slot = default(int);
            var logicalAddress = Constants.kInvalidAddress;
            var physicalAddress = default(long);
            var version = default(int);
            var latestRecordVersion = -1;
            var status = default(OperationStatus);
            var latchOperation = LatchOperation.None;

            var hash = comparer.GetHashCode64(ref key);
            var tag = (ushort)((ulong)hash >> Constants.kHashTagShift);

            if (threadCtx.Value.phase != Phase.REST)
                HeavyEnter(hash);

            #region Trace back for record in in-memory HybridLog
            var entry = default(HashBucketEntry);
            FindOrCreateTag(hash, tag, ref bucket, ref slot, ref entry, hlog.BeginAddress);
            logicalAddress = entry.Address;

            // For simplicity, we don't let RMW operations use read cache
            if (UseReadCache)
                SkipReadCache(ref logicalAddress, ref latestRecordVersion);
            var latestLogicalAddress = logicalAddress;

            if (logicalAddress >= hlog.HeadAddress)
            {
                physicalAddress = hlog.GetPhysicalAddress(logicalAddress);
                latestRecordVersion = hlog.GetInfo(physicalAddress).Version;

                if (!comparer.Equals(ref key, ref hlog.GetKey(physicalAddress)))
                {
                    logicalAddress = hlog.GetInfo(physicalAddress).PreviousAddress;
                    TraceBackForKeyMatch(ref key, logicalAddress,
                                            hlog.HeadAddress,
                                            out logicalAddress,
                                            out physicalAddress);
                }
            }
            #endregion

            // Optimization for the most common case
            if (threadCtx.Value.phase == Phase.REST && logicalAddress >= hlog.ReadOnlyAddress && !hlog.GetInfo(physicalAddress).Tombstone)
            {
                if (variableLengthFunctions.InPlaceUpdater(ref key, ref input, ref hlog.GetValue(physicalAddress)))
                {
                    return OperationStatus.SUCCESS;
                }
            }

            #region Entry latch operation
            if (threadCtx.Value.phase != Phase.REST)
            {
                switch (threadCtx.Value.phase)
                {
                    case Phase.PREPARE:
                        {
                            version = threadCtx.Value.version;
                            if (HashBucket.TryAcquireSharedLatch(bucket))
                            {
                                // Set to release shared latch (default)
                                latchOperation = LatchOperation.ReleaseShared;
                                if (latestRecordVersion != -1 && latestRecordVersion > version)
                                {
                                    status = OperationStatus.CPR_SHIFT_DETECTED;
                                    goto CreateFailureContext; // Pivot Thread
                                }
                                break; // Normal Processing
                            }
                            else
                            {
                                status = OperationStatus.CPR_SHIFT_DETECTED;
                                goto CreateFailureContext; // Pivot Thread
                            }
                        }
                    case Phase.IN_PROGRESS:
                        {
                            version = (threadCtx.Value.version - 1);
                            if (latestRecordVersion <= version)
                            {
                                if (HashBucket.TryAcquireExclusiveLatch(bucket))
                                {
                                    // Set to release exclusive latch (default)
                                    latchOperation = LatchOperation.ReleaseExclusive;
                                    goto CreateNewRecord; // Create a (v+1) record
                                }
                                else
                                {
                                    status = OperationStatus.RETRY_LATER;
                                    goto CreateFailureContext; // Go Pending
                                }
                            }
                            break; // Normal Processing
                        }
                    case Phase.WAIT_PENDING:
                        {
                            version = (threadCtx.Value.version - 1);
                            if (latestRecordVersion != -1 && latestRecordVersion <= version)
                            {
                                if (HashBucket.NoSharedLatches(bucket))
                                {
                                    goto CreateNewRecord; // Create a (v+1) record
                                }
                                else
                                {
                                    status = OperationStatus.RETRY_LATER;
                                    goto CreateFailureContext; // Go Pending
                                }
                            }
                            break; // Normal Processing
                        }
                    case Phase.WAIT_FLUSH:
                        {
                            version = (threadCtx.Value.version - 1);
                            if (latestRecordVersion != -1 && latestRecordVersion <= version)
                            {
                                goto CreateNewRecord; // Create a (v+1) record
                            }
                            break; // Normal Processing
                        }
                    default:
                        break;
                }
            }
            #endregion

            Debug.Assert(latestRecordVersion <= threadCtx.Value.version);

            #region Normal processing

            // Mutable Region: Update the record in-place
            if (logicalAddress >= hlog.ReadOnlyAddress && !hlog.GetInfo(physicalAddress).Tombstone)
            {
                if (FoldOverSnapshot)
                {
                    Debug.Assert(hlog.GetInfo(physicalAddress).Version == threadCtx.Value.version);
                }

                if (variableLengthFunctions.InPlaceUpdater(ref key, ref input, ref hlog.GetValue(physicalAddress)))
                {
                    status = OperationStatus.SUCCESS;
                    goto LatchRelease; // Release shared latch (if acquired)
                }
            }

            // Fuzzy Region: Must go pending due to lost-update anomaly
            else if (logicalAddress >= hlog.SafeReadOnlyAddress && !hlog.GetInfo(physicalAddress).Tombstone)
            {
                status = OperationStatus.RETRY_LATER;
                // Retain the shared latch (if acquired)
                if (latchOperation == LatchOperation.ReleaseShared)
                {
                    latchOperation = LatchOperation.None;
                }
                goto CreateFailureContext; // Go pending
            }

            // Safe Read-Only Region: Create a record in the mutable region
            else if (logicalAddress >= hlog.HeadAddress)
            {
                goto CreateNewRecord;
            }

            // Disk Region: Need to issue async io requests
            else if (logicalAddress >= hlog.BeginAddress)
            {
                status = OperationStatus.RECORD_ON_DISK;
                // Retain the shared latch (if acquired)
                if (latchOperation == LatchOperation.ReleaseShared)
                {
                    latchOperation = LatchOperation.None;
                }
                goto CreateFailureContext; // Go pending
            }

            // No record exists - create new
            else
            {
                goto CreateNewRecord;
            }

            #endregion

            #region Create new record
            CreateNewRecord:
            {
                recordSize = (logicalAddress < hlog.BeginAddress) ?
                                hlog.GetInitialRecordSize(ref key, ref input) :
                                hlog.GetRecordSize(physicalAddress);
                BlockAllocate(recordSize, out long newLogicalAddress);
                var newPhysicalAddress = hlog.GetPhysicalAddress(newLogicalAddress);
<<<<<<< HEAD
                hlog.WriteInfo(newPhysicalAddress, threadCtx.Value.version,
                               true, false, false,
                               latestLogicalAddress,
                               recordSize);
=======
                RecordInfo.WriteInfo(ref hlog.GetInfo(newPhysicalAddress), threadCtx.Value.version,
                               true, false, false,
                               latestLogicalAddress);
>>>>>>> 54908423
                hlog.ShallowCopy(ref key, ref hlog.GetKey(newPhysicalAddress));
                if (logicalAddress < hlog.BeginAddress)
                {
                    functions.InitialUpdater(ref key, ref input, ref hlog.GetValue(newPhysicalAddress));
                    status = OperationStatus.NOTFOUND;
                }
                else if (logicalAddress >= hlog.HeadAddress)
                {
                    if (hlog.GetInfo(physicalAddress).Tombstone)
                    {
                        functions.InitialUpdater(ref key, ref input, ref hlog.GetValue(newPhysicalAddress));
                        status = OperationStatus.NOTFOUND;
                    }
                    else
                    {
                        functions.CopyUpdater(ref key, ref input,
                                                ref hlog.GetValue(physicalAddress),
                                                ref hlog.GetValue(newPhysicalAddress));
                        status = OperationStatus.SUCCESS;
                    }
                }
                else
                {
                    // ah, old record slipped onto disk
                    hlog.GetInfo(newPhysicalAddress).Invalid = true;
                    status = OperationStatus.RETRY_NOW;
                    goto LatchRelease;
                }

                var updatedEntry = default(HashBucketEntry);
                updatedEntry.Tag = tag;
                updatedEntry.Address = newLogicalAddress & Constants.kAddressMask;
                updatedEntry.Pending = entry.Pending;
                updatedEntry.Tentative = false;

                var foundEntry = default(HashBucketEntry);
                foundEntry.word = Interlocked.CompareExchange(
                                        ref bucket->bucket_entries[slot],
                                        updatedEntry.word, entry.word);

                if (foundEntry.word == entry.word)
                {
                    goto LatchRelease;
                }
                else
                {
                    // ah, CAS failed
                    hlog.GetInfo(newPhysicalAddress).Invalid = true;
                    status = OperationStatus.RETRY_NOW;
                    goto LatchRelease;
                }
            }
            #endregion

            #region Create failure context
            CreateFailureContext:
            {
                pendingContext.type = OperationType.RMW;
                pendingContext.key = hlog.GetKeyContainer(ref key);
                pendingContext.input = input;
                pendingContext.userContext = userContext;
                pendingContext.entry.word = entry.word;
                pendingContext.logicalAddress = logicalAddress;
                pendingContext.version = threadCtx.Value.version;
                pendingContext.serialNum = threadCtx.Value.serialNum + 1;
            }
            #endregion

            #region Latch release
            LatchRelease:
            {
                switch (latchOperation)
                {
                    case LatchOperation.ReleaseShared:
                        HashBucket.ReleaseSharedLatch(bucket);
                        break;
                    case LatchOperation.ReleaseExclusive:
                        HashBucket.ReleaseExclusiveLatch(bucket);
                        break;
                    default:
                        break;
                }
            }
            #endregion

            if (status == OperationStatus.RETRY_NOW)
            {
                return InternalRMW(ref key, ref input, ref userContext, ref pendingContext);
            }
            else
            {
                return status;
            }
        }

        /// <summary>
        /// Retries a pending RMW operation. 
        /// </summary>
        /// <param name="ctx">Thread (or session) context under which operation must be executed.</param>
        /// <param name="pendingContext">Internal context of the RMW operation.</param>
        /// <returns>
        /// <list type="table">
        ///     <listheader>
        ///     <term>Value</term>
        ///     <term>Description</term>
        ///     </listheader>
        ///     <item>
        ///     <term>SUCCESS</term>
        ///     <term>The value has been successfully updated(or inserted).</term>
        ///     </item>
        ///     <item>
        ///     <term>RECORD_ON_DISK</term>
        ///     <term>The record corresponding to 'key' is on disk. Issue async IO to retrieve record and retry later.</term>
        ///     </item>
        ///     <item>
        ///     <term>RETRY_LATER</term>
        ///     <term>Cannot  be processed immediately due to system state. Add to pending list and retry later.</term>
        ///     </item>
        /// </list>
        /// </returns>
        internal OperationStatus InternalRetryPendingRMW(
                            FasterExecutionContext ctx,
                            ref PendingContext pendingContext)
        {
            var recordSize = default(int);
            var bucket = default(HashBucket*);
            var slot = default(int);
            var logicalAddress = Constants.kInvalidAddress;
            var physicalAddress = default(long);
            var version = default(int);
            var latestRecordVersion = -1;
            var status = default(OperationStatus);
            var latchOperation = LatchOperation.None;
            ref Key key = ref pendingContext.key.Get();

            var hash = comparer.GetHashCode64(ref key);
            var tag = (ushort)((ulong)hash >> Constants.kHashTagShift);

            if (threadCtx.Value.phase != Phase.REST)
                HeavyEnter(hash);

            #region Trace back for record in in-memory HybridLog
            var entry = default(HashBucketEntry);
            FindOrCreateTag(hash, tag, ref bucket, ref slot, ref entry, hlog.BeginAddress);
            logicalAddress = entry.Address;

            // For simplicity, we don't let RMW operations use read cache
            if (UseReadCache)
                SkipReadCache(ref logicalAddress, ref latestRecordVersion);
            var latestLogicalAddress = logicalAddress;

            if (logicalAddress >= hlog.HeadAddress)
            {
                physicalAddress = hlog.GetPhysicalAddress(logicalAddress);
                if (latestRecordVersion == -1)
                    latestRecordVersion = hlog.GetInfo(physicalAddress).Version;
                if (!comparer.Equals(ref key, ref hlog.GetKey(physicalAddress)))
                {
                    logicalAddress = hlog.GetInfo(physicalAddress).PreviousAddress;
                    TraceBackForKeyMatch(ref key, logicalAddress,
                                            hlog.HeadAddress,
                                            out logicalAddress,
                                            out physicalAddress);
                }
            }
            #endregion

            #region Entry latch operation
            if (threadCtx.Value.phase != Phase.REST)
            {
                if (!((ctx.version < threadCtx.Value.version)
                      ||
                      (threadCtx.Value.phase == Phase.PREPARE)))
                {
                    // Processing a pending (v+1) request
                    version = (threadCtx.Value.version - 1);
                    switch (threadCtx.Value.phase)
                    {
                        case Phase.IN_PROGRESS:
                            {
                                if (latestRecordVersion != -1 && latestRecordVersion <= version)
                                {
                                    if (HashBucket.TryAcquireExclusiveLatch(bucket))
                                    {
                                        // Set to release exclusive latch (default)
                                        latchOperation = LatchOperation.ReleaseExclusive;
                                        goto CreateNewRecord; // Create a (v+1) record
                                    }
                                    else
                                    {
                                        status = OperationStatus.RETRY_LATER;
                                        goto UpdateFailureContext; // Go Pending
                                    }
                                }
                                break; // Normal Processing
                            }
                        case Phase.WAIT_PENDING:
                            {
                                if (latestRecordVersion != -1 && latestRecordVersion <= version)
                                {
                                    if (HashBucket.NoSharedLatches(bucket))
                                    {
                                        goto CreateNewRecord; // Create a (v+1) record
                                    }
                                    else
                                    {
                                        status = OperationStatus.RETRY_LATER;
                                        goto UpdateFailureContext; // Go Pending
                                    }
                                }
                                break; // Normal Processing
                            }
                        case Phase.WAIT_FLUSH:
                            {
                                if (latestRecordVersion != -1 && latestRecordVersion <= version)
                                {
                                    goto CreateNewRecord; // Create a (v+1) record
                                }
                                break; // Normal Processing
                            }
                        default:
                            break;
                    }
                }
            }
            #endregion

            #region Normal processing

            // Mutable Region: Update the record in-place
            if (logicalAddress >= hlog.ReadOnlyAddress)
            {
                if (FoldOverSnapshot)
                {
                    Debug.Assert(hlog.GetInfo(physicalAddress).Version == threadCtx.Value.version);
                }

                if (variableLengthFunctions.InPlaceUpdater(ref key, ref pendingContext.input, ref hlog.GetValue(physicalAddress)))
                {
                    status = OperationStatus.SUCCESS;
                    goto LatchRelease;
                }
            }

            // Fuzzy Region: Must go pending due to lost-update anomaly
            else if (logicalAddress >= hlog.SafeReadOnlyAddress)
            {
                status = OperationStatus.RETRY_LATER;
                goto UpdateFailureContext; // Go pending
            }

            // Safe Read-Only Region: Create a record in the mutable region
            else if (logicalAddress >= hlog.HeadAddress)
            {
                goto CreateNewRecord;
            }

            // Disk Region: Need to issue async io requests
            else if (logicalAddress >= hlog.BeginAddress)
            {
                status = OperationStatus.RECORD_ON_DISK;
                goto UpdateFailureContext; // Go pending
            }

            // No record exists - create new
            else
            {
                goto CreateNewRecord;
            }

            #endregion

            #region Create new record in mutable region
            CreateNewRecord:
            {
                recordSize = (logicalAddress < hlog.BeginAddress) ?
                                hlog.GetInitialRecordSize(ref key, ref pendingContext.input) :
                                hlog.GetRecordSize(physicalAddress);
                BlockAllocate(recordSize, out long newLogicalAddress);
                var newPhysicalAddress = hlog.GetPhysicalAddress(newLogicalAddress);
<<<<<<< HEAD
                hlog.WriteInfo(newPhysicalAddress, pendingContext.version,
                               true, false, false,
                               latestLogicalAddress,
                               recordSize);
=======
                RecordInfo.WriteInfo(ref hlog.GetInfo(newPhysicalAddress), pendingContext.version,
                               true, false, false,
                               latestLogicalAddress);
>>>>>>> 54908423
                hlog.ShallowCopy(ref key, ref hlog.GetKey(newPhysicalAddress));
                if (logicalAddress < hlog.BeginAddress)
                {
                    functions.InitialUpdater(ref key,
                                             ref pendingContext.input,
                                             ref hlog.GetValue(newPhysicalAddress));
                    status = OperationStatus.NOTFOUND;
                }
                else if (logicalAddress >= hlog.HeadAddress)
                {
                    functions.CopyUpdater(ref key,
                                            ref pendingContext.input,
                                            ref hlog.GetValue(physicalAddress),
                                            ref hlog.GetValue(newPhysicalAddress));
                    status = OperationStatus.SUCCESS;
                }
                else
                {
                    // record slipped onto disk
                    hlog.GetInfo(newPhysicalAddress).Invalid = true;
                    status = OperationStatus.RETRY_NOW;
                    goto LatchRelease;
                }

                var updatedEntry = default(HashBucketEntry);
                updatedEntry.Tag = tag;
                updatedEntry.Address = newLogicalAddress & Constants.kAddressMask;
                updatedEntry.Pending = entry.Pending;
                updatedEntry.Tentative = false;

                var foundEntry = default(HashBucketEntry);
                foundEntry.word = Interlocked.CompareExchange(
                                        ref bucket->bucket_entries[slot],
                                        updatedEntry.word, entry.word);

                if (foundEntry.word == entry.word)
                {
                    goto LatchRelease;
                }
                else
                {
                    // ah, CAS failed
                    hlog.GetInfo(newPhysicalAddress).Invalid = true;
                    status = OperationStatus.RETRY_NOW;
                    goto LatchRelease;
                }
            }
            #endregion

            #region Update failure context
            UpdateFailureContext:
            {
                pendingContext.entry.word = entry.word;
                pendingContext.logicalAddress = logicalAddress;
            }
            #endregion

            #region Latch release
            LatchRelease:
            {
                switch (latchOperation)
                {
                    case LatchOperation.ReleaseExclusive:
                        HashBucket.ReleaseExclusiveLatch(bucket);
                        break;
                    case LatchOperation.ReleaseShared:
                        throw new Exception("Should not release shared latch here!");
                    default:
                        break;
                }
            }
            #endregion

            if (status == OperationStatus.RETRY_NOW)
            {
                return InternalRetryPendingRMW(ctx, ref pendingContext);
            }
            else
            {
                return status;
            }
        }

        /// <summary>
        /// Continue a pending RMW operation with the record retrieved from disk.
        /// </summary>
        /// <param name="ctx">thread (or session) context under which operation must be executed.</param>
        /// <param name="request">record read from the disk.</param>
        /// <param name="pendingContext">internal context for the pending RMW operation</param>
        /// <returns>
        /// <list type="table">
        ///     <listheader>
        ///     <term>Value</term>
        ///     <term>Description</term>
        ///     </listheader>
        ///     <item>
        ///     <term>SUCCESS</term>
        ///     <term>The value has been successfully updated(or inserted).</term>
        ///     </item>
        ///     <item>
        ///     <term>RECORD_ON_DISK</term>
        ///     <term>The record corresponding to 'key' is on disk. Issue async IO to retrieve record and retry later.</term>
        ///     </item>
        ///     <item>
        ///     <term>RETRY_LATER</term>
        ///     <term>Cannot  be processed immediately due to system state. Add to pending list and retry later.</term>
        ///     </item>
        /// </list>
        /// </returns>
        internal OperationStatus InternalContinuePendingRMW(
                                    FasterExecutionContext ctx,
                                    AsyncIOContext<Key, Value> request,
                                    ref PendingContext pendingContext)
        {
            var recordSize = default(int);
            var bucket = default(HashBucket*);
            var slot = default(int);
            var logicalAddress = Constants.kInvalidAddress;
            var physicalAddress = default(long);
            var status = default(OperationStatus);
            var latestRecordVersion = default(int);
            ref Key key = ref pendingContext.key.Get();

            var hash = comparer.GetHashCode64(ref key);
            var tag = (ushort)((ulong)hash >> Constants.kHashTagShift);

            #region Trace Back for Record on In-Memory HybridLog
            var entry = default(HashBucketEntry);
            FindOrCreateTag(hash, tag, ref bucket, ref slot, ref entry, hlog.BeginAddress);
            logicalAddress = entry.Address;

            // For simplicity, we don't let RMW operations use read cache
            if (UseReadCache)
                SkipReadCache(ref logicalAddress, ref latestRecordVersion);
            var latestLogicalAddress = logicalAddress;

            if (logicalAddress >= hlog.HeadAddress)
            {
                physicalAddress = hlog.GetPhysicalAddress(logicalAddress);
                if (!comparer.Equals(ref key, ref hlog.GetKey(physicalAddress)))
                {
                    logicalAddress = hlog.GetInfo(physicalAddress).PreviousAddress;
                    TraceBackForKeyMatch(ref key,
                                            logicalAddress,
                                            hlog.HeadAddress,
                                            out logicalAddress,
                                            out physicalAddress);
                }
            }
            #endregion

            var previousFirstRecordAddress = pendingContext.entry.Address;
            if (logicalAddress > previousFirstRecordAddress)
            {
                goto Retry;
            }

            #region Create record in mutable region
            if ((request.logicalAddress < hlog.BeginAddress) || (hlog.GetInfoFromBytePointer(request.record.GetValidPointer()).Tombstone))
            {
                recordSize = hlog.GetInitialRecordSize(ref key, ref pendingContext.input);
            }
            else
            {
                physicalAddress = (long)request.record.GetValidPointer();
                recordSize = hlog.GetRecordSize(physicalAddress);
            }
            BlockAllocate(recordSize, out long newLogicalAddress);
            var newPhysicalAddress = hlog.GetPhysicalAddress(newLogicalAddress);
<<<<<<< HEAD
            hlog.WriteInfo(newPhysicalAddress, ctx.version,
                           true, false, false,
                           latestLogicalAddress,
                           recordSize);
=======
            RecordInfo.WriteInfo(ref hlog.GetInfo(newPhysicalAddress), ctx.version,
                           true, false, false,
                           latestLogicalAddress);
>>>>>>> 54908423
            hlog.ShallowCopy(ref key, ref hlog.GetKey(newPhysicalAddress));
            if ((request.logicalAddress < hlog.BeginAddress) || (hlog.GetInfoFromBytePointer(request.record.GetValidPointer()).Tombstone))
            {
                functions.InitialUpdater(ref key,
                                         ref pendingContext.input,
                                         ref hlog.GetValue(newPhysicalAddress));
                status = OperationStatus.NOTFOUND;
            }
            else
            {
                functions.CopyUpdater(ref key,
                                      ref pendingContext.input,
                                      ref hlog.GetContextRecordValue(ref request),
                                      ref hlog.GetValue(newPhysicalAddress));
                status = OperationStatus.SUCCESS;
            }

            var updatedEntry = default(HashBucketEntry);
            updatedEntry.Tag = tag;
            updatedEntry.Address = newLogicalAddress & Constants.kAddressMask;
            updatedEntry.Pending = entry.Pending;
            updatedEntry.Tentative = false;

            var foundEntry = default(HashBucketEntry);
            foundEntry.word = Interlocked.CompareExchange(
                                        ref bucket->bucket_entries[slot],
                                        updatedEntry.word, entry.word);

            if (foundEntry.word == entry.word)
            {
                return status;
            }
            else
            {
                hlog.GetInfo(newPhysicalAddress).Invalid = true;
                goto Retry;
            }
            #endregion

            Retry:
            return InternalRetryPendingRMW(ctx, ref pendingContext);
        }

        #endregion

        #region Delete Operation

        /// <summary>
        /// Delete operation. Replaces the value corresponding to 'key' with tombstone.
        /// If at head, tries to remove item from hash chain
        /// </summary>
        /// <param name="key">Key of the record to be deleted.</param>
        /// <param name="userContext">User context for the operation, in case it goes pending.</param>
        /// <param name="pendingContext">Pending context used internally to store the context of the operation.</param>
        /// <returns>
        /// <list type="table">
        ///     <listheader>
        ///     <term>Value</term>
        ///     <term>Description</term>
        ///     </listheader>
        ///     <item>
        ///     <term>SUCCESS</term>
        ///     <term>The value has been successfully deleted</term>
        ///     </item>
        ///     <item>
        ///     <term>RETRY_LATER</term>
        ///     <term>Cannot  be processed immediately due to system state. Add to pending list and retry later</term>
        ///     </item>
        ///     <item>
        ///     <term>CPR_SHIFT_DETECTED</term>
        ///     <term>A shift in version has been detected. Synchronize immediately to avoid violating CPR consistency.</term>
        ///     </item>
        /// </list>
        /// </returns>
        [MethodImpl(MethodImplOptions.AggressiveInlining)]
        internal OperationStatus InternalDelete(
                            ref Key key,
                            ref Context userContext,
                            ref PendingContext pendingContext)
        {
            var status = default(OperationStatus);
            var bucket = default(HashBucket*);
            var slot = default(int);
            var logicalAddress = Constants.kInvalidAddress;
            var physicalAddress = default(long);
            var latchOperation = default(LatchOperation);
            var version = default(int);
            var latestRecordVersion = -1;

            var hash = comparer.GetHashCode64(ref key);
            var tag = (ushort)((ulong)hash >> Constants.kHashTagShift);

            if (threadCtx.Value.phase != Phase.REST)
                HeavyEnter(hash);

            #region Trace back for record in in-memory HybridLog
            var entry = default(HashBucketEntry);
            var tagExists = FindTag(hash, tag, ref bucket, ref slot, ref entry);
            if (!tagExists)
                return OperationStatus.NOTFOUND;

            logicalAddress = entry.Address;

            if (UseReadCache)
                SkipAndInvalidateReadCache(ref logicalAddress, ref latestRecordVersion, ref key);
            var latestLogicalAddress = logicalAddress;

            if (logicalAddress >= hlog.ReadOnlyAddress)
            {
                physicalAddress = hlog.GetPhysicalAddress(logicalAddress);
                if (latestRecordVersion == -1)
                    latestRecordVersion = hlog.GetInfo(physicalAddress).Version;
                if (!comparer.Equals(ref key, ref hlog.GetKey(physicalAddress)))
                {
                    logicalAddress = hlog.GetInfo(physicalAddress).PreviousAddress;
                    TraceBackForKeyMatch(ref key,
                                        logicalAddress,
                                        hlog.ReadOnlyAddress,
                                        out logicalAddress,
                                        out physicalAddress);
                }
            }
            #endregion

            // NO optimization for most common case
            //if (threadCtx.Value.phase == Phase.REST && logicalAddress >= hlog.ReadOnlyAddress)
            //{
            //    hlog.GetInfo(physicalAddress).Tombstone = true;
            //    return OperationStatus.SUCCESS;
            //}

            #region Entry latch operation
            if (threadCtx.Value.phase != Phase.REST)
            {
                switch (threadCtx.Value.phase)
                {
                    case Phase.PREPARE:
                        {
                            version = threadCtx.Value.version;
                            if (HashBucket.TryAcquireSharedLatch(bucket))
                            {
                                // Set to release shared latch (default)
                                latchOperation = LatchOperation.ReleaseShared;
                                if (latestRecordVersion != -1 && latestRecordVersion > version)
                                {
                                    status = OperationStatus.CPR_SHIFT_DETECTED;
                                    goto CreatePendingContext; // Pivot Thread
                                }
                                break; // Normal Processing
                            }
                            else
                            {
                                status = OperationStatus.CPR_SHIFT_DETECTED;
                                goto CreatePendingContext; // Pivot Thread
                            }
                        }
                    case Phase.IN_PROGRESS:
                        {
                            version = (threadCtx.Value.version - 1);
                            if (latestRecordVersion != -1 && latestRecordVersion <= version)
                            {
                                if (HashBucket.TryAcquireExclusiveLatch(bucket))
                                {
                                    // Set to release exclusive latch (default)
                                    latchOperation = LatchOperation.ReleaseExclusive;
                                    goto CreateNewRecord; // Create a (v+1) record
                                }
                                else
                                {
                                    status = OperationStatus.RETRY_LATER;
                                    goto CreatePendingContext; // Go Pending
                                }
                            }
                            break; // Normal Processing
                        }
                    case Phase.WAIT_PENDING:
                        {
                            version = (threadCtx.Value.version - 1);
                            if (latestRecordVersion != -1 && latestRecordVersion <= version)
                            {
                                if (HashBucket.NoSharedLatches(bucket))
                                {
                                    goto CreateNewRecord; // Create a (v+1) record
                                }
                                else
                                {
                                    status = OperationStatus.RETRY_LATER;
                                    goto CreatePendingContext; // Go Pending
                                }
                            }
                            break; // Normal Processing
                        }
                    case Phase.WAIT_FLUSH:
                        {
                            version = (threadCtx.Value.version - 1);
                            if (latestRecordVersion != -1 && latestRecordVersion <= version)
                            {
                                goto CreateNewRecord; // Create a (v+1) record
                            }
                            break; // Normal Processing
                        }
                    default:
                        break;
                }
            }
            #endregion

            Debug.Assert(latestRecordVersion <= threadCtx.Value.version);

            #region Normal processing

            // Record is in memory, try to update hash chain and completely elide record
            // only if previous address points to invalid address
            if (logicalAddress >= hlog.ReadOnlyAddress)
            {
                if (entry.Address == logicalAddress && hlog.GetInfo(physicalAddress).PreviousAddress < hlog.BeginAddress)
                {
                    var updatedEntry = default(HashBucketEntry);
                    updatedEntry.Tag = 0;
                    if (hlog.GetInfo(physicalAddress).PreviousAddress == Constants.kTempInvalidAddress)
                        updatedEntry.Address = Constants.kInvalidAddress;
                    else
                        updatedEntry.Address = hlog.GetInfo(physicalAddress).PreviousAddress;
                    updatedEntry.Pending = entry.Pending;
                    updatedEntry.Tentative = false;

                    if (entry.word == Interlocked.CompareExchange(ref bucket->bucket_entries[slot], updatedEntry.word, entry.word))
                    {
                        // Apply tombstone bit to the record
                        hlog.GetInfo(physicalAddress).Tombstone = true;

                        if (WriteDefaultOnDelete)
                        {
                            // Write default value
                            // Ignore return value, the record is already marked
                            Value v = default(Value);
                            variableLengthFunctions.ConcurrentWriter(ref hlog.GetKey(physicalAddress), ref v, ref hlog.GetValue(physicalAddress));
                        }

                        status = OperationStatus.SUCCESS;
                        goto LatchRelease; // Release shared latch (if acquired)
                    }
                }
            }

            // Mutable Region: Update the record in-place
            if (logicalAddress >= hlog.ReadOnlyAddress)
            {
                hlog.GetInfo(physicalAddress).Tombstone = true;

                if (WriteDefaultOnDelete)
                {
                    // Write default value
                    // Ignore return value, the record is already marked
                    Value v = default(Value);
                    variableLengthFunctions.ConcurrentWriter(ref hlog.GetKey(physicalAddress), ref v, ref hlog.GetValue(physicalAddress));
                }

                status = OperationStatus.SUCCESS;
                goto LatchRelease; // Release shared latch (if acquired)
            }

            // All other regions: Create a record in the mutable region
            #endregion

            #region Create new record in the mutable region
            CreateNewRecord:
            {
                var value = default(Value);
                // Immutable region or new record
                // Allocate default record size for tombstone
                var recordSize = hlog.GetRecordSize(ref key, ref value);
                BlockAllocate(recordSize, out long newLogicalAddress);
                var newPhysicalAddress = hlog.GetPhysicalAddress(newLogicalAddress);
<<<<<<< HEAD
                hlog.WriteInfo(newPhysicalAddress,
                               threadCtx.Value.version,
                               true, true, false,
                               latestLogicalAddress,
                               recordSize);
=======
                RecordInfo.WriteInfo(ref hlog.GetInfo(newPhysicalAddress),
                               threadCtx.Value.version,
                               true, true, false,
                               latestLogicalAddress);
>>>>>>> 54908423
                hlog.ShallowCopy(ref key, ref hlog.GetKey(newPhysicalAddress));

                var updatedEntry = default(HashBucketEntry);
                updatedEntry.Tag = tag;
                updatedEntry.Address = newLogicalAddress & Constants.kAddressMask;
                updatedEntry.Pending = entry.Pending;
                updatedEntry.Tentative = false;

                var foundEntry = default(HashBucketEntry);
                foundEntry.word = Interlocked.CompareExchange(
                                        ref bucket->bucket_entries[slot],
                                        updatedEntry.word, entry.word);

                if (foundEntry.word == entry.word)
                {
                    status = OperationStatus.SUCCESS;
                    goto LatchRelease;
                }
                else
                {
                    hlog.GetInfo(newPhysicalAddress).Invalid = true;
                    status = OperationStatus.RETRY_NOW;
                    goto LatchRelease;
                }
            }
            #endregion

            #region Create pending context
            CreatePendingContext:
            {
                pendingContext.type = OperationType.DELETE;
                pendingContext.key = hlog.GetKeyContainer(ref key);
                pendingContext.userContext = userContext;
                pendingContext.entry.word = entry.word;
                pendingContext.logicalAddress = logicalAddress;
                pendingContext.version = threadCtx.Value.version;
                pendingContext.serialNum = threadCtx.Value.serialNum + 1;
            }
            #endregion

            #region Latch release
            LatchRelease:
            {
                switch (latchOperation)
                {
                    case LatchOperation.ReleaseShared:
                        HashBucket.ReleaseSharedLatch(bucket);
                        break;
                    case LatchOperation.ReleaseExclusive:
                        HashBucket.ReleaseExclusiveLatch(bucket);
                        break;
                    default:
                        break;
                }
            }
            #endregion

            if (status == OperationStatus.RETRY_NOW)
            {
                return InternalDelete(ref key, ref userContext, ref pendingContext);
            }
            else
            {
                return status;
            }
        }

        #endregion

        #region ContainsKeyInMemory
        /// <summary>
        /// Experimental feature
        /// Checks whether specified record is present in memory
        /// (between HeadAddress and tail, or between fromAddress
        /// and tail)
        /// </summary>
        /// <param name="key">Key of the record.</param>
        /// <param name="fromAddress">Look until this address</param>
        /// <returns>Status</returns>
        [MethodImpl(MethodImplOptions.AggressiveInlining)]
        public Status ContainsKeyInMemory(ref Key key, long fromAddress = -1)
        {
            if (fromAddress == -1)
                fromAddress = hlog.HeadAddress;
            else
                Debug.Assert(fromAddress >= hlog.HeadAddress);

            var bucket = default(HashBucket*);
            var slot = default(int);
            var logicalAddress = Constants.kInvalidAddress;
            var physicalAddress = default(long);
            var latestRecordVersion = -1;

            var hash = comparer.GetHashCode64(ref key);
            var tag = (ushort)((ulong)hash >> Constants.kHashTagShift);

            if (threadCtx.Value.phase != Phase.REST)
                HeavyEnter(hash);

            HashBucketEntry entry = default(HashBucketEntry);
            var tagExists = FindTag(hash, tag, ref bucket, ref slot, ref entry);

            if (tagExists)
            {
                logicalAddress = entry.Address;

                if (UseReadCache)
                    SkipReadCache(ref logicalAddress, ref latestRecordVersion);

                if (logicalAddress >= fromAddress)
                {
                    physicalAddress = hlog.GetPhysicalAddress(logicalAddress);
                    if (latestRecordVersion == -1)
                        latestRecordVersion = hlog.GetInfo(physicalAddress).Version;

                    if (!comparer.Equals(ref key, ref hlog.GetKey(physicalAddress)))
                    {
                        logicalAddress = hlog.GetInfo(physicalAddress).PreviousAddress;
                        TraceBackForKeyMatch(ref key,
                                                logicalAddress,
                                                fromAddress,
                                                out logicalAddress,
                                                out physicalAddress);
                    }

                    if (logicalAddress < fromAddress)
                        return Status.NOTFOUND;
                    else
                        return Status.OK;
                }
                else
                    return Status.NOTFOUND;
            }
            else
            {
                // no tag found
                return Status.NOTFOUND;
            }
        }
        #endregion

        #region Helper Functions

        /// <summary>
        /// Performs appropriate handling based on the internal failure status of the trial.
        /// </summary>
        /// <param name="ctx">Thread (or session) context under which operation was tried to execute.</param>
        /// <param name="pendingContext">Internal context of the operation.</param>
        /// <param name="status">Internal status of the trial.</param>
        /// <returns>
        /// <list type="table">
        ///     <listheader>
        ///     <term>Value</term>
        ///     <term>Description</term>
        ///     </listheader>
        ///     <item>
        ///     <term>OK</term>
        ///     <term>The operation has been completed successfully.</term>
        ///     </item>
        ///     <item>
        ///     <term>PENDING</term>
        ///     <term>The operation is still pending and will callback when done.</term>
        ///     </item>
        /// </list>
        /// </returns>
        internal Status HandleOperationStatus(
                    FasterExecutionContext ctx,
                    PendingContext pendingContext,
                    OperationStatus status)
        {
            if (status == OperationStatus.CPR_SHIFT_DETECTED)
            {
                #region Epoch Synchronization
                var version = ctx.version;
                Debug.Assert(threadCtx.Value.version == version);
                Debug.Assert(threadCtx.Value.phase == Phase.PREPARE);
                Refresh();
                Debug.Assert(threadCtx.Value.version == version + 1);
                Debug.Assert(threadCtx.Value.phase == Phase.IN_PROGRESS);

                pendingContext.version = threadCtx.Value.version;
                #endregion

                #region Retry as (v+1) Operation
                var internalStatus = default(OperationStatus);
                switch (pendingContext.type)
                {
                    case OperationType.READ:
                        internalStatus = InternalRead(ref pendingContext.key.Get(),
                                                      ref pendingContext.input,
                                                      ref pendingContext.output,
                                                      ref pendingContext.userContext,
                                                      ref pendingContext);
                        break;
                    case OperationType.UPSERT:
                        internalStatus = InternalUpsert(ref pendingContext.key.Get(),
                                                        ref pendingContext.value.Get(),
                                                        ref pendingContext.userContext,
                                                        ref pendingContext);
                        break;
                    case OperationType.DELETE:
                        internalStatus = InternalDelete(ref pendingContext.key.Get(),
                                                        ref pendingContext.userContext,
                                                        ref pendingContext);
                        break;
                    case OperationType.RMW:
                        internalStatus = InternalRetryPendingRMW(threadCtx.Value, ref pendingContext);
                        break;
                }

                Debug.Assert(internalStatus != OperationStatus.CPR_SHIFT_DETECTED);
                status = internalStatus;
                #endregion
            }

            if (status == OperationStatus.SUCCESS || status == OperationStatus.NOTFOUND)
            {
                return (Status)status;
            }
            else if (status == OperationStatus.RECORD_ON_DISK)
            {
                //Add context to dictionary
                pendingContext.id = ctx.totalPending++;
                ctx.ioPendingRequests.Add(pendingContext.id, pendingContext);

                // Issue asynchronous I/O request
                AsyncIOContext<Key, Value> request = default(AsyncIOContext<Key, Value>);
                request.id = pendingContext.id;
                request.request_key = pendingContext.key;
                request.logicalAddress = pendingContext.logicalAddress;
                request.callbackQueue = ctx.readyResponses;
                request.record = default(SectorAlignedMemory);
                hlog.AsyncGetFromDisk(pendingContext.logicalAddress,
                                 hlog.GetAverageRecordSize(),
                                 request);

                return Status.PENDING;
            }
            else if (status == OperationStatus.RETRY_LATER)
            {
                ctx.retryRequests.Enqueue(pendingContext);
                return Status.PENDING;
            }
            else
            {
                return Status.ERROR;
            }
        }

        private void AcquireSharedLatch(Key key)
        {
            var bucket = default(HashBucket*);
            var slot = default(int);
            var hash = comparer.GetHashCode64(ref key);
            var tag = (ushort)((ulong)hash >> Constants.kHashTagShift);
            var entry = default(HashBucketEntry);
            FindOrCreateTag(hash, tag, ref bucket, ref slot, ref entry, hlog.BeginAddress);
            HashBucket.TryAcquireSharedLatch(bucket);
        }

        private void ReleaseSharedLatch(Key key)
        {
            var bucket = default(HashBucket*);
            var slot = default(int);
            var hash = comparer.GetHashCode64(ref key);
            var tag = (ushort)((ulong)hash >> Constants.kHashTagShift);
            var entry = default(HashBucketEntry);
            FindOrCreateTag(hash, tag, ref bucket, ref slot, ref entry, hlog.BeginAddress);
            HashBucket.ReleaseSharedLatch(bucket);
        }

        private void HeavyEnter(long hash)
        {
            if (threadCtx.Value.phase == Phase.GC)
                GarbageCollectBuckets(hash);
            if (threadCtx.Value.phase == Phase.PREPARE_GROW)
            {
                // We spin-wait as a simplification
                // Could instead do a "heavy operation" here
                while (_systemState.phase != Phase.IN_PROGRESS_GROW)
                    Thread.SpinWait(100);
                Refresh();
            }
            if (threadCtx.Value.phase == Phase.IN_PROGRESS_GROW)
            {
                SplitBuckets(hash);
            }
        }

        [MethodImpl(MethodImplOptions.AggressiveInlining)]
        private void BlockAllocate(int recordSize, out long logicalAddress)
        {
            logicalAddress = hlog.Allocate(recordSize);
            if (logicalAddress >= 0) return;

            while (logicalAddress < 0 && -logicalAddress >= hlog.ReadOnlyAddress)
            {
                InternalRefresh();
                hlog.CheckForAllocateComplete(ref logicalAddress);
                if (logicalAddress < 0)
                {
                    Thread.Sleep(10);
                }
            }

            logicalAddress = logicalAddress < 0 ? -logicalAddress : logicalAddress;

            if (logicalAddress < hlog.ReadOnlyAddress)
            {
                Debug.WriteLine("Allocated address is read-only, retrying");
                BlockAllocate(recordSize, out logicalAddress);
            }
        }


        [MethodImpl(MethodImplOptions.AggressiveInlining)]
        private void BlockAllocateReadCache(int recordSize, out long logicalAddress)
        {
            logicalAddress = readcache.Allocate(recordSize);
            if (logicalAddress >= 0)
                return;

            while (logicalAddress < 0 && -logicalAddress >= readcache.ReadOnlyAddress)
            {
                InternalRefresh();
                readcache.CheckForAllocateComplete(ref logicalAddress);
                if (logicalAddress < 0)
                {
                    Thread.Sleep(10);
                }
            }

            logicalAddress = logicalAddress < 0 ? -logicalAddress : logicalAddress;

            if (logicalAddress < readcache.ReadOnlyAddress)
            {
                Debug.WriteLine("Allocated address is read-only, retrying");
                BlockAllocateReadCache(recordSize, out logicalAddress);
            }
        }

        [MethodImpl(MethodImplOptions.AggressiveInlining)]
        private bool TraceBackForKeyMatch(
                                    ref Key key,
                                    long fromLogicalAddress,
                                    long minOffset,
                                    out long foundLogicalAddress,
                                    out long foundPhysicalAddress)
        {
            foundLogicalAddress = fromLogicalAddress;
            while (foundLogicalAddress >= minOffset)
            {
                foundPhysicalAddress = hlog.GetPhysicalAddress(foundLogicalAddress);
                if (comparer.Equals(ref key, ref hlog.GetKey(foundPhysicalAddress)))
                {
                    return true;
                }
                else
                {
                    foundLogicalAddress = hlog.GetInfo(foundPhysicalAddress).PreviousAddress;
                    Debug.WriteLine("Tracing back");
                    continue;
                }
            }
            foundPhysicalAddress = Constants.kInvalidAddress;
            return false;
        }
        #endregion

        #region Garbage Collection
        private long[] gcStatus;
        private long numPendingChunksToBeGCed;

        private void GarbageCollectBuckets(long hash, bool force = false)
        {
            if (numPendingChunksToBeGCed == 0)
            {
                InternalRefresh();
                return;
            }

            long masked_bucket_index = hash & state[resizeInfo.version].size_mask;
            int offset = (int)(masked_bucket_index >> Constants.kSizeofChunkBits);

            int numChunks = (int)(state[resizeInfo.version].size / Constants.kSizeofChunk);
            if (numChunks == 0) numChunks = 1; // at least one chunk

            if (!Utility.IsPowerOfTwo(numChunks))
            {
                throw new Exception("Invalid number of chunks: " + numChunks);
            }

            for (int i = offset; i < offset + numChunks; i++)
            {
                if (0 == Interlocked.CompareExchange(ref gcStatus[i & (numChunks - 1)], 1, 0))
                {
                    int version = resizeInfo.version;
                    long chunkSize = state[version].size / numChunks;
                    long ptr = chunkSize * (i & (numChunks - 1));

                    HashBucket* src_start = state[version].tableAligned + ptr;
                    // CleanBucket(src_start, chunkSize);

                    // GC for chunk is done
                    gcStatus[i & (numChunks - 1)] = 2;

                    if (Interlocked.Decrement(ref numPendingChunksToBeGCed) == 0)
                    {
                        long context = 0;
                        GlobalMoveToNextState(_systemState, SystemState.Make(Phase.REST, _systemState.version), ref context);
                        return;
                    }
                    if (!force)
                        break;

                    InternalRefresh();
                }
            }
        }

        private void CleanBucket(HashBucket* _src_start, long chunkSize)
        {
            HashBucketEntry entry = default(HashBucketEntry);

            for (int i = 0; i < chunkSize; i++)
            {
                var src_start = _src_start + i;

                do
                {
                    for (int index = 0; index < Constants.kOverflowBucketIndex; ++index)
                    {
                        entry.word = *(((long*)src_start) + index);
                        if (entry.Address != Constants.kInvalidAddress && entry.Address != Constants.kTempInvalidAddress && entry.Address < hlog.BeginAddress)
                        {
                            Interlocked.CompareExchange(ref *(((long*)src_start) + index), Constants.kInvalidAddress, entry.word);
                        }
                    }

                    if (*(((long*)src_start) + Constants.kOverflowBucketIndex) == 0) break;
                    src_start = (HashBucket*)overflowBucketsAllocator.GetPhysicalAddress(*(((long*)src_start) + Constants.kOverflowBucketIndex));
                } while (true);
            }
        }
        #endregion

        #region Split Index
        private void SplitBuckets(long hash)
        {
            long masked_bucket_index = hash & state[1 - resizeInfo.version].size_mask;
            int offset = (int)(masked_bucket_index >> Constants.kSizeofChunkBits);

            int numChunks = (int)(state[1 - resizeInfo.version].size / Constants.kSizeofChunk);
            if (numChunks == 0) numChunks = 1; // at least one chunk


            if (!Utility.IsPowerOfTwo(numChunks))
            {
                throw new Exception("Invalid number of chunks: " + numChunks);
            }
            for (int i = offset; i < offset + numChunks; i++)
            {
                if (0 == Interlocked.CompareExchange(ref splitStatus[i & (numChunks - 1)], 1, 0))
                {
                    long chunkSize = state[1 - resizeInfo.version].size / numChunks;
                    long ptr = chunkSize * (i & (numChunks - 1));

                    HashBucket* src_start = state[1 - resizeInfo.version].tableAligned + ptr;
                    HashBucket* dest_start0 = state[resizeInfo.version].tableAligned + ptr;
                    HashBucket* dest_start1 = state[resizeInfo.version].tableAligned + state[1 - resizeInfo.version].size + ptr;

                    SplitChunk(src_start, dest_start0, dest_start1, chunkSize);

                    // split for chunk is done
                    splitStatus[i & (numChunks - 1)] = 2;

                    if (Interlocked.Decrement(ref numPendingChunksToBeSplit) == 0)
                    {
                        // GC old version of hash table
                        state[1 - resizeInfo.version] = default(InternalHashTable);

                        long context = 0;
                        GlobalMoveToNextState(_systemState, SystemState.Make(Phase.REST, _systemState.version), ref context);
                        return;
                    }
                    break;
                }
            }

            while (Interlocked.Read(ref splitStatus[offset & (numChunks - 1)]) == 1)
            {

            }

        }

        private void SplitChunk(
                    HashBucket* _src_start,
                    HashBucket* _dest_start0,
                    HashBucket* _dest_start1,
                    long chunkSize)
        {
            for (int i = 0; i < chunkSize; i++)
            {
                var src_start = _src_start + i;

                long* left = (long*)(_dest_start0 + i);
                long* right = (long*)(_dest_start1 + i);
                long* left_end = left + Constants.kOverflowBucketIndex;
                long* right_end = right + Constants.kOverflowBucketIndex;

                HashBucketEntry entry = default(HashBucketEntry);
                do
                {
                    for (int index = 0; index < Constants.kOverflowBucketIndex; ++index)
                    {
                        entry.word = *(((long*)src_start) + index);
                        if (Constants.kInvalidEntry == entry.word)
                        {
                            continue;
                        }

                        var logicalAddress = entry.Address;
                        if (logicalAddress >= hlog.HeadAddress)
                        {
                            var physicalAddress = hlog.GetPhysicalAddress(logicalAddress);
                            var hash = comparer.GetHashCode64(ref hlog.GetKey(physicalAddress));
                            if ((hash & state[resizeInfo.version].size_mask) >> (state[resizeInfo.version].size_bits - 1) == 0)
                            {
                                // Insert in left
                                if (left == left_end)
                                {
                                    var new_bucket = (HashBucket*)overflowBucketsAllocator.Allocate();
                                    *left = (long)new_bucket;
                                    left = (long*)new_bucket;
                                    left_end = left + Constants.kOverflowBucketIndex;
                                }

                                *left = entry.word;
                                left++;

                                // Insert previous address in right
                                entry.Address = TraceBackForOtherChainStart(hlog.GetInfo(physicalAddress).PreviousAddress, 1);
                                if (entry.Address != Constants.kInvalidAddress)
                                {
                                    if (right == right_end)
                                    {
                                        var new_bucket = (HashBucket*)overflowBucketsAllocator.Allocate();
                                        *right = (long)new_bucket;
                                        right = (long*)new_bucket;
                                        right_end = right + Constants.kOverflowBucketIndex;
                                    }

                                    *right = entry.word;
                                    right++;
                                }
                            }
                            else
                            {
                                // Insert in right
                                if (right == right_end)
                                {
                                    var new_bucket = (HashBucket*)overflowBucketsAllocator.Allocate();
                                    *right = (long)new_bucket;
                                    right = (long*)new_bucket;
                                    right_end = right + Constants.kOverflowBucketIndex;
                                }

                                *right = entry.word;
                                right++;

                                // Insert previous address in left
                                entry.Address = TraceBackForOtherChainStart(hlog.GetInfo(physicalAddress).PreviousAddress, 0);
                                if (entry.Address != Constants.kInvalidAddress)
                                {
                                    if (left == left_end)
                                    {
                                        var new_bucket = (HashBucket*)overflowBucketsAllocator.Allocate();
                                        *left = (long)new_bucket;
                                        left = (long*)new_bucket;
                                        left_end = left + Constants.kOverflowBucketIndex;
                                    }

                                    *left = entry.word;
                                    left++;
                                }
                            }
                        }
                        else
                        {
                            // Insert in both new locations

                            // Insert in left
                            if (left == left_end)
                            {
                                var new_bucket = (HashBucket*)overflowBucketsAllocator.Allocate();
                                *left = (long)new_bucket;
                                left = (long*)new_bucket;
                                left_end = left + Constants.kOverflowBucketIndex;
                            }

                            *left = entry.word;
                            left++;

                            // Insert in right
                            if (right == right_end)
                            {
                                var new_bucket = (HashBucket*)overflowBucketsAllocator.Allocate();
                                *right = (long)new_bucket;
                                right = (long*)new_bucket;
                                right_end = right + Constants.kOverflowBucketIndex;
                            }

                            *right = entry.word;
                            right++;
                        }
                    }

                    if (*(((long*)src_start) + Constants.kOverflowBucketIndex) == 0) break;
                    src_start = (HashBucket*)overflowBucketsAllocator.GetPhysicalAddress(*(((long*)src_start) + Constants.kOverflowBucketIndex));
                } while (true);
            }
        }

        private long TraceBackForOtherChainStart(long logicalAddress, int bit)
        {
            while (logicalAddress >= hlog.HeadAddress)
            {
                var physicalAddress = hlog.GetPhysicalAddress(logicalAddress);
                var hash = comparer.GetHashCode64(ref hlog.GetKey(physicalAddress));
                if ((hash & state[resizeInfo.version].size_mask) >> (state[resizeInfo.version].size_bits - 1) == bit)
                {
                    return logicalAddress;
                }
                logicalAddress = hlog.GetInfo(physicalAddress).PreviousAddress;
            }
            return logicalAddress;
        }
        #endregion

        #region Read Cache
        private bool ReadFromCache(ref Key key, ref long logicalAddress, ref long physicalAddress, ref int latestRecordVersion)
        {
            HashBucketEntry entry = default(HashBucketEntry);
            entry.word = logicalAddress;
            if (!entry.ReadCache) return false;

            physicalAddress = readcache.GetPhysicalAddress(logicalAddress & ~Constants.kReadCacheBitMask);
            latestRecordVersion = readcache.GetInfo(physicalAddress).Version;

            while (true)
            {
                if (!readcache.GetInfo(physicalAddress).Invalid && comparer.Equals(ref key, ref readcache.GetKey(physicalAddress)))
                {
                    if ((logicalAddress & ~Constants.kReadCacheBitMask) >= readcache.SafeReadOnlyAddress)
                    {
                        return true;
                    }
                    Debug.Assert((logicalAddress & ~Constants.kReadCacheBitMask) >= readcache.SafeHeadAddress);
                    // TODO: copy to tail of read cache
                    // and return new cache entry
                }

                logicalAddress = readcache.GetInfo(physicalAddress).PreviousAddress;
                entry.word = logicalAddress;
                if (!entry.ReadCache) break;
                physicalAddress = readcache.GetPhysicalAddress(logicalAddress & ~Constants.kReadCacheBitMask);
            }
            physicalAddress = 0;
            return false;
        }

        private void SkipReadCache(ref long logicalAddress, ref int latestRecordVersion)
        {
            HashBucketEntry entry = default(HashBucketEntry);
            entry.word = logicalAddress;
            if (!entry.ReadCache) return;

            var physicalAddress = readcache.GetPhysicalAddress(logicalAddress & ~Constants.kReadCacheBitMask);
            latestRecordVersion = readcache.GetInfo(physicalAddress).Version;

            while (true)
            {
                logicalAddress = readcache.GetInfo(physicalAddress).PreviousAddress;
                entry.word = logicalAddress;
                if (!entry.ReadCache) return;
                physicalAddress = readcache.GetPhysicalAddress(logicalAddress & ~Constants.kReadCacheBitMask);
            }
        }

        private void SkipAndInvalidateReadCache(ref long logicalAddress, ref int latestRecordVersion, ref Key key)
        {
            HashBucketEntry entry = default(HashBucketEntry);
            entry.word = logicalAddress;
            if (!entry.ReadCache) return;

            var physicalAddress = readcache.GetPhysicalAddress(logicalAddress & ~Constants.kReadCacheBitMask);
            latestRecordVersion = readcache.GetInfo(physicalAddress).Version;

            while (true)
            {
                // Invalidate read cache entry if key found
                if (comparer.Equals(ref key, ref readcache.GetKey(physicalAddress)))
                {
                    readcache.GetInfo(physicalAddress).Invalid = true;
                }

                logicalAddress = readcache.GetInfo(physicalAddress).PreviousAddress;
                entry.word = logicalAddress;
                if (!entry.ReadCache) return;
                physicalAddress = readcache.GetPhysicalAddress(logicalAddress & ~Constants.kReadCacheBitMask);
            }
        }

        private void ReadCacheEvict(long fromHeadAddress, long toHeadAddress)
        {
            var bucket = default(HashBucket*);
            var slot = default(int);
            var logicalAddress = Constants.kInvalidAddress;
            var physicalAddress = default(long);

            HashBucketEntry entry = default(HashBucketEntry);
            logicalAddress = fromHeadAddress;

            while (logicalAddress < toHeadAddress)
            {
                physicalAddress = readcache.GetPhysicalAddress(logicalAddress);
                var recordSize = readcache.GetRecordSize(physicalAddress);
                ref Key key = ref readcache.GetKey(physicalAddress);
                ref RecordInfo info = ref readcache.GetInfo(physicalAddress);
                entry.word = info.PreviousAddress;
                if (!entry.ReadCache)
                {
                    var hash = comparer.GetHashCode64(ref key);
                    var tag = (ushort)((ulong)hash >> Constants.kHashTagShift);

                    entry = default(HashBucketEntry);
                    var tagExists = FindTag(hash, tag, ref bucket, ref slot, ref entry);
                    while (tagExists && entry.ReadCache)
                    {
                        var updatedEntry = default(HashBucketEntry);
                        updatedEntry.Tag = tag;
                        updatedEntry.Address = info.PreviousAddress;
                        updatedEntry.Pending = entry.Pending;
                        updatedEntry.Tentative = false;

                        if (entry.word == Interlocked.CompareExchange
                            (ref bucket->bucket_entries[slot], updatedEntry.word, entry.word))
                            break;

                        tagExists = FindTag(hash, tag, ref bucket, ref slot, ref entry);
                    }
                }
                logicalAddress += recordSize;
                if ((logicalAddress & readcache.PageSizeMask) + recordSize > readcache.PageSize)
                {
                    logicalAddress = (1 + (logicalAddress >> readcache.LogPageSizeBits)) << readcache.LogPageSizeBits;
                    continue;
                }
            }
        }
        #endregion
    }
}<|MERGE_RESOLUTION|>--- conflicted
+++ resolved
@@ -320,16 +320,9 @@
             {
                 BlockAllocateReadCache(recordSize, out newLogicalAddress);
                 newPhysicalAddress = readcache.GetPhysicalAddress(newLogicalAddress);
-<<<<<<< HEAD
-                readcache.WriteInfo(newPhysicalAddress, ctx.version,
-                                    true, false, false,
-                                    entry.Address,
-                                    recordSize);
-=======
                 RecordInfo.WriteInfo(ref readcache.GetInfo(newPhysicalAddress), ctx.version,
                                     true, false, false,
                                     entry.Address);
->>>>>>> 54908423
                 readcache.ShallowCopy(ref pendingContext.key.Get(), ref readcache.GetKey(newPhysicalAddress));
                 functions.SingleWriter(ref pendingContext.key.Get(),
                                        ref hlog.GetContextRecordValue(ref request),
@@ -339,16 +332,9 @@
             {
                 BlockAllocate(recordSize, out newLogicalAddress);
                 newPhysicalAddress = hlog.GetPhysicalAddress(newLogicalAddress);
-<<<<<<< HEAD
-                hlog.WriteInfo(newPhysicalAddress, ctx.version,
-                               true, false, false,
-                               latestLogicalAddress,
-                               recordSize);
-=======
                 RecordInfo.WriteInfo(ref hlog.GetInfo(newPhysicalAddress), ctx.version,
                                true, false, false,
                                latestLogicalAddress);
->>>>>>> 54908423
                 hlog.ShallowCopy(ref pendingContext.key.Get(), ref hlog.GetKey(newPhysicalAddress));
                 functions.SingleWriter(ref pendingContext.key.Get(),
                                        ref hlog.GetContextRecordValue(ref request),
@@ -456,7 +442,7 @@
             #endregion
 
             // Optimization for most common case
-            if (threadCtx.Value.phase == Phase.REST && logicalAddress >= hlog.ReadOnlyAddress && !hlog.GetInfo(physicalAddress).Tombstone && hlog.CanWriteInPlace(ref key, ref value, physicalAddress))
+            if (threadCtx.Value.phase == Phase.REST && logicalAddress >= hlog.ReadOnlyAddress && !hlog.GetInfo(physicalAddress).Tombstone)
             {
                 if (variableLengthFunctions.ConcurrentWriter(ref key, ref value, ref hlog.GetValue(physicalAddress)))
                 {
@@ -545,7 +531,7 @@
             #region Normal processing
 
             // Mutable Region: Update the record in-place
-            if (logicalAddress >= hlog.ReadOnlyAddress && !hlog.GetInfo(physicalAddress).Tombstone && hlog.CanWriteInPlace(ref key, ref value, physicalAddress))
+            if (logicalAddress >= hlog.ReadOnlyAddress && !hlog.GetInfo(physicalAddress).Tombstone)
             {
                 if (variableLengthFunctions.ConcurrentWriter(ref key, ref value, ref hlog.GetValue(physicalAddress)))
                 {
@@ -564,18 +550,10 @@
                 var recordSize = hlog.GetRecordSize(ref key, ref value);
                 BlockAllocate(recordSize, out long newLogicalAddress);
                 var newPhysicalAddress = hlog.GetPhysicalAddress(newLogicalAddress);
-<<<<<<< HEAD
-                hlog.WriteInfo(newPhysicalAddress,
-                               threadCtx.Value.version,
-                               true, false, false,
-                               latestLogicalAddress,
-                               recordSize);
-=======
                 RecordInfo.WriteInfo(ref hlog.GetInfo(newPhysicalAddress),
                                threadCtx.Value.version,
                                true, false, false,
                                latestLogicalAddress);
->>>>>>> 54908423
                 hlog.ShallowCopy(ref key, ref hlog.GetKey(newPhysicalAddress));
                 functions.SingleWriter(ref key, ref value,
                                        ref hlog.GetValue(newPhysicalAddress));
@@ -881,16 +859,9 @@
                                 hlog.GetRecordSize(physicalAddress);
                 BlockAllocate(recordSize, out long newLogicalAddress);
                 var newPhysicalAddress = hlog.GetPhysicalAddress(newLogicalAddress);
-<<<<<<< HEAD
-                hlog.WriteInfo(newPhysicalAddress, threadCtx.Value.version,
-                               true, false, false,
-                               latestLogicalAddress,
-                               recordSize);
-=======
                 RecordInfo.WriteInfo(ref hlog.GetInfo(newPhysicalAddress), threadCtx.Value.version,
                                true, false, false,
                                latestLogicalAddress);
->>>>>>> 54908423
                 hlog.ShallowCopy(ref key, ref hlog.GetKey(newPhysicalAddress));
                 if (logicalAddress < hlog.BeginAddress)
                 {
@@ -1171,16 +1142,9 @@
                                 hlog.GetRecordSize(physicalAddress);
                 BlockAllocate(recordSize, out long newLogicalAddress);
                 var newPhysicalAddress = hlog.GetPhysicalAddress(newLogicalAddress);
-<<<<<<< HEAD
-                hlog.WriteInfo(newPhysicalAddress, pendingContext.version,
-                               true, false, false,
-                               latestLogicalAddress,
-                               recordSize);
-=======
                 RecordInfo.WriteInfo(ref hlog.GetInfo(newPhysicalAddress), pendingContext.version,
                                true, false, false,
                                latestLogicalAddress);
->>>>>>> 54908423
                 hlog.ShallowCopy(ref key, ref hlog.GetKey(newPhysicalAddress));
                 if (logicalAddress < hlog.BeginAddress)
                 {
@@ -1350,16 +1314,9 @@
             }
             BlockAllocate(recordSize, out long newLogicalAddress);
             var newPhysicalAddress = hlog.GetPhysicalAddress(newLogicalAddress);
-<<<<<<< HEAD
-            hlog.WriteInfo(newPhysicalAddress, ctx.version,
-                           true, false, false,
-                           latestLogicalAddress,
-                           recordSize);
-=======
             RecordInfo.WriteInfo(ref hlog.GetInfo(newPhysicalAddress), ctx.version,
                            true, false, false,
                            latestLogicalAddress);
->>>>>>> 54908423
             hlog.ShallowCopy(ref key, ref hlog.GetKey(newPhysicalAddress));
             if ((request.logicalAddress < hlog.BeginAddress) || (hlog.GetInfoFromBytePointer(request.record.GetValidPointer()).Tombstone))
             {
@@ -1634,18 +1591,10 @@
                 var recordSize = hlog.GetRecordSize(ref key, ref value);
                 BlockAllocate(recordSize, out long newLogicalAddress);
                 var newPhysicalAddress = hlog.GetPhysicalAddress(newLogicalAddress);
-<<<<<<< HEAD
-                hlog.WriteInfo(newPhysicalAddress,
-                               threadCtx.Value.version,
-                               true, true, false,
-                               latestLogicalAddress,
-                               recordSize);
-=======
                 RecordInfo.WriteInfo(ref hlog.GetInfo(newPhysicalAddress),
                                threadCtx.Value.version,
                                true, true, false,
                                latestLogicalAddress);
->>>>>>> 54908423
                 hlog.ShallowCopy(ref key, ref hlog.GetKey(newPhysicalAddress));
 
                 var updatedEntry = default(HashBucketEntry);
