--- conflicted
+++ resolved
@@ -241,15 +241,10 @@
 
             try
             {
-<<<<<<< HEAD
                 // Revivification or some other operation may have sealed the record while we waited for the lock.
                 if (srcRecordInfo.IsClosed && !useStartAddress)
                     return OperationStatus.RETRY_LATER;
 
-=======
-                if (srcRecordInfo.IsClosed && !useStartAddress)
-                    return OperationStatus.RETRY_LATER;
->>>>>>> 32d04e65
                 if (srcRecordInfo.Tombstone)
                     return OperationStatus.NOTFOUND;
 
@@ -293,15 +288,10 @@
 
             try
             {
-<<<<<<< HEAD
                 // Revivification or some other operation may have sealed the record while we waited for the lock.
                 if (srcRecordInfo.IsClosed && !useStartAddress)
                     return OperationStatus.RETRY_LATER;
 
-=======
-                if (srcRecordInfo.IsClosed && !useStartAddress)
-                    return OperationStatus.RETRY_LATER;
->>>>>>> 32d04e65
                 if (srcRecordInfo.Tombstone)
                     return OperationStatus.NOTFOUND;
 
