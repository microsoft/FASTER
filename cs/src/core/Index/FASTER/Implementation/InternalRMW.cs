﻿// Copyright (c) Microsoft Corporation. All rights reserved.
// Licensed under the MIT license.

using System.Diagnostics;
using System.Runtime.CompilerServices;
using System.Threading;

namespace FASTER.core
{
    public unsafe partial class FasterKV<Key, Value> : FasterBase, IFasterKV<Key, Value>
    {
        internal bool ReinitializeExpiredRecord<Input, Output, Context, FasterSession>(ref Key key, ref Input input, ref Value value, ref Output output, ref RecordInfo recordInfo, ref RMWInfo rmwInfo,
                                                                                       long logicalAddress, FasterExecutionContext<Input, Output, Context> sessionCtx, FasterSession fasterSession,
                                                                                       bool isIpu, out OperationStatus status)
            where FasterSession : IFasterSession<Key, Value, Input, Output, Context>
        {
            // This is called for InPlaceUpdater or CopyUpdater only; CopyUpdater however does not copy an expired record, so we return CreatedRecord.
            var advancedStatusCode = isIpu ? StatusCode.InPlaceUpdatedRecord : StatusCode.CreatedRecord;
            advancedStatusCode |= StatusCode.Expired;
            if (!fasterSession.NeedInitialUpdate(ref key, ref input, ref output, ref rmwInfo))
            {
                if (rmwInfo.Action == RMWAction.CancelOperation)
                {
                    status = OperationStatus.CANCELED;
                    return false;
                }
                else
                {
                    // Expiration with no insertion.
                    recordInfo.Tombstone = true;
                    status = OperationStatusUtils.AdvancedOpCode(OperationStatus.NOTFOUND, advancedStatusCode);
                    return true;
                }
            }

            // Try to reinitialize in place
            (var currentSize, _) = hlog.GetRecordSize(ref key, ref value);
            (var requiredSize, _) = hlog.GetInitialRecordSize(ref key, ref input, fasterSession);

            if (currentSize >= requiredSize)
            {
                if (fasterSession.InitialUpdater(ref key, ref input, ref value, ref output, ref recordInfo, ref rmwInfo))
                {
                    // If IPU path, we need to complete PostInitialUpdater as well
                    if (isIpu)
                        fasterSession.PostInitialUpdater(ref key, ref input, ref value, ref output, ref recordInfo, ref rmwInfo);

                    status = OperationStatusUtils.AdvancedOpCode(OperationStatus.SUCCESS, advancedStatusCode);
                    return true;
                }
                else
                {
                    if (rmwInfo.Action == RMWAction.CancelOperation)
                    {
                        status = OperationStatus.CANCELED;
                        return false;
                    }
                    else
                    {
                        // Expiration with no insertion.
                        recordInfo.Tombstone = true;
                        status = OperationStatusUtils.AdvancedOpCode(OperationStatus.NOTFOUND, advancedStatusCode);
                        return true;
                    }
                }
            }

            // Reinitialization in place was not possible. InternalRMW will do the following based on who called this:
            //  IPU: move to the NIU->allocate->IU path
            //  CU: caller invalidates allocation, retries operation as NIU->allocate->IU
            status = OperationStatus.SUCCESS;
            return false;
        }

        /// <summary>
        /// Read-Modify-Write Operation. Updates value of 'key' using 'input' and current value.
        /// Pending operations are processed either using InternalRetryPendingRMW or 
        /// InternalContinuePendingRMW.
        /// </summary>
        /// <param name="key">key of the record.</param>
        /// <param name="input">input used to update the value.</param>
        /// <param name="output">Location to store output computed from input and value.</param>
        /// <param name="userContext">user context corresponding to operation used during completion callback.</param>
        /// <param name="pendingContext">pending context created when the operation goes pending.</param>
        /// <param name="fasterSession">Callback functions.</param>
        /// <param name="sessionCtx">Session context</param>
        /// <param name="lsn">Operation serial number</param>
        /// <returns>
        /// <list type="table">
        ///     <listheader>
        ///     <term>Value</term>
        ///     <term>Description</term>
        ///     </listheader>
        ///     <item>
        ///     <term>SUCCESS</term>
        ///     <term>The value has been successfully updated (or inserted).</term>
        ///     </item>
        ///     <item>
        ///     <term>RECORD_ON_DISK</term>
        ///     <term>The record corresponding to 'key' is on disk. Issue async IO to retrieve record and retry later.</term>
        ///     </item>
        ///     <item>
        ///     <term>RETRY_LATER</term>
        ///     <term>Cannot  be processed immediately due to system state. Add to pending list and retry later.</term>
        ///     </item>
        ///     <item>
        ///     <term>CPR_SHIFT_DETECTED</term>
        ///     <term>A shift in version has been detected. Synchronize immediately to avoid violating CPR consistency.</term>
        ///     </item>
        /// </list>
        /// </returns>
        [MethodImpl(MethodImplOptions.AggressiveInlining)]
        internal OperationStatus InternalRMW<Input, Output, Context, FasterSession>(
                                   ref Key key, ref Input input, ref Output output,
                                   ref Context userContext,
                                   ref PendingContext<Input, Output, Context> pendingContext,
                                   FasterSession fasterSession,
                                   FasterExecutionContext<Input, Output, Context> sessionCtx,
                                   long lsn)
            where FasterSession : IFasterSession<Key, Value, Input, Output, Context>
        {
            OperationStatus status = default;
            var latchOperation = LatchOperation.None;
            var latchDestination = LatchDestination.NormalProcessing;

            OperationStackContext<Key, Value> stackCtx = new(comparer.GetHashCode64(ref key));

            if (sessionCtx.phase != Phase.REST)
                HeavyEnter(stackCtx.hei.hash, sessionCtx, fasterSession);

            // A 'ref' variable must be initialized. If we find a record for the key, we reassign the reference.
            RecordInfo dummyRecordInfo = default;
            ref RecordInfo srcRecordInfo = ref dummyRecordInfo;

            FindOrCreateTag(ref stackCtx.hei, hlog.BeginAddress);
            stackCtx.SetRecordSourceToHashEntry(hlog);

            // This tracks the address pointed to by the hash bucket; it may or may not be in the readcache, in-memory, on-disk, or < BeginAddress.
            // InternalContinuePendingRMW can stop comparing keys immediately above this address.
            long prevHighestKeyHashAddress = stackCtx.hei.Address;

            TryFindRecordInMemory(ref key, ref stackCtx, hlog.HeadAddress);

            RMWInfo rmwInfo = new()
            {
                SessionType = fasterSession.SessionType,
                Version = sessionCtx.version,
                SessionID = sessionCtx.sessionID,
                Address = stackCtx.recSrc.LogicalAddress,
                KeyHash = stackCtx.hei.hash
            };

            if (this.ManualLockTable.IsEnabled && !fasterSession.TryLockEphemeralExclusive(ref key, ref stackCtx))
                return OperationStatus.RETRY_LATER;

            #region Entry latch operation if necessary
            if (sessionCtx.phase != Phase.REST)
            {
                latchDestination = AcquireLatchRMW(pendingContext, sessionCtx, ref stackCtx.hei, ref status, ref latchOperation, stackCtx.recSrc.LogicalAddress);
                if (latchDestination == LatchDestination.Retry)
                    goto LatchRelease;
            }
            #endregion Entry latch operation if necessary

            // We must use try/finally to ensure unlocking even in the presence of exceptions.
            try
            {
            #region Address and source record checks

                if (stackCtx.recSrc.HasReadCacheSrc)
                {
<<<<<<< HEAD
                    if (stackCtx.recSrc.HasReadCacheSrc)
                    {
                        // Use the readcache record as the CopyUpdater source.
                        goto LockSourceRecord;
                    }
                    else if (stackCtx.recSrc.LogicalAddress >= hlog.ReadOnlyAddress)
                    {
                        // Mutable Region: Update the record in-place
                        srcRecordInfo = ref hlog.GetInfo(stackCtx.recSrc.PhysicalAddress);
                        if (!TryEphemeralOnlyXLock<Input, Output, Context, FasterSession>(fasterSession, ref stackCtx.recSrc, ref srcRecordInfo, out status))
                            goto LatchRelease;

                        if (srcRecordInfo.Tombstone)
                            goto CreateNewRecord;

                        if (!srcRecordInfo.IsValidUpdateOrLockSource)
                        {
                            EphemeralXUnlockAndAbandonUpdate<Input, Output, Context, FasterSession>(fasterSession, ref key, ref stackCtx, ref srcRecordInfo);
                            srcRecordInfo = ref dummyRecordInfo;
                            goto CreateNewRecord;
                        }
=======
                    // Use the readcache record as the CopyUpdater source.
                    goto LockSourceRecord;
                }
                else if (stackCtx.recSrc.LogicalAddress >= hlog.ReadOnlyAddress && latchDestination == LatchDestination.NormalProcessing)
                {
                    // Mutable Region: Update the record in-place
                    srcRecordInfo = ref hlog.GetInfo(stackCtx.recSrc.PhysicalAddress);
                    if (!TryEphemeralXLock<Input, Output, Context, FasterSession>(fasterSession, ref stackCtx.recSrc, ref srcRecordInfo, out status))
                        goto LatchRelease;
>>>>>>> 8155ba42

                    if (srcRecordInfo.Tombstone)
                        goto CreateNewRecord;

                    if (!srcRecordInfo.IsValidUpdateOrLockSource)
                    {
                        EphemeralXUnlockAndAbandonUpdate<Input, Output, Context, FasterSession>(fasterSession, ref stackCtx.recSrc, ref srcRecordInfo);
                        srcRecordInfo = ref dummyRecordInfo;
                        goto CreateNewRecord;
                    }

                    rmwInfo.RecordInfo = srcRecordInfo;
                    if (fasterSession.InPlaceUpdater(ref key, ref input, ref hlog.GetValue(stackCtx.recSrc.PhysicalAddress), ref output, ref srcRecordInfo, ref rmwInfo, out status)
                        || (rmwInfo.Action == RMWAction.ExpireAndStop))
                    {
                        this.MarkPage(stackCtx.recSrc.LogicalAddress, sessionCtx);

                        // ExpireAndStop means to override default Delete handling (which is to go to InitialUpdater) by leaving the tombstoned record as current.
                        // Our IFasterSession.InPlaceUpdater implementation has already reinitialized-in-place or set Tombstone as appropriate (inside the ephemeral lock)
                        // and marked the record.
                        pendingContext.recordInfo = srcRecordInfo;
                        pendingContext.logicalAddress = stackCtx.recSrc.LogicalAddress;
                        goto LatchRelease;
                    }
<<<<<<< HEAD
                    else if (stackCtx.recSrc.LogicalAddress >= hlog.HeadAddress)
                    {
                        // Safe Read-Only Region: CopyUpdate to create a record in the mutable region
                        stackCtx.recSrc.HasMainLogSrc = true;
                        goto LockSourceRecord;
                    }
                    else if (stackCtx.recSrc.LogicalAddress >= hlog.BeginAddress)
                    {
                        this.EphemeralOnlyLocker.ThrowIfEnabledOnRecordBelowHeadAddress();

                        // Disk Region: Need to issue async io requests. Locking will be check on pending completion.
                        status = OperationStatus.RECORD_ON_DISK;
                        latchDestination = LatchDestination.CreatePendingContext;
                        goto CreatePendingContext;
                    }
                    else
                    {
                        // No record exists - create new record.
                        Debug.Assert(!fasterSession.IsManualLocking || ManualLockTable.IsLockedExclusive(ref key, ref stackCtx.hei), "A Lockable-session RMW() of an on-disk or non-existent key requires a LockTable lock");
                        goto CreateNewRecord;
                    }
=======
                    if (OperationStatusUtils.BasicOpCode(status) != OperationStatus.SUCCESS)
                        goto LatchRelease;

                    // InPlaceUpdater failed (e.g. insufficient space, another thread set Tombstone, etc). Use this record as the CopyUpdater source.
                    stackCtx.recSrc.HasMainLogSrc = true;
                    goto CreateNewRecord;
>>>>>>> 8155ba42
                }
                else if (stackCtx.recSrc.LogicalAddress >= hlog.SafeReadOnlyAddress && !hlog.GetInfo(stackCtx.recSrc.PhysicalAddress).Tombstone && latchDestination == LatchDestination.NormalProcessing)
                {
                    // Fuzzy Region: Must retry after epoch refresh, due to lost-update anomaly
                    status = OperationStatus.RETRY_LATER;
                    goto LatchRelease;
                }
                else if (stackCtx.recSrc.LogicalAddress >= hlog.HeadAddress)
                {
                    // Safe Read-Only Region: CopyUpdate to create a record in the mutable region
                    stackCtx.recSrc.HasMainLogSrc = true;
                    goto LockSourceRecord;
                }
                else if (stackCtx.recSrc.LogicalAddress >= hlog.BeginAddress)
                {
                    // Disk Region: Need to issue async io requests. Locking will be check on pending completion.
                    status = OperationStatus.RECORD_ON_DISK;
                    latchDestination = LatchDestination.CreatePendingContext;
                    goto CreatePendingContext;
                }
                else
                {
                    // No record exists - check for lock before creating new record.
                    Debug.Assert(!fasterSession.IsManualLocking || LockTable.IsLockedExclusive(ref key, stackCtx.hei.hash), "A Lockable-session RMW() of an on-disk or non-existent key requires a LockTable lock");
                    if (LockTable.IsActive && !fasterSession.DisableEphemeralLocking 
                            && !LockTable.TryLockEphemeral(ref key, stackCtx.hei.hash, LockType.Exclusive, out stackCtx.recSrc.HasLockTableLock))
                    {
                        status = OperationStatus.RETRY_LATER;
                        goto LatchRelease;
                    }
                    goto CreateNewRecord;
                }

            #endregion Address and source record checks

            #region Lock source record
            LockSourceRecord:
                // This would be a local function to reduce "goto", but 'ref' variables and parameters aren't supported on local functions.
                srcRecordInfo = ref stackCtx.recSrc.GetSrcRecordInfo();
                if (!TryEphemeralOnlyXLock<Input, Output, Context, FasterSession>(fasterSession, ref stackCtx.recSrc, ref srcRecordInfo, out status))
                    goto LatchRelease;
                if (!srcRecordInfo.IsValidUpdateOrLockSource)
                {
                    EphemeralXUnlockAndAbandonUpdate<Input, Output, Context, FasterSession>(fasterSession, ref key, ref stackCtx, ref srcRecordInfo);
                    srcRecordInfo = ref dummyRecordInfo;
                }
                goto CreateNewRecord;
            #endregion Lock source record

            #region Create new record
            CreateNewRecord:
                if (latchDestination != LatchDestination.CreatePendingContext)
                {
                    Value tempValue = default;
                    ref var value = ref (stackCtx.recSrc.HasInMemorySrc ? ref stackCtx.recSrc.GetSrcValue() : ref tempValue);

                    // Here, the input* data for 'doingCU' is the same as recSrc.
                    status = CreateNewRecordRMW(ref key, ref input, ref value, ref output, ref pendingContext, fasterSession, sessionCtx, ref stackCtx, ref srcRecordInfo,
                                                inputSrc: ref stackCtx.recSrc, inputRecordInfo: srcRecordInfo);
                    if (!OperationStatusUtils.IsAppend(status))
                    {
                        // OperationStatus.SUCCESS is OK here; it means NeedCopyUpdate or NeedInitialUpdate returned false
                        if (status == OperationStatus.ALLOCATE_FAILED && pendingContext.IsAsync || status == OperationStatus.RECORD_ON_DISK)
                        {
                            latchDestination = LatchDestination.CreatePendingContext;
                            goto CreatePendingContext;
                        }
                    }
                    goto LatchRelease;
                }
                #endregion Create new record
            }
            finally
            {
                stackCtx.HandleNewRecordOnError(this);
                EphemeralXUnlockAfterUpdate<Input, Output, Context, FasterSession>(fasterSession, ref key, ref stackCtx, ref srcRecordInfo);
            }

        #region Create pending context
        CreatePendingContext:
            Debug.Assert(latchDestination == LatchDestination.CreatePendingContext, $"RMW CreatePendingContext encountered latchDest == {latchDestination}");
            {
                pendingContext.type = OperationType.RMW;
                if (pendingContext.key == default)
                    pendingContext.key = hlog.GetKeyContainer(ref key);
                if (pendingContext.input == default)
                    pendingContext.input = fasterSession.GetHeapContainer(ref input);

                pendingContext.output = output;
                if (pendingContext.output is IHeapConvertible heapConvertible)
                    heapConvertible.ConvertToHeap();

                pendingContext.userContext = userContext;
                pendingContext.PrevLatestLogicalAddress = stackCtx.recSrc.LatestLogicalAddress;   // InternalContinuePendingRMW compares to this to see if a new record was spliced in
                pendingContext.logicalAddress = stackCtx.recSrc.LogicalAddress;
                pendingContext.version = sessionCtx.version;
                pendingContext.serialNum = lsn;
                pendingContext.PrevHighestKeyHashAddress = prevHighestKeyHashAddress;
            }
        #endregion

        #region Latch release
        LatchRelease:
            if (latchOperation != LatchOperation.None)
            {
                switch (latchOperation)
                {
                    case LatchOperation.Shared:
                        HashBucket.ReleaseSharedLatch(stackCtx.hei.bucket);
                        break;
                    case LatchOperation.Exclusive:
                        HashBucket.ReleaseExclusiveLatch(stackCtx.hei.bucket);
                        break;
                    default:
                        break;
                }
            }
            #endregion

            return status;
        }

        private LatchDestination AcquireLatchRMW<Input, Output, Context>(PendingContext<Input, Output, Context> pendingContext, FasterExecutionContext<Input, Output, Context> sessionCtx,
                                                                         ref HashEntryInfo hei, ref OperationStatus status, ref LatchOperation latchOperation, long logicalAddress)
        {
            switch (sessionCtx.phase)
            {
                case Phase.PREPARE:
                    {
                        if (HashBucket.TryAcquireSharedLatch(hei.bucket))
                        {
                            // Set to release shared latch (default)
                            latchOperation = LatchOperation.Shared;
                            if (CheckBucketVersionNew(ref hei.entry))
                            {
                                status = OperationStatus.CPR_SHIFT_DETECTED;
                                return LatchDestination.Retry; // Pivot Thread for retry
                            }
                            break; // Normal Processing
                        }
                        else
                        {
                            status = OperationStatus.CPR_SHIFT_DETECTED;
                            return LatchDestination.Retry; // Pivot Thread for retry
                        }
                    }
                case Phase.IN_PROGRESS:
                    {
                        if (!CheckEntryVersionNew(logicalAddress))
                        {
                            if (HashBucket.TryAcquireExclusiveLatch(hei.bucket))
                            {
                                // Set to release exclusive latch (default)
                                latchOperation = LatchOperation.Exclusive;
                                if (logicalAddress >= hlog.HeadAddress)
                                    return LatchDestination.CreateNewRecord; // Create a (v+1) record
                            }
                            else
                            {
                                status = OperationStatus.RETRY_LATER;
                                return LatchDestination.Retry; // Refresh and retry
                            }
                        }
                        break; // Normal Processing
                    }
                case Phase.WAIT_INDEX_CHECKPOINT:
                case Phase.WAIT_FLUSH:
                    {
                        if (!CheckEntryVersionNew(logicalAddress))
                        {
                            if (logicalAddress >= hlog.HeadAddress)
                                return LatchDestination.CreateNewRecord; // Create a (v+1) record
                        }
                        break; // Normal Processing
                    }
                default:
                    break;
            }
            return LatchDestination.NormalProcessing;
        }

        /// <summary>
        /// Create a new record for RMW
        /// </summary>
        /// <typeparam name="Input"></typeparam>
        /// <typeparam name="Output"></typeparam>
        /// <typeparam name="Context"></typeparam>
        /// <typeparam name="FasterSession"></typeparam>
        /// <param name="key">The record Key</param>
        /// <param name="input">Input to the operation</param>
        /// <param name="value">Old value</param>
        /// <param name="output">The result of IFunctions.SingleWriter</param>
        /// <param name="pendingContext">Information about the operation context</param>
        /// <param name="fasterSession">The current session</param>
        /// <param name="sessionCtx">The current session context</param> // TODO can this be replaced with fasterSession.clientSession.ctx?
        /// <param name="stackCtx">Contains the <see cref="HashEntryInfo"/> and <see cref="RecordSource{Key, Value}"/> structures for this operation,
        ///     and allows passing back the newLogicalAddress for invalidation in the case of exceptions.</param>
        /// <param name="srcRecordInfo">If <paramref name="stackCtx"/>.<see cref="RecordSource{Key, Value}.HasInMemorySrc"/>,
        ///     this is the <see cref="RecordInfo"/> for <see cref="RecordSource{Key, Value}.LogicalAddress"/></param>
        /// <param name="inputSrc">If <paramref name="fromPending"/>, this is populated from the request record; otherwise it is <paramref name="stackCtx"/>.<see cref="RecordSource{Key, Value}"/></param>
        /// <param name="inputRecordInfo">If <paramref name="fromPending"/>, this is the <see cref="RecordInfo"/> for the request record.
        ///     Otherwise it is a copy of <paramref name="srcRecordInfo"/>.</param>
        /// <param name="fromPending">Whether we are being called from pending path</param>
        /// <remarks><paramref name="inputSrc"></paramref> vs. <paramref name="stackCtx"/> is a critically important distinction for pending RMW:
        /// <list type="bullet">
        ///     <item><b>NonPending</b>: <paramref name="stackCtx"/> is the usual source for locking and copying; <paramref name="inputSrc"/> is an alias</item>
        ///     <item><b>Pending</b>: <paramref name="stackCtx"/> is the source for locking *only*; <paramref name="inputSrc"/> contains the property valus for actual data read from disk.
        ///         In particular:
        ///         <list type="bullet">
        ///             <item><paramref name="inputSrc"/>.<see cref="RecordSource{Key, Value}.Log"/> always is hlog; <paramref name="stackCtx"/>.<see cref="RecordSource{Key, Value}.Log"/>
        ///                 may be the readcache. Cross-log address accesses are a Bad Thing.</item>
        ///             <item><paramref name="inputSrc"/>.<see cref="RecordSource{Key, Value}.HasInMemorySrc"/> reflects the request's logicalAddress rather than the locking record's</item>
        ///             <item><paramref name="inputSrc"/> has no readcache or LockTable information.</item>
        ///         </list>
        ///         Therefore, for Pending RMW it is important to use <paramref name="inputSrc"/> rather than <paramref name="stackCtx"/> for all operations on input data.</item>
        /// </list>
        /// </remarks>
        /// <returns></returns>
        private OperationStatus CreateNewRecordRMW<Input, Output, Context, FasterSession>(ref Key key, ref Input input, ref Value value, ref Output output,
                                                                                          ref PendingContext<Input, Output, Context> pendingContext, FasterSession fasterSession,
                                                                                          FasterExecutionContext<Input, Output, Context> sessionCtx, 
                                                                                          ref OperationStackContext<Key, Value> stackCtx, ref RecordInfo srcRecordInfo, 
                                                                                          ref RecordSource<Key, Value> inputSrc, RecordInfo inputRecordInfo, bool fromPending = false)
            where FasterSession : IFasterSession<Key, Value, Input, Output, Context>
        {
            bool forExpiration = false;

            // Alias this here
            var doingCU = inputSrc.HasInMemorySrc && !srcRecordInfo.Tombstone;

        RetryNow:

            RMWInfo rmwInfo = new()
            {
                SessionType = fasterSession.SessionType,
                Version = sessionCtx.version,
                SessionID = sessionCtx.sessionID,
                Address = inputSrc.HasMainLogSrc ? inputSrc.LogicalAddress : Constants.kInvalidAddress,
                KeyHash = stackCtx.hei.hash
            };

            // Perform Need*
            if (doingCU)
            {
                rmwInfo.RecordInfo = inputRecordInfo;
                if (!fasterSession.NeedCopyUpdate(ref key, ref input, ref value, ref output, ref rmwInfo))
                {
                    if (rmwInfo.Action == RMWAction.CancelOperation)
                        return OperationStatus.CANCELED;
                    else if (rmwInfo.Action == RMWAction.ExpireAndResume)
                    {
                        doingCU = false;
                        forExpiration = true;
                    }
                    else
                        return OperationStatus.SUCCESS;
                }
            }

            if (!doingCU)
            {
                rmwInfo.RecordInfo = default;   // There is no existing record
                if (!fasterSession.NeedInitialUpdate(ref key, ref input, ref output, ref rmwInfo))
                    return rmwInfo.Action == RMWAction.CancelOperation ? OperationStatus.CANCELED : OperationStatus.NOTFOUND;
            }

            // Allocate and initialize the new record
            var (actualSize, allocatedSize) = doingCU ?
                inputSrc.Log.GetRecordSize(inputSrc.PhysicalAddress, ref input, fasterSession) :
                hlog.GetInitialRecordSize(ref key, ref input, fasterSession);

            var status = OperationStatus.SUCCESS;
            if (!GetAllocationForRetry(ref pendingContext, stackCtx.hei.Address, allocatedSize, out long newLogicalAddress, out long newPhysicalAddress))
            {
                // Spin to make sure newLogicalAddress is > recSrc.LatestLogicalAddress (the .PreviousAddress and CAS comparison value).
                do
                {
                    if (!BlockAllocate(allocatedSize, out newLogicalAddress, ref pendingContext, out status))
                        return status;
                    newPhysicalAddress = hlog.GetPhysicalAddress(newLogicalAddress);

                    if (!VerifyInMemoryAddresses(ref stackCtx, stackCtx.recSrc.HasReadCacheSrc ? stackCtx.recSrc.LogicalAddress | Constants.kReadCacheBitMask : Constants.kInvalidAddress))
                    {
                        SaveAllocationForRetry(ref pendingContext, newLogicalAddress, newPhysicalAddress, allocatedSize);
                        return OperationStatus.RETRY_LATER;
                    }
                } while (newLogicalAddress < stackCtx.recSrc.LatestLogicalAddress);
            }

            ref RecordInfo newRecordInfo = ref WriteNewRecordInfo(ref key, hlog, newPhysicalAddress, inNewVersion: sessionCtx.InNewVersion, tombstone: false, stackCtx.recSrc.LatestLogicalAddress);
            stackCtx.newLogicalAddress = newLogicalAddress;

            rmwInfo.Address = newLogicalAddress;
            rmwInfo.KeyHash = stackCtx.hei.hash;

            // Populate the new record
            rmwInfo.RecordInfo = newRecordInfo;
            if (!doingCU)
            {
                if (fasterSession.InitialUpdater(ref key, ref input, ref hlog.GetValue(newPhysicalAddress, newPhysicalAddress + actualSize), ref output, ref newRecordInfo, ref rmwInfo))
                {
                    status = forExpiration
                        ? OperationStatusUtils.AdvancedOpCode(OperationStatus.NOTFOUND, StatusCode.CreatedRecord | StatusCode.Expired)
                        : OperationStatusUtils.AdvancedOpCode(OperationStatus.NOTFOUND, StatusCode.CreatedRecord);
                }
                else
                {
                    if (rmwInfo.Action == RMWAction.CancelOperation)
                        return OperationStatus.CANCELED;
                    return OperationStatus.NOTFOUND | (forExpiration ? OperationStatus.EXPIRED : OperationStatus.NOTFOUND);
                }
            }
            else
            {
                ref Value newRecordValue = ref hlog.GetValue(newPhysicalAddress, newPhysicalAddress + actualSize);
                if (fasterSession.CopyUpdater(ref key, ref input, ref value, ref newRecordValue, ref output, ref newRecordInfo, ref rmwInfo))
                {
                    status = OperationStatusUtils.AdvancedOpCode(OperationStatus.SUCCESS, StatusCode.CopyUpdatedRecord);
                    goto DoCAS;
                }
                if (rmwInfo.Action == RMWAction.CancelOperation)
                {
                    // TODO: Another area where we can stash the record for reuse (not retry; this is canceling of the current operation).
                    stackCtx.SetNewRecordInvalid(ref newRecordInfo);
                    return OperationStatus.CANCELED;
                }
                if (rmwInfo.Action == RMWAction.ExpireAndStop)
                {
                    newRecordInfo.Tombstone = true;
                    status = OperationStatusUtils.AdvancedOpCode(OperationStatus.SUCCESS, StatusCode.CreatedRecord | StatusCode.Expired | StatusCode.Expired);
                    goto DoCAS;
                }
                else if (rmwInfo.Action == RMWAction.ExpireAndResume)
                {
                    doingCU = false;
                    forExpiration = true;
                        
                    if (!ReinitializeExpiredRecord(ref key, ref input, ref newRecordValue, ref output, ref newRecordInfo, ref rmwInfo,
                                            newLogicalAddress, sessionCtx, fasterSession, isIpu: false, out status))
                    {
                        // An IPU was not (or could not) be done. Cancel if requested, else invalidate the allocated record and retry.
                        if (status == OperationStatus.CANCELED)
                            return status;

                        // TODO: Another area where we can stash the record for reuse (not retry; this may have been false because the record was too small).
                        stackCtx.SetNewRecordInvalid(ref newRecordInfo);
                        goto RetryNow;
                    }
                    goto DoCAS;
                }
                else
                    return OperationStatus.SUCCESS | (forExpiration ? OperationStatus.EXPIRED : OperationStatus.SUCCESS);
            }

        DoCAS:
            // Insert the new record by CAS'ing either directly into the hash entry or splicing into the readcache/mainlog boundary.
            rmwInfo.RecordInfo = newRecordInfo;
            bool success = CASRecordIntoChain(ref stackCtx, newLogicalAddress);
            if (success)
            {
                CompleteUpdate<Input, Output, Context, FasterSession>(fasterSession, ref key, ref stackCtx, ref srcRecordInfo, ref newRecordInfo);

                // If IU, status will be NOTFOUND; return that.
                if (!doingCU)
                {
                    // If IU, status will be NOTFOUND. ReinitializeExpiredRecord has many paths but is straightforward so no need to assert here.
                    Debug.Assert(forExpiration || OperationStatus.NOTFOUND == OperationStatusUtils.BasicOpCode(status), $"Expected NOTFOUND but was {status}");
                    fasterSession.PostInitialUpdater(ref key, ref input, ref hlog.GetValue(newPhysicalAddress), ref output, ref newRecordInfo, ref rmwInfo);
                }
                else
                {
                    // Else it was a CopyUpdater so call PCU
                    fasterSession.PostCopyUpdater(ref key, ref input, ref value, ref hlog.GetValue(newPhysicalAddress), ref output, ref newRecordInfo, ref rmwInfo);
                }

                pendingContext.recordInfo = newRecordInfo;
                pendingContext.logicalAddress = newLogicalAddress;
                return status;
            }

            // CAS failed
            stackCtx.SetNewRecordInvalid(ref newRecordInfo);
            rmwInfo.RecordInfo = newRecordInfo;
            ref Value insertedValue = ref hlog.GetValue(newPhysicalAddress);
            ref Key insertedKey = ref hlog.GetKey(newPhysicalAddress);
            if (!doingCU)
                fasterSession.DisposeInitialUpdater(ref insertedKey, ref input, ref insertedValue, ref output, ref newRecordInfo, ref rmwInfo);
            else
                fasterSession.DisposeCopyUpdater(ref insertedKey, ref input, ref value, ref insertedValue, ref output, ref newRecordInfo, ref rmwInfo);

            SaveAllocationForRetry(ref pendingContext, newLogicalAddress, newPhysicalAddress, allocatedSize);
            return OperationStatus.RETRY_NOW;   // CAS failure does not require epoch refresh
        }
    }
}<|MERGE_RESOLUTION|>--- conflicted
+++ resolved
@@ -169,21 +169,18 @@
 
                 if (stackCtx.recSrc.HasReadCacheSrc)
                 {
-<<<<<<< HEAD
-                    if (stackCtx.recSrc.HasReadCacheSrc)
-                    {
-                        // Use the readcache record as the CopyUpdater source.
-                        goto LockSourceRecord;
-                    }
-                    else if (stackCtx.recSrc.LogicalAddress >= hlog.ReadOnlyAddress)
-                    {
-                        // Mutable Region: Update the record in-place
-                        srcRecordInfo = ref hlog.GetInfo(stackCtx.recSrc.PhysicalAddress);
-                        if (!TryEphemeralOnlyXLock<Input, Output, Context, FasterSession>(fasterSession, ref stackCtx.recSrc, ref srcRecordInfo, out status))
-                            goto LatchRelease;
-
-                        if (srcRecordInfo.Tombstone)
-                            goto CreateNewRecord;
+                    // Use the readcache record as the CopyUpdater source.
+                    goto LockSourceRecord;
+                }
+                else if (stackCtx.recSrc.LogicalAddress >= hlog.ReadOnlyAddress && latchDestination == LatchDestination.NormalProcessing)
+                {
+                    // Mutable Region: Update the record in-place
+                    srcRecordInfo = ref hlog.GetInfo(stackCtx.recSrc.PhysicalAddress);
+                    if (!TryEphemeralOnlyXLock<Input, Output, Context, FasterSession>(fasterSession, ref stackCtx.recSrc, ref srcRecordInfo, out status))
+                        goto LatchRelease;
+
+                    if (srcRecordInfo.Tombstone)
+                        goto CreateNewRecord;
 
                         if (!srcRecordInfo.IsValidUpdateOrLockSource)
                         {
@@ -191,27 +188,6 @@
                             srcRecordInfo = ref dummyRecordInfo;
                             goto CreateNewRecord;
                         }
-=======
-                    // Use the readcache record as the CopyUpdater source.
-                    goto LockSourceRecord;
-                }
-                else if (stackCtx.recSrc.LogicalAddress >= hlog.ReadOnlyAddress && latchDestination == LatchDestination.NormalProcessing)
-                {
-                    // Mutable Region: Update the record in-place
-                    srcRecordInfo = ref hlog.GetInfo(stackCtx.recSrc.PhysicalAddress);
-                    if (!TryEphemeralXLock<Input, Output, Context, FasterSession>(fasterSession, ref stackCtx.recSrc, ref srcRecordInfo, out status))
-                        goto LatchRelease;
->>>>>>> 8155ba42
-
-                    if (srcRecordInfo.Tombstone)
-                        goto CreateNewRecord;
-
-                    if (!srcRecordInfo.IsValidUpdateOrLockSource)
-                    {
-                        EphemeralXUnlockAndAbandonUpdate<Input, Output, Context, FasterSession>(fasterSession, ref stackCtx.recSrc, ref srcRecordInfo);
-                        srcRecordInfo = ref dummyRecordInfo;
-                        goto CreateNewRecord;
-                    }
 
                     rmwInfo.RecordInfo = srcRecordInfo;
                     if (fasterSession.InPlaceUpdater(ref key, ref input, ref hlog.GetValue(stackCtx.recSrc.PhysicalAddress), ref output, ref srcRecordInfo, ref rmwInfo, out status)
@@ -226,36 +202,12 @@
                         pendingContext.logicalAddress = stackCtx.recSrc.LogicalAddress;
                         goto LatchRelease;
                     }
-<<<<<<< HEAD
-                    else if (stackCtx.recSrc.LogicalAddress >= hlog.HeadAddress)
-                    {
-                        // Safe Read-Only Region: CopyUpdate to create a record in the mutable region
-                        stackCtx.recSrc.HasMainLogSrc = true;
-                        goto LockSourceRecord;
-                    }
-                    else if (stackCtx.recSrc.LogicalAddress >= hlog.BeginAddress)
-                    {
-                        this.EphemeralOnlyLocker.ThrowIfEnabledOnRecordBelowHeadAddress();
-
-                        // Disk Region: Need to issue async io requests. Locking will be check on pending completion.
-                        status = OperationStatus.RECORD_ON_DISK;
-                        latchDestination = LatchDestination.CreatePendingContext;
-                        goto CreatePendingContext;
-                    }
-                    else
-                    {
-                        // No record exists - create new record.
-                        Debug.Assert(!fasterSession.IsManualLocking || ManualLockTable.IsLockedExclusive(ref key, ref stackCtx.hei), "A Lockable-session RMW() of an on-disk or non-existent key requires a LockTable lock");
-                        goto CreateNewRecord;
-                    }
-=======
                     if (OperationStatusUtils.BasicOpCode(status) != OperationStatus.SUCCESS)
                         goto LatchRelease;
 
                     // InPlaceUpdater failed (e.g. insufficient space, another thread set Tombstone, etc). Use this record as the CopyUpdater source.
                     stackCtx.recSrc.HasMainLogSrc = true;
                     goto CreateNewRecord;
->>>>>>> 8155ba42
                 }
                 else if (stackCtx.recSrc.LogicalAddress >= hlog.SafeReadOnlyAddress && !hlog.GetInfo(stackCtx.recSrc.PhysicalAddress).Tombstone && latchDestination == LatchDestination.NormalProcessing)
                 {
@@ -271,6 +223,8 @@
                 }
                 else if (stackCtx.recSrc.LogicalAddress >= hlog.BeginAddress)
                 {
+                    this.EphemeralOnlyLocker.ThrowIfEnabledOnRecordBelowHeadAddress();
+
                     // Disk Region: Need to issue async io requests. Locking will be check on pending completion.
                     status = OperationStatus.RECORD_ON_DISK;
                     latchDestination = LatchDestination.CreatePendingContext;
@@ -278,14 +232,8 @@
                 }
                 else
                 {
-                    // No record exists - check for lock before creating new record.
-                    Debug.Assert(!fasterSession.IsManualLocking || LockTable.IsLockedExclusive(ref key, stackCtx.hei.hash), "A Lockable-session RMW() of an on-disk or non-existent key requires a LockTable lock");
-                    if (LockTable.IsActive && !fasterSession.DisableEphemeralLocking 
-                            && !LockTable.TryLockEphemeral(ref key, stackCtx.hei.hash, LockType.Exclusive, out stackCtx.recSrc.HasLockTableLock))
-                    {
-                        status = OperationStatus.RETRY_LATER;
-                        goto LatchRelease;
-                    }
+                    // No record exists - create new record.
+                    Debug.Assert(!fasterSession.IsManualLocking || ManualLockTable.IsLockedExclusive(ref key, ref stackCtx.hei), "A Lockable-session RMW() of an on-disk or non-existent key requires a LockTable lock");
                     goto CreateNewRecord;
                 }
 
