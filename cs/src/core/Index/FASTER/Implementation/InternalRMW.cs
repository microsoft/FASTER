﻿// Copyright (c) Microsoft Corporation. All rights reserved.
// Licensed under the MIT license.

using System.Diagnostics;
using System.Net.NetworkInformation;
using System.Runtime.CompilerServices;

namespace FASTER.core
{
    public unsafe partial class FasterKV<Key, Value> : FasterBase, IFasterKV<Key, Value>
    {
        /// <summary>
        /// Read-Modify-Write Operation. Updates value of 'key' using 'input' and current value.
        /// Pending operations are processed either using InternalRetryPendingRMW or 
        /// InternalContinuePendingRMW.
        /// </summary>
        /// <param name="key">key of the record.</param>
        /// <param name="keyHash">the hash of <parameref name="key"/></param>
        /// <param name="input">input used to update the value.</param>
        /// <param name="output">Location to store output computed from input and value.</param>
        /// <param name="userContext">user context corresponding to operation used during completion callback.</param>
        /// <param name="pendingContext">pending context created when the operation goes pending.</param>
        /// <param name="fasterSession">Callback functions.</param>
        /// <param name="lsn">Operation serial number</param>
        /// <returns>
        /// <list type="table">
        ///     <listheader>
        ///     <term>Value</term>
        ///     <term>Description</term>
        ///     </listheader>
        ///     <item>
        ///     <term>SUCCESS</term>
        ///     <term>The value has been successfully updated (or inserted).</term>
        ///     </item>
        ///     <item>
        ///     <term>RECORD_ON_DISK</term>
        ///     <term>The record corresponding to 'key' is on disk. Issue async IO to retrieve record and retry later.</term>
        ///     </item>
        ///     <item>
        ///     <term>RETRY_LATER</term>
        ///     <term>Cannot  be processed immediately due to system state. Add to pending list and retry later.</term>
        ///     </item>
        ///     <item>
        ///     <term>CPR_SHIFT_DETECTED</term>
        ///     <term>A shift in version has been detected. Synchronize immediately to avoid violating CPR consistency.</term>
        ///     </item>
        /// </list>
        /// </returns>
        [MethodImpl(MethodImplOptions.AggressiveInlining)]
        internal OperationStatus InternalRMW<Input, Output, Context, FasterSession>(ref Key key, long keyHash, ref Input input, ref Output output, ref Context userContext,
                                    ref PendingContext<Input, Output, Context> pendingContext, FasterSession fasterSession, long lsn)
            where FasterSession : IFasterSession<Key, Value, Input, Output, Context>
        {
            var latchOperation = LatchOperation.None;
            var latchDestination = LatchDestination.NormalProcessing;

            OperationStackContext<Key, Value> stackCtx = new(keyHash);
            pendingContext.keyHash = keyHash;

            if (fasterSession.Ctx.phase == Phase.IN_PROGRESS_GROW)
                SplitBuckets(stackCtx.hei.hash);

            FindOrCreateTag(ref stackCtx.hei, hlog.BeginAddress);
            stackCtx.SetRecordSourceToHashEntry(hlog);

            RecordInfo dummyRecordInfo = new() { Valid = true };
            ref RecordInfo srcRecordInfo = ref TryFindRecordInMemory(ref key, ref stackCtx, hlog.HeadAddress)
                ? ref stackCtx.recSrc.GetInfo()
                : ref dummyRecordInfo;
            if (srcRecordInfo.IsClosed)
                return OperationStatus.RETRY_LATER;

            // These track the latest main-log address in the tag chain; InternalContinuePendingRMW uses them to check for new inserts.
            pendingContext.InitialEntryAddress = stackCtx.hei.Address;
            pendingContext.InitialLatestLogicalAddress = stackCtx.recSrc.LatestLogicalAddress;

            RMWInfo rmwInfo = new()
            {
                Version = fasterSession.Ctx.version,
                SessionID = fasterSession.Ctx.sessionID,
                Address = stackCtx.recSrc.LogicalAddress,
                KeyHash = stackCtx.hei.hash
            };

            if (!TryTransientXLock<Input, Output, Context, FasterSession>(fasterSession, ref key, ref stackCtx, out OperationStatus status))
                return status;

            // We must use try/finally to ensure unlocking even in the presence of exceptions.
            try
            {
                // Revivification or some other operation may have sealed the record while we waited for the lock.
                if (srcRecordInfo.IsClosed)
                    return OperationStatus.RETRY_LATER;

                #region Address and source record checks

                if (stackCtx.recSrc.HasReadCacheSrc)
                {
                    // Use the readcache record as the CopyUpdater source.
                    goto CreateNewRecord;
                }

                // Check for CPR consistency after checking if source is readcache.
                if (fasterSession.Ctx.phase != Phase.REST)
                {
                    latchDestination = CheckCPRConsistencyRMW(fasterSession.Ctx.phase, ref stackCtx, ref status, ref latchOperation);
                    if (latchDestination == LatchDestination.Retry)
                        goto LatchRelease;
                }

                if (stackCtx.recSrc.LogicalAddress >= hlog.ReadOnlyAddress && latchDestination == LatchDestination.NormalProcessing)
                {
                    // Mutable Region: Update the record in-place. We perform mutable updates only if we are in normal processing phase of checkpointing
                    rmwInfo.SetRecordInfoAddress(ref srcRecordInfo);
                    ref Value recordValue = ref stackCtx.recSrc.GetValue();

                    if (srcRecordInfo.Tombstone)
                    {
                        // This is safe to revivify even if the record's PreviousAddress points to a valid record, because it is revivified for the same key.
                        if (!this.EnableRevivification || (stackCtx.recSrc.LogicalAddress < this.GetMinRevivificationAddress()))
                            goto CreateNewRecord;

                        // Try in-place revivification of the record.
                        if (!this.LockTable.IsEnabled && !srcRecordInfo.TrySeal(invalidate: false))
                            return OperationStatus.RETRY_NOW;
                        bool ok = true;
                        try
                        {
                            if (srcRecordInfo.Tombstone)
                            {
                                srcRecordInfo.Tombstone = false;

                                if (IsFixedLengthReviv)
                                    rmwInfo.UsedValueLength = rmwInfo.FullValueLength = FixedLengthStruct<Value>.Length;
                                else
                                {
                                    var recordLengths = GetRecordLengths(stackCtx.recSrc.PhysicalAddress, ref recordValue, ref srcRecordInfo);
                                    rmwInfo.FullValueLength = recordLengths.fullValueLength;

                                    // RMW uses GetInitialRecordSize because it has only the initial Input, not a Value
                                    var (requiredSize, _, _) = hlog.GetInitialRecordSize(ref key, ref input, fasterSession);
                                    (ok, rmwInfo.UsedValueLength) = TryReinitializeTombstonedValue<Input, Output, Context, FasterSession>(fasterSession, 
                                            ref srcRecordInfo, ref key, ref recordValue, requiredSize, recordLengths);
                                }

                                if (ok && fasterSession.InitialUpdater(ref key, ref input, ref recordValue, ref output, ref rmwInfo))
                                {
                                    this.MarkPage(stackCtx.recSrc.LogicalAddress, fasterSession.Ctx);
                                    pendingContext.recordInfo = srcRecordInfo;
                                    pendingContext.logicalAddress = stackCtx.recSrc.LogicalAddress;
                                    status = OperationStatusUtils.AdvancedOpCode(OperationStatus.SUCCESS, StatusCode.InPlaceUpdatedRecord);
                                    goto LatchRelease;
                                }
                            }
                        }
                        finally
                        {
                            if (ok)
                                SetExtraValueLength(ref recordValue, ref srcRecordInfo, rmwInfo.UsedValueLength, rmwInfo.FullValueLength);
                            else
                                SetTombstoneAndExtraValueLength(ref recordValue, ref srcRecordInfo, rmwInfo.UsedValueLength, rmwInfo.FullValueLength);    // Restore tombstone and ensure default value on inability to update in place
                            srcRecordInfo.Unseal(makeValid: false);
                        }
                        goto CreateNewRecord;
                    }

                    // rmwInfo's lengths are filled in and GetValueLengths and SetLength are called inside InPlaceUpdater, in the ephemeral lock.
                    if (fasterSession.InPlaceUpdater(stackCtx.recSrc.PhysicalAddress, ref key, ref input, ref recordValue, ref output, ref rmwInfo, out status, out stackCtx.recSrc.ephemeralLockResult)
                        || (rmwInfo.Action == RMWAction.ExpireAndStop))
                    {
                        this.MarkPage(stackCtx.recSrc.LogicalAddress, fasterSession.Ctx);

                        // ExpireAndStop means to override default Delete handling (which is to go to InitialUpdater) by leaving the tombstoned record as current.
                        // Our IFasterSession.InPlaceUpdater implementation has already reinitialized-in-place or set Tombstone as appropriate and marked the record.
                        pendingContext.recordInfo = srcRecordInfo;
                        pendingContext.logicalAddress = stackCtx.recSrc.LogicalAddress;
                        goto LatchRelease;
                    }

                    // Note: stackCtx.recSrc.ephemeralLockResult == Failed was already handled by 'out status' above
                    if (OperationStatusUtils.BasicOpCode(status) != OperationStatus.SUCCESS)
                        goto LatchRelease;

                    // InPlaceUpdater failed (e.g. insufficient space, another thread set Tombstone, etc). Use this record as the CopyUpdater source.
                    goto CreateNewRecord;
                }
                else if (stackCtx.recSrc.LogicalAddress >= hlog.SafeReadOnlyAddress && !stackCtx.recSrc.GetInfo().Tombstone && latchDestination == LatchDestination.NormalProcessing)
                {
                    // Fuzzy Region: Must retry after epoch refresh, due to lost-update anomaly
                    status = OperationStatus.RETRY_LATER;
                    goto LatchRelease;
                }
                else if (stackCtx.recSrc.LogicalAddress >= hlog.HeadAddress)
                {
                    // Safe Read-Only Region: CopyUpdate to create a record in the mutable region
                    goto CreateNewRecord;
                }
                else if (stackCtx.recSrc.LogicalAddress >= hlog.BeginAddress)
                {
                    if (hlog.IsNullDevice)
                        goto CreateNewRecord;

                    // Disk Region: Need to issue async io requests. Locking will be checked on pending completion.
                    status = OperationStatus.RECORD_ON_DISK;
                    latchDestination = LatchDestination.CreatePendingContext;
                    goto CreatePendingContext;
                }
                else
                {
                    // No record exists - create new record.
                    Debug.Assert(!fasterSession.IsManualLocking || LockTable.IsLockedExclusive(ref key, ref stackCtx.hei), "A Lockable-session RMW() of an on-disk or non-existent key requires a LockTable lock");
                    goto CreateNewRecord;
                }
            #endregion Address and source record checks

            #region Create new record
            CreateNewRecord:
                if (latchDestination != LatchDestination.CreatePendingContext)
                {
                    Value tempValue = default;
                    ref var value = ref (stackCtx.recSrc.HasInMemorySrc ? ref stackCtx.recSrc.GetValue() : ref tempValue);

                    // Here, the input* data for 'doingCU' is the same as recSrc.
                    status = CreateNewRecordRMW(ref key, ref input, ref value, ref output, ref pendingContext, fasterSession, ref stackCtx, ref srcRecordInfo,
                                                doingCU: stackCtx.recSrc.HasInMemorySrc && !srcRecordInfo.Tombstone);
                    if (!OperationStatusUtils.IsAppend(status))
                    {
                        // OperationStatus.SUCCESS is OK here; it means NeedCopyUpdate or NeedInitialUpdate returned false
                        if (status == OperationStatus.ALLOCATE_FAILED && pendingContext.IsAsync || status == OperationStatus.RECORD_ON_DISK)
                        {
                            latchDestination = LatchDestination.CreatePendingContext;
                            goto CreatePendingContext;
                        }
                    }
                    goto LatchRelease;
                }
                #endregion Create new record
            }
            finally
            {
                // On success, we call UnlockAndSeal. Non-success includes the source address going below HeadAddress, in which case we rely on
                // recordInfo.ClearBitsForDiskImages clearing locks and Seal.
                if (stackCtx.recSrc.ephemeralLockResult == EphemeralLockResult.HoldForSeal && stackCtx.recSrc.LogicalAddress >= hlog.HeadAddress && srcRecordInfo.IsLocked)
                    srcRecordInfo.UnlockExclusive();
                stackCtx.HandleNewRecordOnException(this);
                TransientXUnlock<Input, Output, Context, FasterSession>(fasterSession, ref key, ref stackCtx);
            }

        #region Create pending context
        CreatePendingContext:
            Debug.Assert(latchDestination == LatchDestination.CreatePendingContext, $"RMW CreatePendingContext encountered latchDest == {latchDestination}");
            {
                pendingContext.type = OperationType.RMW;
                if (pendingContext.key == default)
                    pendingContext.key = hlog.GetKeyContainer(ref key);
                if (pendingContext.input == default)
                    pendingContext.input = fasterSession.GetHeapContainer(ref input);

                pendingContext.output = output;
                if (pendingContext.output is IHeapConvertible heapConvertible)
                    heapConvertible.ConvertToHeap();

                pendingContext.userContext = userContext;
                pendingContext.logicalAddress = stackCtx.recSrc.LogicalAddress;
                pendingContext.version = fasterSession.Ctx.version;
                pendingContext.serialNum = lsn;
            }
        #endregion

        #region Latch release
        LatchRelease:
            if (latchOperation != LatchOperation.None)
            {
                switch (latchOperation)
                {
                    case LatchOperation.Shared:
                        HashBucket.ReleaseSharedLatch(ref stackCtx.hei);
                        break;
                    case LatchOperation.Exclusive:
                        HashBucket.ReleaseExclusiveLatch(ref stackCtx.hei);
                        break;
                    default:
                        break;
                }
            }
            #endregion

            return status;
        }

        private LatchDestination CheckCPRConsistencyRMW(Phase phase, ref OperationStackContext<Key, Value> stackCtx, ref OperationStatus status, ref LatchOperation latchOperation)
        {
            if (!this.DoTransientLocking)
                return AcquireCPRLatchRMW(phase, ref stackCtx, ref status, ref latchOperation);

            // This is AcquireCPRLatchRMW without the bucket latching, since we already have a latch on either the bucket or the recordInfo.
            // See additional comments in AcquireCPRLatchRMW.

            switch (phase)
            {
                case Phase.PREPARE: // Thread is in V
                    if (!IsEntryVersionNew(ref stackCtx.hei.entry))
                        break; // Normal Processing; thread is in V, record is in V

                    status = OperationStatus.CPR_SHIFT_DETECTED;
                    return LatchDestination.Retry;  // Pivot Thread for retry (do not operate on v+1 record when thread is in V)

                case Phase.IN_PROGRESS: // Thread is in v+1
                case Phase.WAIT_INDEX_CHECKPOINT:
                case Phase.WAIT_FLUSH:
                    if (IsRecordVersionNew(stackCtx.recSrc.LogicalAddress))
                        break;      // Normal Processing; V+1 thread encountered a record in V+1

                    if (stackCtx.recSrc.LogicalAddress >= hlog.HeadAddress)
                        return LatchDestination.CreateNewRecord;    // Record is in memory so force creation of a (V+1) record
                    break;  // Normal Processing; the record is below HeadAddress so the operation will go pending

                default:
                    break;
            }
            return LatchDestination.NormalProcessing;
        }

        private LatchDestination AcquireCPRLatchRMW(Phase phase, ref OperationStackContext<Key, Value> stackCtx, ref OperationStatus status, ref LatchOperation latchOperation)
        {
            // The idea of CPR is that if a thread in version V tries to perform an operation and notices a record in V+1, it needs to back off and run CPR_SHIFT_DETECTED.
            // Similarly, a V+1 thread cannot update a V record; it needs to do a read-copy-update (or upsert at tail) instead of an in-place update.
            //  1. V threads take shared lock on bucket
            //  2. V+1 threads take exclusive lock on bucket, refreshing until they can
            //  3. If V thread cannot take shared lock, that means the system is in V+1 so we can immediately refresh and go to V+1 (do CPR_SHIFT_DETECTED)
            //  4. If V thread manages to get shared lock, but encounters a V+1 record, it knows the system is in V+1 so it will do CPR_SHIFT_DETECTED

            switch (phase)
            {
                case Phase.PREPARE: // Thread is in V
                    if (HashBucket.TryAcquireSharedLatch(ref stackCtx.hei))
                    {
                        // Set to release shared latch (default)
                        latchOperation = LatchOperation.Shared;

                        // Here (and in InternalRead, AcquireLatchUpsert, and AcquireLatchDelete) we still check the tail record of the bucket (entry.Address)
                        // rather than the traced record (logicalAddress), because allowing in-place updates for version V when the bucket has arrived at V+1 may have
                        // complications we haven't investigated yet. This is safer but potentially unnecessary, and this case is so rare that the potential
                        // inefficiency is not a concern.
                        if (IsEntryVersionNew(ref stackCtx.hei.entry))
                        {
                            status = OperationStatus.CPR_SHIFT_DETECTED;
                            return LatchDestination.Retry;  // Pivot Thread for retry (do not operate on v+1 record when thread is in V)
                        }
                        break; // Normal Processing; thread is in V, record is in V
                    }

                    // Could not acquire Shared latch; system must be in V+1 (or we have too many shared latches).
                    status = OperationStatus.CPR_SHIFT_DETECTED;
                    return LatchDestination.Retry;  // Pivot Thread for retry

                case Phase.IN_PROGRESS: // Thread is in v+1
                    if (IsRecordVersionNew(stackCtx.recSrc.LogicalAddress))
                        break;      // Normal Processing; V+1 thread encountered a record in V+1

                    if (HashBucket.TryAcquireExclusiveLatch(ref stackCtx.hei))
                    {
                        // Set to release exclusive latch (default)
                        latchOperation = LatchOperation.Exclusive;
                        if (stackCtx.recSrc.LogicalAddress >= hlog.HeadAddress)
                            return LatchDestination.CreateNewRecord;    // Record is in memory so force creation of a (V+1) record
                        break; // Normal Processing; the record is below HeadAddress so the operation will go pending
                    }

                    // Could not acquire exclusive latch; likely a conflict on the bucket.
                    status = OperationStatus.RETRY_LATER;
                    return LatchDestination.Retry;  // Refresh and retry

                case Phase.WAIT_INDEX_CHECKPOINT:   // Thread is in V+1
                case Phase.WAIT_FLUSH:
                    if (IsRecordVersionNew(stackCtx.recSrc.LogicalAddress))
                        break;      // Normal Processing; V+1 thread encountered a record in V+1

                    if (stackCtx.recSrc.LogicalAddress >= hlog.HeadAddress)
                        return LatchDestination.CreateNewRecord; // Record is in memory so force creation of a (V+1) record
                    break;  // Normal Processing; the record is below HeadAddress so the operation will go pending

                default:
                    break;
            }
            return LatchDestination.NormalProcessing;
        }

        /// <summary>
        /// Create a new record for RMW
        /// </summary>
        /// <typeparam name="Input"></typeparam>
        /// <typeparam name="Output"></typeparam>
        /// <typeparam name="Context"></typeparam>
        /// <typeparam name="FasterSession"></typeparam>
        /// <param name="key">The record Key</param>
        /// <param name="input">Input to the operation</param>
        /// <param name="value">Old value</param>
        /// <param name="output">The result of IFunctions.SingleWriter</param>
        /// <param name="pendingContext">Information about the operation context</param>
        /// <param name="fasterSession">The current session</param>
        /// <param name="stackCtx">Contains the <see cref="HashEntryInfo"/> and <see cref="RecordSource{Key, Value}"/> structures for this operation,
        ///     and allows passing back the newLogicalAddress for invalidation in the case of exceptions. If called from pending IO,
        ///     this is populated from the data read from disk.</param>
        /// <param name="srcRecordInfo">If <paramref name="stackCtx"/>.<see cref="RecordSource{Key, Value}.HasInMemorySrc"/>,
        ///     this is the <see cref="RecordInfo"/> for <see cref="RecordSource{Key, Value}.LogicalAddress"/>. Otherwise, if called from pending IO,
        ///     this is the <see cref="RecordInfo"/> read from disk. If neither of these, it is a default <see cref="RecordInfo"/>.</param>
        /// <param name="doingCU">Whether we are doing a CopyUpdate, either from in-memory or pending IO</param>
        /// <returns></returns>
        private OperationStatus CreateNewRecordRMW<Input, Output, Context, FasterSession>(ref Key key, ref Input input, ref Value value, ref Output output,
                                                                                          ref PendingContext<Input, Output, Context> pendingContext, FasterSession fasterSession,
                                                                                          ref OperationStackContext<Key, Value> stackCtx, ref RecordInfo srcRecordInfo, bool doingCU)
            where FasterSession : IFasterSession<Key, Value, Input, Output, Context>
        {
            bool forExpiration = false;

        RetryNow:

            RMWInfo rmwInfo = new()
            {
                Version = fasterSession.Ctx.version,
                SessionID = fasterSession.Ctx.sessionID,
                Address = doingCU && !stackCtx.recSrc.HasReadCacheSrc ? stackCtx.recSrc.LogicalAddress : Constants.kInvalidAddress,
                KeyHash = stackCtx.hei.hash
            };

            // Perform Need*
            if (doingCU)
            {
                rmwInfo.SetRecordInfoAddress(ref srcRecordInfo);
                if (!fasterSession.NeedCopyUpdate(ref key, ref input, ref value, ref output, ref rmwInfo))
                {
                    if (rmwInfo.Action == RMWAction.CancelOperation)
                        return OperationStatus.CANCELED;
                    else if (rmwInfo.Action == RMWAction.ExpireAndResume)
                    {
                        doingCU = false;
                        forExpiration = true;
                    }
                    else
                        return OperationStatus.SUCCESS;
                }
            }

            if (!doingCU)
            {
                rmwInfo.ClearRecordInfoAddress();   // There is no existing record
                if (!fasterSession.NeedInitialUpdate(ref key, ref input, ref output, ref rmwInfo))
                    return rmwInfo.Action == RMWAction.CancelOperation ? OperationStatus.CANCELED : OperationStatus.NOTFOUND;
            }

            // Allocate and initialize the new record
            var (actualSize, allocatedSize, keySize) = doingCU ?
                stackCtx.recSrc.Log.GetCopyDestinationRecordSize(ref key, ref input, ref value, ref srcRecordInfo, fasterSession) :
                hlog.GetInitialRecordSize(ref key, ref input, fasterSession);

            if (!TryAllocateRecord(fasterSession, ref pendingContext, ref stackCtx, actualSize, ref allocatedSize, keySize, recycle: true,
                    out long newLogicalAddress, out long newPhysicalAddress, out OperationStatus status))
                return status;

            ref RecordInfo newRecordInfo = ref WriteNewRecordInfo(ref key, hlog, newPhysicalAddress, inNewVersion: fasterSession.Ctx.InNewVersion, tombstone: false, stackCtx.recSrc.LatestLogicalAddress);

            stackCtx.SetNewRecord(newLogicalAddress);
            rmwInfo.Address = newLogicalAddress;
            rmwInfo.SetRecordInfoAddress(ref newRecordInfo);

            // Populate the new record
            ref Value newRecordValue = ref hlog.GetAndInitializeValue(newPhysicalAddress, newPhysicalAddress + actualSize);
            (rmwInfo.UsedValueLength, rmwInfo.FullValueLength) = GetNewValueLengths(actualSize, allocatedSize, newPhysicalAddress, ref newRecordValue);

            if (!doingCU)
            {
                if (fasterSession.InitialUpdater(ref key, ref input, ref newRecordValue, ref output, ref rmwInfo))
                {
                    SetExtraValueLength(ref newRecordValue, ref newRecordInfo, rmwInfo.UsedValueLength, rmwInfo.FullValueLength);
                    status = forExpiration
                        ? OperationStatusUtils.AdvancedOpCode(OperationStatus.NOTFOUND, StatusCode.CreatedRecord | StatusCode.Expired)
                        : OperationStatusUtils.AdvancedOpCode(OperationStatus.NOTFOUND, StatusCode.CreatedRecord);
                }
                else
                {
                    if (rmwInfo.Action == RMWAction.CancelOperation)
                        return OperationStatus.CANCELED;
                    return OperationStatus.NOTFOUND | (forExpiration ? OperationStatus.EXPIRED : OperationStatus.NOTFOUND);
                }
            }
            else
            {
                if (fasterSession.CopyUpdater(ref key, ref input, ref value, ref newRecordValue, ref output, ref rmwInfo))
                {
                    SetExtraValueLength(ref newRecordValue, ref newRecordInfo, rmwInfo.UsedValueLength, rmwInfo.FullValueLength);
                    status = OperationStatusUtils.AdvancedOpCode(OperationStatus.SUCCESS, StatusCode.CopyUpdatedRecord);
                    goto DoCAS;
                }
                if (rmwInfo.Action == RMWAction.CancelOperation)
                {
                    // Save allocation for revivification (not retry, because this is canceling of the current operation), or abandon it if that fails.
                    if (this.UseFreeRecordPool && this.FreeRecordPool.TryAdd(newLogicalAddress, newPhysicalAddress, allocatedSize))
                        stackCtx.ClearNewRecord();
                    else
                        stackCtx.SetNewRecordInvalid(ref newRecordInfo);
                    return OperationStatus.CANCELED;
                }
                if (rmwInfo.Action == RMWAction.ExpireAndStop)
                {
                    newRecordInfo.Tombstone = true;
                    status = OperationStatusUtils.AdvancedOpCode(OperationStatus.SUCCESS, StatusCode.CreatedRecord | StatusCode.Expired | StatusCode.Expired);
                    goto DoCAS;
                }
                else if (rmwInfo.Action == RMWAction.ExpireAndResume)
                {
                    doingCU = false;
                    forExpiration = true;
                        
                    if (!ReinitializeExpiredRecord<Input, Output, Context, FasterSession>(ref key, ref input, ref newRecordValue, ref output, ref newRecordInfo,
                                            ref rmwInfo, newLogicalAddress, fasterSession, isIpu: false, out status))
                    {
                        // An IPU was not (or could not) be done. Cancel if requested, else invalidate the allocated record and retry.
                        if (status == OperationStatus.CANCELED)
                            return status;

                        // Save allocation for revivification (not retry, because this may have been false because the record was too small), or abandon it if that fails.
                        if (this.UseFreeRecordPool && this.FreeRecordPool.TryAdd(newLogicalAddress, newPhysicalAddress, allocatedSize))
                            stackCtx.ClearNewRecord();
                        else
                            stackCtx.SetNewRecordInvalid(ref newRecordInfo);
                        goto RetryNow;
                    }
                    goto DoCAS;
                }
                else
                    return OperationStatus.SUCCESS | (forExpiration ? OperationStatus.EXPIRED : OperationStatus.SUCCESS);
            }

        DoCAS:
            // Insert the new record by CAS'ing either directly into the hash entry or splicing into the readcache/mainlog boundary.
            // If the current record can be elided then we can freelist it; detach it by swapping its .PreviousAddress into newRecordInfo.
            bool tryTransferToFreeList = doingCU && UseFreeRecordPool && CanElide(ref stackCtx, ref srcRecordInfo);
            if (tryTransferToFreeList)
                newRecordInfo.PreviousAddress = srcRecordInfo.PreviousAddress;
            bool success = CASRecordIntoChain(ref key, ref stackCtx, newLogicalAddress, ref newRecordInfo);
            if (success)
            {
                PostCopyToTail(ref key, ref stackCtx, ref srcRecordInfo);

                // If IU, status will be NOTFOUND; return that.
                if (!doingCU)
                {
                    // If IU, status will be NOTFOUND. ReinitializeExpiredRecord has many paths but is straightforward so no need to assert here.
                    Debug.Assert(forExpiration || OperationStatus.NOTFOUND == OperationStatusUtils.BasicOpCode(status), $"Expected NOTFOUND but was {status}");
                    fasterSession.PostInitialUpdater(ref key, ref input, ref hlog.GetValue(newPhysicalAddress), ref output, ref rmwInfo);
                }
                else
                {
                    // Else it was a CopyUpdater so call PCU
<<<<<<< HEAD
                    fasterSession.PostCopyUpdater(ref key, ref input, ref value, ref hlog.GetValue(newPhysicalAddress), ref output, ref rmwInfo);

                    // Success should always Seal the old record. Ephemeral locking returns HoldForSeal in this case, so it is still locked here.
                    srcRecordInfo.UnlockExclusiveAndSeal();

                    if (tryTransferToFreeList && stackCtx.recSrc.HasMainLogSrc && stackCtx.recSrc.LogicalAddress >= hlog.ReadOnlyAddress)
                    {
                        // Try to transfer this to the freelist. We need to re-get the old record's length because rmwInfo has the new record's info.
                        // Ignore the return value; if elision fails, it will remain in the tag chain, Sealed; if freelist-add fails, it is invalidated.
                        var oldRecordFullLength = GetRecordLengths(stackCtx.recSrc.PhysicalAddress, ref hlog.GetValue(stackCtx.recSrc.PhysicalAddress), ref srcRecordInfo).fullRecordLength;
                        TryElideAndTransferToFreeList(ref stackCtx, ref srcRecordInfo, oldRecordFullLength);
                    }
=======
                    fasterSession.PostCopyUpdater(ref key, ref input, ref value, ref hlog.GetValue(newPhysicalAddress), ref output, ref newRecordInfo, ref rmwInfo);

                    // Success should always Seal the old record if it's in mutable.
                    if (stackCtx.recSrc.HasMainLogSrc && stackCtx.recSrc.LogicalAddress >= hlog.ReadOnlyAddress)
                        srcRecordInfo.UnlockExclusiveAndSeal();
>>>>>>> 32d04e65
                }

                stackCtx.ClearNewRecord();
                pendingContext.recordInfo = newRecordInfo;
                pendingContext.logicalAddress = newLogicalAddress;
                return status;
            }

            // CAS failed
            stackCtx.SetNewRecordInvalid(ref newRecordInfo);
            ref Value insertedValue = ref hlog.GetValue(newPhysicalAddress);
            ref Key insertedKey = ref hlog.GetKey(newPhysicalAddress);
            if (!doingCU)
                fasterSession.DisposeInitialUpdater(ref insertedKey, ref input, ref insertedValue, ref output, ref rmwInfo);
            else
                fasterSession.DisposeCopyUpdater(ref insertedKey, ref input, ref value, ref insertedValue, ref output, ref rmwInfo);

            SetExtraValueLength(ref newRecordValue, ref newRecordInfo, rmwInfo.UsedValueLength, rmwInfo.FullValueLength);
            SaveAllocationForRetry(ref pendingContext, newLogicalAddress, newPhysicalAddress, allocatedSize);
            return OperationStatus.RETRY_NOW;   // CAS failure does not require epoch refresh
        }

        internal bool ReinitializeExpiredRecord<Input, Output, Context, FasterSession>(ref Key key, ref Input input, ref Value value, ref Output output, ref RecordInfo recordInfo, ref RMWInfo rmwInfo,
                                                                                       long logicalAddress, FasterSession fasterSession, bool isIpu, out OperationStatus status)
            where FasterSession : IFasterSession<Key, Value, Input, Output, Context>
        {
            // This is called for InPlaceUpdater or CopyUpdater only; CopyUpdater however does not copy an expired record, so we return CreatedRecord.
            var advancedStatusCode = isIpu ? StatusCode.InPlaceUpdatedRecord : StatusCode.CreatedRecord;
            advancedStatusCode |= StatusCode.Expired;
            if (!fasterSession.NeedInitialUpdate(ref key, ref input, ref output, ref rmwInfo))
            {
                if (rmwInfo.Action == RMWAction.CancelOperation)
                {
                    status = OperationStatus.CANCELED;
                    return false;
                }

                // Expiration with no insertion.
                recordInfo.Tombstone = true;
                status = OperationStatusUtils.AdvancedOpCode(OperationStatus.NOTFOUND, advancedStatusCode);
                return true;
            }

            // Try to reinitialize in place
            (var currentSize, _, _) = hlog.GetRecordSize(ref key, ref value);
            (var requiredSize, _, _) = hlog.GetInitialRecordSize(ref key, ref input, fasterSession);

            if (currentSize >= requiredSize)
            {
                if (fasterSession.InitialUpdater(ref key, ref input, ref value, ref output, ref rmwInfo))
                {
                    // If IPU path, we need to complete PostInitialUpdater as well
                    if (isIpu)
                        fasterSession.PostInitialUpdater(ref key, ref input, ref value, ref output, ref rmwInfo);

                    status = OperationStatusUtils.AdvancedOpCode(OperationStatus.SUCCESS, advancedStatusCode);
                    return true;
                }
                else
                {
                    if (rmwInfo.Action == RMWAction.CancelOperation)
                    {
                        status = OperationStatus.CANCELED;
                        return false;
                    }
                    else
                    {
                        // Expiration with no insertion.
                        recordInfo.Tombstone = true;
                        status = OperationStatusUtils.AdvancedOpCode(OperationStatus.NOTFOUND, advancedStatusCode);
                        return true;
                    }
                }
            }

            // Reinitialization in place was not possible. InternalRMW will do the following based on who called this:
            //  IPU: move to the NIU->allocate->IU path
            //  CU: caller invalidates allocation, retries operation as NIU->allocate->IU
            status = OperationStatus.SUCCESS;
            return false;
        }
    }
}<|MERGE_RESOLUTION|>--- conflicted
+++ resolved
@@ -553,7 +553,6 @@
                 else
                 {
                     // Else it was a CopyUpdater so call PCU
-<<<<<<< HEAD
                     fasterSession.PostCopyUpdater(ref key, ref input, ref value, ref hlog.GetValue(newPhysicalAddress), ref output, ref rmwInfo);
 
                     // Success should always Seal the old record. Ephemeral locking returns HoldForSeal in this case, so it is still locked here.
@@ -566,13 +565,6 @@
                         var oldRecordFullLength = GetRecordLengths(stackCtx.recSrc.PhysicalAddress, ref hlog.GetValue(stackCtx.recSrc.PhysicalAddress), ref srcRecordInfo).fullRecordLength;
                         TryElideAndTransferToFreeList(ref stackCtx, ref srcRecordInfo, oldRecordFullLength);
                     }
-=======
-                    fasterSession.PostCopyUpdater(ref key, ref input, ref value, ref hlog.GetValue(newPhysicalAddress), ref output, ref newRecordInfo, ref rmwInfo);
-
-                    // Success should always Seal the old record if it's in mutable.
-                    if (stackCtx.recSrc.HasMainLogSrc && stackCtx.recSrc.LogicalAddress >= hlog.ReadOnlyAddress)
-                        srcRecordInfo.UnlockExclusiveAndSeal();
->>>>>>> 32d04e65
                 }
 
                 stackCtx.ClearNewRecord();
