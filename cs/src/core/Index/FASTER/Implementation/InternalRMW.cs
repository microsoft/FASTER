﻿// Copyright (c) Microsoft Corporation. All rights reserved.
// Licensed under the MIT license.

using System.Diagnostics;
using System.Runtime.CompilerServices;

namespace FASTER.core
{
    public unsafe partial class FasterKV<Key, Value> : FasterBase, IFasterKV<Key, Value>
    {
        /// <summary>
        /// Read-Modify-Write Operation. Updates value of 'key' using 'input' and current value.
        /// Pending operations are processed either using InternalRetryPendingRMW or 
        /// InternalContinuePendingRMW.
        /// </summary>
        /// <param name="key">key of the record.</param>
        /// <param name="input">input used to update the value.</param>
        /// <param name="output">Location to store output computed from input and value.</param>
        /// <param name="userContext">user context corresponding to operation used during completion callback.</param>
        /// <param name="pendingContext">pending context created when the operation goes pending.</param>
        /// <param name="fasterSession">Callback functions.</param>
        /// <param name="sessionCtx">Session context</param>
        /// <param name="lsn">Operation serial number</param>
        /// <returns>
        /// <list type="table">
        ///     <listheader>
        ///     <term>Value</term>
        ///     <term>Description</term>
        ///     </listheader>
        ///     <item>
        ///     <term>SUCCESS</term>
        ///     <term>The value has been successfully updated (or inserted).</term>
        ///     </item>
        ///     <item>
        ///     <term>RECORD_ON_DISK</term>
        ///     <term>The record corresponding to 'key' is on disk. Issue async IO to retrieve record and retry later.</term>
        ///     </item>
        ///     <item>
        ///     <term>RETRY_LATER</term>
        ///     <term>Cannot  be processed immediately due to system state. Add to pending list and retry later.</term>
        ///     </item>
        ///     <item>
        ///     <term>CPR_SHIFT_DETECTED</term>
        ///     <term>A shift in version has been detected. Synchronize immediately to avoid violating CPR consistency.</term>
        ///     </item>
        /// </list>
        /// </returns>
        [MethodImpl(MethodImplOptions.AggressiveInlining)]
        internal OperationStatus InternalRMW<Input, Output, Context, FasterSession>(
                                   ref Key key, ref Input input, ref Output output,
                                   ref Context userContext,
                                   ref PendingContext<Input, Output, Context> pendingContext,
                                   FasterSession fasterSession,
                                   FasterExecutionContext<Input, Output, Context> sessionCtx,
                                   long lsn)
            where FasterSession : IFasterSession<Key, Value, Input, Output, Context>
        {
            var latchOperation = LatchOperation.None;
            var latchDestination = LatchDestination.NormalProcessing;

            OperationStackContext<Key, Value> stackCtx = new(comparer.GetHashCode64(ref key));

            if (sessionCtx.phase != Phase.REST)
                HeavyEnter(stackCtx.hei.hash, sessionCtx, fasterSession);

            FindOrCreateTag(ref stackCtx.hei, hlog.BeginAddress);
            stackCtx.SetRecordSourceToHashEntry(hlog);

            RecordInfo dummyRecordInfo = new() { Valid = true };
            ref RecordInfo srcRecordInfo = ref TryFindRecordInMemory(ref key, ref stackCtx, hlog.HeadAddress)
                ? ref stackCtx.recSrc.GetSrcRecordInfo()
                : ref dummyRecordInfo;
            if (srcRecordInfo.IsClosed)
                return OperationStatus.RETRY_LATER;

            // These track the latest main-log address in the tag chain; InternalContinuePendingRMW uses them to check for new inserts.
            pendingContext.InitialEntryAddress = stackCtx.hei.Address;
            pendingContext.InitialLatestLogicalAddress = stackCtx.recSrc.LatestLogicalAddress;

            RMWInfo rmwInfo = new()
            {
                SessionType = fasterSession.SessionType,
                Version = sessionCtx.version,
                SessionID = sessionCtx.sessionID,
                Address = stackCtx.recSrc.LogicalAddress,
                KeyHash = stackCtx.hei.hash
            };

            if (!TryEphemeralXLock<Input, Output, Context, FasterSession>(fasterSession, ref key, ref stackCtx, ref srcRecordInfo, out OperationStatus status))
                return status;

            // We must use try/finally to ensure unlocking even in the presence of exceptions.
            try
            {
                #region Entry latch operation
                if (sessionCtx.phase != Phase.REST)
                {
                    latchDestination = AcquireLatchRMW(pendingContext, sessionCtx, ref stackCtx.hei, ref status, ref latchOperation, stackCtx.recSrc.LogicalAddress);
                    if (latchDestination == LatchDestination.Retry)
                        goto LatchRelease;
                }
                #endregion Entry latch operation

                #region Address and source record checks

                if (stackCtx.recSrc.HasReadCacheSrc)
                {
                    // Use the readcache record as the CopyUpdater source.
                    goto CreateNewRecord;
                }
                else if (stackCtx.recSrc.LogicalAddress >= hlog.ReadOnlyAddress && latchDestination == LatchDestination.NormalProcessing)
                {
                    // Mutable Region: Update the record in-place
                    if (srcRecordInfo.Tombstone)
                        goto CreateNewRecord;

                    rmwInfo.RecordInfo = srcRecordInfo;
                    if (fasterSession.InPlaceUpdater(ref key, ref input, ref hlog.GetValue(stackCtx.recSrc.PhysicalAddress), ref output, ref srcRecordInfo, ref rmwInfo, out status)
                        || (rmwInfo.Action == RMWAction.ExpireAndStop))
                    {
                        this.MarkPage(stackCtx.recSrc.LogicalAddress, sessionCtx);

                        // ExpireAndStop means to override default Delete handling (which is to go to InitialUpdater) by leaving the tombstoned record as current.
                        // Our IFasterSession.InPlaceUpdater implementation has already reinitialized-in-place or set Tombstone as appropriate (inside the ephemeral lock)
                        // and marked the record.
                        pendingContext.recordInfo = srcRecordInfo;
                        pendingContext.logicalAddress = stackCtx.recSrc.LogicalAddress;
                        goto LatchRelease;
                    }
                    if (OperationStatusUtils.BasicOpCode(status) != OperationStatus.SUCCESS)
                        goto LatchRelease;

                    // InPlaceUpdater failed (e.g. insufficient space, another thread set Tombstone, etc). Use this record as the CopyUpdater source.
                    goto CreateNewRecord;
                }
                else if (stackCtx.recSrc.LogicalAddress >= hlog.SafeReadOnlyAddress && !hlog.GetInfo(stackCtx.recSrc.PhysicalAddress).Tombstone && latchDestination == LatchDestination.NormalProcessing)
                {
                    // Fuzzy Region: Must retry after epoch refresh, due to lost-update anomaly
                    status = OperationStatus.RETRY_LATER;
                    goto LatchRelease;
                }
                else if (stackCtx.recSrc.LogicalAddress >= hlog.HeadAddress)
                {
                    // Safe Read-Only Region: CopyUpdate to create a record in the mutable region
                    goto CreateNewRecord;
                }
                else if (stackCtx.recSrc.LogicalAddress >= hlog.BeginAddress)
                {
                    // Disk Region: Need to issue async io requests. Locking will be checked on pending completion.
                    status = OperationStatus.RECORD_ON_DISK;
                    latchDestination = LatchDestination.CreatePendingContext;
                    goto CreatePendingContext;
                }
                else
                {
<<<<<<< HEAD
                    // No record exists - create new record.
                    Debug.Assert(!fasterSession.IsManualLocking || LockTable.IsLockedExclusive(ref key, ref stackCtx.hei), "A Lockable-session RMW() of an on-disk or non-existent key requires a LockTable lock");
=======
                    // No record exists - check for lock before creating new record. First ensure any record lock has transitioned to the LockTable.
                    SpinWaitUntilRecordIsClosed(ref key, stackCtx.hei.hash, stackCtx.recSrc.LogicalAddress, hlog);
                    Debug.Assert(!fasterSession.IsManualLocking || LockTable.IsLockedExclusive(ref key, stackCtx.hei.hash), "A Lockable-session RMW() of an on-disk or non-existent key requires a LockTable lock");
                    if (LockTable.IsActive && !fasterSession.DisableEphemeralLocking 
                            && !LockTable.TryLockEphemeral(ref key, stackCtx.hei.hash, LockType.Exclusive, out stackCtx.recSrc.HasLockTableLock))
                    {
                        status = OperationStatus.RETRY_LATER;
                        goto LatchRelease;
                    }
>>>>>>> 1eb93fc5
                    goto CreateNewRecord;
                }
            #endregion Address and source record checks

            #region Create new record
            CreateNewRecord:
                if (latchDestination != LatchDestination.CreatePendingContext)
                {
                    Value tempValue = default;
                    ref var value = ref (stackCtx.recSrc.HasInMemorySrc ? ref stackCtx.recSrc.GetSrcValue() : ref tempValue);

                    // Here, the input* data for 'doingCU' is the same as recSrc.
                    status = CreateNewRecordRMW(ref key, ref input, ref value, ref output, ref pendingContext, fasterSession, sessionCtx, ref stackCtx, ref srcRecordInfo,
                                                doingCU: stackCtx.recSrc.HasInMemorySrc && !srcRecordInfo.Tombstone);
                    if (!OperationStatusUtils.IsAppend(status))
                    {
                        // OperationStatus.SUCCESS is OK here; it means NeedCopyUpdate or NeedInitialUpdate returned false
                        if (status == OperationStatus.ALLOCATE_FAILED && pendingContext.IsAsync || status == OperationStatus.RECORD_ON_DISK)
                        {
                            latchDestination = LatchDestination.CreatePendingContext;
                            goto CreatePendingContext;
                        }
                    }
                    goto LatchRelease;
                }
                #endregion Create new record
            }
            finally
            {
                stackCtx.HandleNewRecordOnError(this);
                EphemeralXUnlock<Input, Output, Context, FasterSession>(fasterSession, ref key, ref stackCtx, ref srcRecordInfo);
            }

        #region Create pending context
        CreatePendingContext:
            Debug.Assert(latchDestination == LatchDestination.CreatePendingContext, $"RMW CreatePendingContext encountered latchDest == {latchDestination}");
            {
                pendingContext.type = OperationType.RMW;
                if (pendingContext.key == default)
                    pendingContext.key = hlog.GetKeyContainer(ref key);
                if (pendingContext.input == default)
                    pendingContext.input = fasterSession.GetHeapContainer(ref input);

                pendingContext.output = output;
                if (pendingContext.output is IHeapConvertible heapConvertible)
                    heapConvertible.ConvertToHeap();

                pendingContext.userContext = userContext;
                pendingContext.logicalAddress = stackCtx.recSrc.LogicalAddress;
                pendingContext.version = sessionCtx.version;
                pendingContext.serialNum = lsn;
            }
        #endregion

        #region Latch release
        LatchRelease:
            if (latchOperation != LatchOperation.None)
            {
                switch (latchOperation)
                {
                    case LatchOperation.Shared:
                        HashBucket.ReleaseSharedLatch(ref stackCtx.hei);
                        break;
                    case LatchOperation.Exclusive:
                        HashBucket.ReleaseExclusiveLatch(ref stackCtx.hei);
                        break;
                    default:
                        break;
                }
            }
            #endregion

            return status;
        }

        private LatchDestination AcquireLatchRMW<Input, Output, Context>(PendingContext<Input, Output, Context> pendingContext, FasterExecutionContext<Input, Output, Context> sessionCtx,
                                                                         ref HashEntryInfo hei, ref OperationStatus status, ref LatchOperation latchOperation, long logicalAddress)
        {
            switch (sessionCtx.phase)
            {
                case Phase.PREPARE:
                    {
                        if (HashBucket.TryAcquireSharedLatch(ref hei))
                        {
                            // Set to release shared latch (default)
                            latchOperation = LatchOperation.Shared;
                            if (CheckBucketVersionNew(ref hei.entry))
                            {
                                status = OperationStatus.CPR_SHIFT_DETECTED;
                                return LatchDestination.Retry; // Pivot Thread for retry
                            }
                            break; // Normal Processing
                        }
                        else
                        {
                            status = OperationStatus.CPR_SHIFT_DETECTED;
                            return LatchDestination.Retry; // Pivot Thread for retry
                        }
                    }
                case Phase.IN_PROGRESS:
                    {
                        if (!CheckEntryVersionNew(logicalAddress))
                        {
                            if (HashBucket.TryAcquireExclusiveLatch(ref hei))
                            {
                                // Set to release exclusive latch (default)
                                latchOperation = LatchOperation.Exclusive;
                                if (logicalAddress >= hlog.HeadAddress)
                                    return LatchDestination.CreateNewRecord; // Create a (v+1) record
                            }
                            else
                            {
                                status = OperationStatus.RETRY_LATER;
                                return LatchDestination.Retry; // Refresh and retry
                            }
                        }
                        break; // Normal Processing
                    }
                case Phase.WAIT_INDEX_CHECKPOINT:
                case Phase.WAIT_FLUSH:
                    {
                        if (!CheckEntryVersionNew(logicalAddress))
                        {
                            if (logicalAddress >= hlog.HeadAddress)
                                return LatchDestination.CreateNewRecord; // Create a (v+1) record
                        }
                        break; // Normal Processing
                    }
                default:
                    break;
            }
            return LatchDestination.NormalProcessing;
        }

        /// <summary>
        /// Create a new record for RMW
        /// </summary>
        /// <typeparam name="Input"></typeparam>
        /// <typeparam name="Output"></typeparam>
        /// <typeparam name="Context"></typeparam>
        /// <typeparam name="FasterSession"></typeparam>
        /// <param name="key">The record Key</param>
        /// <param name="input">Input to the operation</param>
        /// <param name="value">Old value</param>
        /// <param name="output">The result of IFunctions.SingleWriter</param>
        /// <param name="pendingContext">Information about the operation context</param>
        /// <param name="fasterSession">The current session</param>
        /// <param name="sessionCtx">The current session context</param> // TODO can this be replaced with fasterSession.clientSession.ctx?
        /// <param name="stackCtx">Contains the <see cref="HashEntryInfo"/> and <see cref="RecordSource{Key, Value}"/> structures for this operation,
        ///     and allows passing back the newLogicalAddress for invalidation in the case of exceptions. If called from pending IO,
        ///     this is populated from the data read from disk.</param>
        /// <param name="srcRecordInfo">If <paramref name="stackCtx"/>.<see cref="RecordSource{Key, Value}.HasInMemorySrc"/>,
        ///     this is the <see cref="RecordInfo"/> for <see cref="RecordSource{Key, Value}.LogicalAddress"/>. Otherwise, if called from pending IO,
        ///     this is the <see cref="RecordInfo"/> read from disk. If neither of these, it is a default <see cref="RecordInfo"/>.</param>
        /// <param name="doingCU">Whether we are doing a CopyUpdate, either from in-memory or pending IO</param>
        /// <returns></returns>
        private OperationStatus CreateNewRecordRMW<Input, Output, Context, FasterSession>(ref Key key, ref Input input, ref Value value, ref Output output,
                                                                                          ref PendingContext<Input, Output, Context> pendingContext, FasterSession fasterSession,
                                                                                          FasterExecutionContext<Input, Output, Context> sessionCtx, 
                                                                                          ref OperationStackContext<Key, Value> stackCtx, ref RecordInfo srcRecordInfo, bool doingCU)
            where FasterSession : IFasterSession<Key, Value, Input, Output, Context>
        {
            bool forExpiration = false;

        RetryNow:

            RMWInfo rmwInfo = new()
            {
                SessionType = fasterSession.SessionType,
                Version = sessionCtx.version,
                SessionID = sessionCtx.sessionID,
                Address = doingCU ? stackCtx.recSrc.LogicalAddress : Constants.kInvalidAddress,
                KeyHash = stackCtx.hei.hash
            };

            // Perform Need*
            if (doingCU)
            {
                rmwInfo.RecordInfo = srcRecordInfo;
                if (!fasterSession.NeedCopyUpdate(ref key, ref input, ref value, ref output, ref rmwInfo))
                {
                    if (rmwInfo.Action == RMWAction.CancelOperation)
                        return OperationStatus.CANCELED;
                    else if (rmwInfo.Action == RMWAction.ExpireAndResume)
                    {
                        doingCU = false;
                        forExpiration = true;
                    }
                    else
                        return OperationStatus.SUCCESS;
                }
            }

            if (!doingCU)
            {
                rmwInfo.RecordInfo = default;   // There is no existing record
                if (!fasterSession.NeedInitialUpdate(ref key, ref input, ref output, ref rmwInfo))
                    return rmwInfo.Action == RMWAction.CancelOperation ? OperationStatus.CANCELED : OperationStatus.NOTFOUND;
            }

            // Allocate and initialize the new record
            var (actualSize, allocatedSize) = doingCU ?
                stackCtx.recSrc.Log.GetRecordSize(stackCtx.recSrc.PhysicalAddress, ref input, fasterSession) :
                hlog.GetInitialRecordSize(ref key, ref input, fasterSession);

            if (!TryAllocateRecord(ref pendingContext, ref stackCtx, allocatedSize, recycle: true, out long newLogicalAddress, out long newPhysicalAddress, out OperationStatus status))
                return status;

            ref RecordInfo newRecordInfo = ref WriteNewRecordInfo(ref key, hlog, newPhysicalAddress, inNewVersion: sessionCtx.InNewVersion, tombstone: false, stackCtx.recSrc.LatestLogicalAddress);
            stackCtx.SetNewRecord(newLogicalAddress);

            rmwInfo.Address = newLogicalAddress;
            rmwInfo.KeyHash = stackCtx.hei.hash;

            // Populate the new record
            rmwInfo.RecordInfo = newRecordInfo;
            if (!doingCU)
            {
                if (fasterSession.InitialUpdater(ref key, ref input, ref hlog.GetValue(newPhysicalAddress, newPhysicalAddress + actualSize), ref output, ref newRecordInfo, ref rmwInfo))
                {
                    status = forExpiration
                        ? OperationStatusUtils.AdvancedOpCode(OperationStatus.NOTFOUND, StatusCode.CreatedRecord | StatusCode.Expired)
                        : OperationStatusUtils.AdvancedOpCode(OperationStatus.NOTFOUND, StatusCode.CreatedRecord);
                }
                else
                {
                    if (rmwInfo.Action == RMWAction.CancelOperation)
                        return OperationStatus.CANCELED;
                    return OperationStatus.NOTFOUND | (forExpiration ? OperationStatus.EXPIRED : OperationStatus.NOTFOUND);
                }
            }
            else
            {
                ref Value newRecordValue = ref hlog.GetValue(newPhysicalAddress, newPhysicalAddress + actualSize);
                if (fasterSession.CopyUpdater(ref key, ref input, ref value, ref newRecordValue, ref output, ref newRecordInfo, ref rmwInfo))
                {
                    status = OperationStatusUtils.AdvancedOpCode(OperationStatus.SUCCESS, StatusCode.CopyUpdatedRecord);
                    goto DoCAS;
                }
                if (rmwInfo.Action == RMWAction.CancelOperation)
                {
                    // TODO: Another area where we can stash the record for reuse (not retry; this is canceling of the current operation).
                    stackCtx.SetNewRecordInvalid(ref newRecordInfo);
                    return OperationStatus.CANCELED;
                }
                if (rmwInfo.Action == RMWAction.ExpireAndStop)
                {
                    newRecordInfo.Tombstone = true;
                    status = OperationStatusUtils.AdvancedOpCode(OperationStatus.SUCCESS, StatusCode.CreatedRecord | StatusCode.Expired | StatusCode.Expired);
                    goto DoCAS;
                }
                else if (rmwInfo.Action == RMWAction.ExpireAndResume)
                {
                    doingCU = false;
                    forExpiration = true;
                        
                    if (!ReinitializeExpiredRecord(ref key, ref input, ref newRecordValue, ref output, ref newRecordInfo, ref rmwInfo,
                                            newLogicalAddress, sessionCtx, fasterSession, isIpu: false, out status))
                    {
                        // An IPU was not (or could not) be done. Cancel if requested, else invalidate the allocated record and retry.
                        if (status == OperationStatus.CANCELED)
                            return status;

                        // TODO: Another area where we can stash the record for reuse (not retry; this may have been false because the record was too small).
                        stackCtx.SetNewRecordInvalid(ref newRecordInfo);
                        goto RetryNow;
                    }
                    goto DoCAS;
                }
                else
                    return OperationStatus.SUCCESS | (forExpiration ? OperationStatus.EXPIRED : OperationStatus.SUCCESS);
            }

        DoCAS:
            // Insert the new record by CAS'ing either directly into the hash entry or splicing into the readcache/mainlog boundary.
            rmwInfo.RecordInfo = newRecordInfo;
            newRecordInfo.MarkTentative();
            bool success = CASRecordIntoChain(ref stackCtx, newLogicalAddress);
            if (success)
            {
                CompleteUpdate<Input, Output, Context, FasterSession>(fasterSession, ref key, ref stackCtx, ref srcRecordInfo, ref newRecordInfo);

                // If IU, status will be NOTFOUND; return that.
                if (!doingCU)
                {
                    // If IU, status will be NOTFOUND. ReinitializeExpiredRecord has many paths but is straightforward so no need to assert here.
                    Debug.Assert(forExpiration || OperationStatus.NOTFOUND == OperationStatusUtils.BasicOpCode(status), $"Expected NOTFOUND but was {status}");
                    fasterSession.PostInitialUpdater(ref key, ref input, ref hlog.GetValue(newPhysicalAddress), ref output, ref newRecordInfo, ref rmwInfo);
                }
                else
                {
                    // Else it was a CopyUpdater so call PCU
                    fasterSession.PostCopyUpdater(ref key, ref input, ref value, ref hlog.GetValue(newPhysicalAddress), ref output, ref newRecordInfo, ref rmwInfo);
                }
                newRecordInfo.ClearTentative();
                stackCtx.ClearNewRecord();

                pendingContext.recordInfo = newRecordInfo;
                pendingContext.logicalAddress = newLogicalAddress;
                return status;
            }

            // CAS failed
            stackCtx.SetNewRecordInvalid(ref newRecordInfo);
            rmwInfo.RecordInfo = newRecordInfo;
            ref Value insertedValue = ref hlog.GetValue(newPhysicalAddress);
            ref Key insertedKey = ref hlog.GetKey(newPhysicalAddress);
            if (!doingCU)
                fasterSession.DisposeInitialUpdater(ref insertedKey, ref input, ref insertedValue, ref output, ref newRecordInfo, ref rmwInfo);
            else
                fasterSession.DisposeCopyUpdater(ref insertedKey, ref input, ref value, ref insertedValue, ref output, ref newRecordInfo, ref rmwInfo);

            SaveAllocationForRetry(ref pendingContext, newLogicalAddress, newPhysicalAddress, allocatedSize);
            return OperationStatus.RETRY_NOW;   // CAS failure does not require epoch refresh
        }

        internal bool ReinitializeExpiredRecord<Input, Output, Context, FasterSession>(ref Key key, ref Input input, ref Value value, ref Output output, ref RecordInfo recordInfo, ref RMWInfo rmwInfo,
                                                                                       long logicalAddress, FasterExecutionContext<Input, Output, Context> sessionCtx, FasterSession fasterSession,
                                                                                       bool isIpu, out OperationStatus status)
            where FasterSession : IFasterSession<Key, Value, Input, Output, Context>
        {
            // This is called for InPlaceUpdater or CopyUpdater only; CopyUpdater however does not copy an expired record, so we return CreatedRecord.
            var advancedStatusCode = isIpu ? StatusCode.InPlaceUpdatedRecord : StatusCode.CreatedRecord;
            advancedStatusCode |= StatusCode.Expired;
            if (!fasterSession.NeedInitialUpdate(ref key, ref input, ref output, ref rmwInfo))
            {
                if (rmwInfo.Action == RMWAction.CancelOperation)
                {
                    status = OperationStatus.CANCELED;
                    return false;
                }

                // Expiration with no insertion.
                recordInfo.Tombstone = true;
                status = OperationStatusUtils.AdvancedOpCode(OperationStatus.NOTFOUND, advancedStatusCode);
                return true;
            }

            // Try to reinitialize in place
            (var currentSize, _) = hlog.GetRecordSize(ref key, ref value);
            (var requiredSize, _) = hlog.GetInitialRecordSize(ref key, ref input, fasterSession);

            if (currentSize >= requiredSize)
            {
                if (fasterSession.InitialUpdater(ref key, ref input, ref value, ref output, ref recordInfo, ref rmwInfo))
                {
                    // If IPU path, we need to complete PostInitialUpdater as well
                    if (isIpu)
                        fasterSession.PostInitialUpdater(ref key, ref input, ref value, ref output, ref recordInfo, ref rmwInfo);

                    status = OperationStatusUtils.AdvancedOpCode(OperationStatus.SUCCESS, advancedStatusCode);
                    return true;
                }
                else
                {
                    if (rmwInfo.Action == RMWAction.CancelOperation)
                    {
                        status = OperationStatus.CANCELED;
                        return false;
                    }
                    else
                    {
                        // Expiration with no insertion.
                        recordInfo.Tombstone = true;
                        status = OperationStatusUtils.AdvancedOpCode(OperationStatus.NOTFOUND, advancedStatusCode);
                        return true;
                    }
                }
            }

            // Reinitialization in place was not possible. InternalRMW will do the following based on who called this:
            //  IPU: move to the NIU->allocate->IU path
            //  CU: caller invalidates allocation, retries operation as NIU->allocate->IU
            status = OperationStatus.SUCCESS;
            return false;
        }
    }
}<|MERGE_RESOLUTION|>--- conflicted
+++ resolved
@@ -153,20 +153,8 @@
                 }
                 else
                 {
-<<<<<<< HEAD
                     // No record exists - create new record.
                     Debug.Assert(!fasterSession.IsManualLocking || LockTable.IsLockedExclusive(ref key, ref stackCtx.hei), "A Lockable-session RMW() of an on-disk or non-existent key requires a LockTable lock");
-=======
-                    // No record exists - check for lock before creating new record. First ensure any record lock has transitioned to the LockTable.
-                    SpinWaitUntilRecordIsClosed(ref key, stackCtx.hei.hash, stackCtx.recSrc.LogicalAddress, hlog);
-                    Debug.Assert(!fasterSession.IsManualLocking || LockTable.IsLockedExclusive(ref key, stackCtx.hei.hash), "A Lockable-session RMW() of an on-disk or non-existent key requires a LockTable lock");
-                    if (LockTable.IsActive && !fasterSession.DisableEphemeralLocking 
-                            && !LockTable.TryLockEphemeral(ref key, stackCtx.hei.hash, LockType.Exclusive, out stackCtx.recSrc.HasLockTableLock))
-                    {
-                        status = OperationStatus.RETRY_LATER;
-                        goto LatchRelease;
-                    }
->>>>>>> 1eb93fc5
                     goto CreateNewRecord;
                 }
             #endregion Address and source record checks
