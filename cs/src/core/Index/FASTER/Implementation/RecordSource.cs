--- conflicted
+++ resolved
@@ -110,14 +110,10 @@
         {
             if (this.HasInMemorySrc)
             {
-<<<<<<< HEAD
-                System.Diagnostics.Debug.Assert(this.LogicalAddress >= this.Log.ClosedUntilAddress, "Should not have evicted the source record while we held the epoch");
+                Debug.Assert(this.LogicalAddress >= this.Log.ClosedUntilAddress, "Should not have evicted the source record while we held the epoch");
 
                 // Note that source records cannot be evicted even if they are now below HeadAddress of the log or readcache, because we hold the epoch.
                 // Therefore we *do not* stop at HeadAddress, because that would potentially allow a locked source record to be skipped.
-=======
-                this.AssertInMemorySourceWasNotEvicted();
->>>>>>> 1eb93fc5
                 if (this.HasReadCacheSrc)
                 {
                     // Even though we should be called with an XLock (unless ephemeral locking is disabled) we need to do this atomically;
@@ -140,25 +136,7 @@
         }
 
         [MethodImpl(MethodImplOptions.AggressiveInlining)]
-        internal bool InMemorySourceIsBelowHeadAddress() => this.HasInMemorySrc && this.LogicalAddress < this.Log.HeadAddress;
-
-        [Conditional("DEBUG")]
-        internal void AssertInMemorySourceWasNotEvicted()
-        {
-            if (this.HasInMemorySrc)
-            {
-                // We should have called VerifyInMemoryAddresses when starting this operation to verify we were above HeadAddress.
-                // After that, HeadAddress may be increased by another session, but we should always hold the epoch here and thus
-                // OnPagesClosed (which does the actual eviction) cannot be called.
-
-                // This should not be called on failure/retry, or it will fire spuriously. For example:
-                //   - Lock a record that is on the next page to be evicted
-                //   - Call BlockAllocate, which evicts that page
-                //   - This will then fail the subsequent VerifyInMemoryAddresses call, because the record is now below HeadAddress
-                // In this case, the record has been legitimately evicted.
-                Debug.Assert(this.LogicalAddress >= this.Log.ClosedUntilAddress, "Record should always be in memory at this point, regardless of HeadAddress");
-            }
-        }
+        internal bool InMemorySourceWasEvicted() => this.HasInMemorySrc && this.LogicalAddress < this.Log.HeadAddress;
 
         public override string ToString()
         {
@@ -166,14 +144,9 @@
             var llaRC = IsReadCache(LatestLogicalAddress) ? isRC : string.Empty;
             var laRC = IsReadCache(LogicalAddress) ? isRC : string.Empty;
             static string bstr(bool value) => value ? "T" : "F";
-<<<<<<< HEAD
-            return $"lla {AbsoluteAddress(LatestLogicalAddress)}{llaRC}, la {AbsoluteAddress(LogicalAddress)}{laRC}, lrcla {AbsoluteAddress(LowestReadCacheLogicalAddress)},"
-                 + $" hasLogSrc {bstr(HasMainLogSrc)}, hasRCsrc {bstr(HasReadCacheSrc)}, hasRIlock {bstr(HasRecordInfoLock)}, hasLTlock {bstr(HasLockTableLock)}";
-=======
             return $"lla {AbsoluteAddress(LatestLogicalAddress)}{llaRC}, la {AbsoluteAddress(LogicalAddress)}{laRC}, pa {PhysicalAddress:x}"
                  + $" lrcla {AbsoluteAddress(LowestReadCacheLogicalAddress)}, lrcpa {LowestReadCachePhysicalAddress:x}"
-                 + $" hasMLsrc {bstr(HasMainLogSrc)}, hasRCsrc {bstr(HasReadCacheSrc)}, hasIMlock {bstr(HasInMemoryLock)}, hasLTlock {bstr(HasLockTableLock)}";
->>>>>>> 1eb93fc5
+                 + $" hasLogSrc {bstr(HasMainLogSrc)}, hasRCsrc {bstr(HasReadCacheSrc)}, hasRIlock {bstr(HasRecordInfoLock)}, hasLTlock {bstr(HasLockTableLock)}";
         }
     }
 }