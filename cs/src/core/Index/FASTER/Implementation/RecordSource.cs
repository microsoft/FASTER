--- conflicted
+++ resolved
@@ -119,13 +119,10 @@
         {
             if (this.HasInMemorySrc)
             {
-<<<<<<< HEAD
                 System.Diagnostics.Debug.Assert(this.LogicalAddress >= this.Log.ClosedUntilAddress, "Should not have evicted the source record while we held the epoch");
 
-                // Note that records cannot be evicted even if they are now below HeadAddress of the log or readcache, because we hold the epoch.
-=======
-                // Record is guaranteed to be in memory at this point, regardless of HeadAddress
->>>>>>> 53297ce7
+                // Note that source records cannot be evicted even if they are now below HeadAddress of the log or readcache, because we hold the epoch.
+                // Therefore we *do not* stop at HeadAddress, because that would potentially allow a locked source record to be skipped.
                 if (this.HasReadCacheSrc)
                 {
                     // Even though we should be called with an XLock (unless ephemeral locking is disabled) we need to do this atomically;
