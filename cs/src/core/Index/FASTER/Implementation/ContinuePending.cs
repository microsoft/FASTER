--- conflicted
+++ resolved
@@ -56,24 +56,14 @@
                         Debug.Fail("Expected to FindTag in InternalContinuePendingRead");
                     stackCtx.SetRecordSourceToHashEntry(hlog);
 
-<<<<<<< HEAD
                     if (this.ManualLockTable.IsEnabled && !fasterSession.TryLockEphemeralShared(ref key, ref stackCtx))
-=======
-                    // During the pending operation, the record may have been added to any of the possible locations.
-                    var status = TryFindAndEphemeralLockRecord<Input, Output, Context, FasterSession>(fasterSession, ref key, ref stackCtx, LockType.Shared, pendingContext.PrevHighestKeyHashAddress);
-                    if (status != OperationStatus.SUCCESS)
->>>>>>> 4ab55974
                     {
                         HandleImmediateRetryStatus(OperationStatus.RETRY_LATER, currentCtx, currentCtx, fasterSession, ref pendingContext);
                         continue;
                     }
-<<<<<<< HEAD
 
                     // During the pending operation, the record may have been added to the log or readcache.
                     if (TryFindRecordInMemoryAfterPendingIO(ref key, ref stackCtx, LockType.Shared, pendingContext.PrevHighestKeyHashAddress))
-=======
-                    if (stackCtx.recSrc.HasInMemorySrc)
->>>>>>> 4ab55974
                         srcRecordInfo = ref stackCtx.recSrc.GetSrcRecordInfo();
 
                     try
@@ -202,18 +192,7 @@
                 ref RecordInfo srcRecordInfo = ref dummyRecordInfo;
 
                 // During the pending operation, the record may have been added to any of the possible locations.
-<<<<<<< HEAD
                 if (TryFindRecordInMemoryAfterPendingIO(ref key, ref stackCtx, LockType.Exclusive, pendingContext.PrevHighestKeyHashAddress))
-=======
-                status = TryFindAndEphemeralLockRecord<Input, Output, Context, FasterSession>(fasterSession, ref key, ref stackCtx, LockType.Exclusive, pendingContext.PrevHighestKeyHashAddress);
-                if (status != OperationStatus.SUCCESS)
-                {
-                    if (HandleImmediateRetryStatus(status, sessionCtx, sessionCtx, fasterSession, ref pendingContext))
-                        continue;
-                    return status;
-                }
-                if (stackCtx.recSrc.HasInMemorySrc)
->>>>>>> 4ab55974
                     srcRecordInfo = ref stackCtx.recSrc.GetSrcRecordInfo();
 
                 try
