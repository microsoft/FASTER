--- conflicted
+++ resolved
@@ -98,21 +98,19 @@
 
                 if (stackCtx.recSrc.HasReadCacheSrc)
                 {
-<<<<<<< HEAD
-                    if (stackCtx.recSrc.HasReadCacheSrc)
-                    {
-                        // Use the readcache record as the CopyUpdater source.
-                        goto LockSourceRecord;
-                    }
-                    else if (stackCtx.recSrc.LogicalAddress >= hlog.ReadOnlyAddress)
-                    {
-                        // Mutable Region: Update the record in-place
-                        srcRecordInfo = ref hlog.GetInfo(stackCtx.recSrc.PhysicalAddress);
-                        if (!TryEphemeralOnlyXLock<Input, Output, Context, FasterSession>(fasterSession, ref stackCtx.recSrc, ref srcRecordInfo, out status))
-                            goto LatchRelease;
-
-                        if (srcRecordInfo.Tombstone)
-                            goto CreateNewRecord;
+                    // Use the readcache record as the CopyUpdater source.
+                    goto LockSourceRecord;
+                }
+                else if (stackCtx.recSrc.LogicalAddress >= hlog.ReadOnlyAddress && latchDestination == LatchDestination.NormalProcessing)
+                {
+                    // Mutable Region: Update the record in-place
+                    // We perform mutable updates only if we are in normal processing phase of checkpointing
+                    srcRecordInfo = ref hlog.GetInfo(stackCtx.recSrc.PhysicalAddress);
+                    if (!TryEphemeralOnlyXLock<Input, Output, Context, FasterSession>(fasterSession, ref stackCtx.recSrc, ref srcRecordInfo, out status))
+                        goto LatchRelease;
+
+                    if (srcRecordInfo.Tombstone)
+                        goto CreateNewRecord;
 
                         if (!srcRecordInfo.IsValidUpdateOrLockSource)
                         {
@@ -120,28 +118,6 @@
                             srcRecordInfo = ref dummyRecordInfo;
                             goto CreateNewRecord;
                         }
-=======
-                    // Use the readcache record as the CopyUpdater source.
-                    goto LockSourceRecord;
-                }
-                else if (stackCtx.recSrc.LogicalAddress >= hlog.ReadOnlyAddress && latchDestination == LatchDestination.NormalProcessing)
-                {
-                    // Mutable Region: Update the record in-place
-                    // We perform mutable updates only if we are in normal processing phase of checkpointing
-                    srcRecordInfo = ref hlog.GetInfo(stackCtx.recSrc.PhysicalAddress);
-                    if (!TryEphemeralXLock<Input, Output, Context, FasterSession>(fasterSession, ref stackCtx.recSrc, ref srcRecordInfo, out status))
-                        goto LatchRelease;
->>>>>>> 8155ba42
-
-                    if (srcRecordInfo.Tombstone)
-                        goto CreateNewRecord;
-
-                    if (!srcRecordInfo.IsValidUpdateOrLockSource)
-                    {
-                        EphemeralXUnlockAndAbandonUpdate<Input, Output, Context, FasterSession>(fasterSession, ref stackCtx.recSrc, ref srcRecordInfo);
-                        srcRecordInfo = ref dummyRecordInfo;
-                        goto CreateNewRecord;
-                    }
 
                     upsertInfo.RecordInfo = srcRecordInfo;
                     ref Value recordValue = ref hlog.GetValue(stackCtx.recSrc.PhysicalAddress);
@@ -155,16 +131,8 @@
                     }
                     if (upsertInfo.Action == UpsertAction.CancelOperation)
                     {
-<<<<<<< HEAD
-                        // Either on-disk or no record exists - create new record.
-                        if (stackCtx.recSrc.LogicalAddress >= hlog.BeginAddress)
-                            this.EphemeralOnlyLocker.ThrowIfEnabledOnRecordBelowHeadAddress();
-                        Debug.Assert(!fasterSession.IsManualLocking || ManualLockTable.IsLockedExclusive(ref key, ref stackCtx.hei), "A Lockable-session Upsert() of an on-disk or non-existent key requires a LockTable lock");
-                        goto CreateNewRecord;
-=======
                         status = OperationStatus.CANCELED;
                         goto LatchRelease;
->>>>>>> 8155ba42
                     }
 
                     // ConcurrentWriter failed (e.g. insufficient space, another thread set Tombstone, etc). Write a new record, but track that we have to seal and unlock this one.
@@ -179,16 +147,10 @@
                 }
                 else
                 {
-                    // Either on-disk or no record exists - check for lock before creating new record. First ensure any record lock has transitioned to the LockTable.
+                    // Either on-disk or no record exists - create new record.
                     if (stackCtx.recSrc.LogicalAddress >= hlog.BeginAddress)
-                        SpinWaitUntilRecordIsClosed(ref key, stackCtx.hei.hash, stackCtx.recSrc.LogicalAddress, hlog);
-                    Debug.Assert(!fasterSession.IsManualLocking || LockTable.IsLockedExclusive(ref key, stackCtx.hei.hash), "A Lockable-session Upsert() of an on-disk or non-existent key requires a LockTable lock");
-                    if (LockTable.IsActive && !fasterSession.DisableEphemeralLocking 
-                            && !LockTable.TryLockEphemeral(ref key, stackCtx.hei.hash, LockType.Exclusive, out stackCtx.recSrc.HasLockTableLock))
-                    {
-                        status = OperationStatus.RETRY_LATER;
-                        goto LatchRelease;
-                    }
+                        this.EphemeralOnlyLocker.ThrowIfEnabledOnRecordBelowHeadAddress();
+                    Debug.Assert(!fasterSession.IsManualLocking || ManualLockTable.IsLockedExclusive(ref key, ref stackCtx.hei), "A Lockable-session Upsert() of an on-disk or non-existent key requires a LockTable lock");
                     goto CreateNewRecord;
                 }
             #endregion Address and source record checks
