﻿// Copyright (c) Microsoft Corporation. All rights reserved.
// Licensed under the MIT license.

using System;
using System.Collections.Generic;
using System.Diagnostics;
using System.Runtime.CompilerServices;
using System.Threading;
using System.Threading.Tasks;

namespace FASTER.core
{
    public partial class FasterKV<Key, Value> : FasterBase, IFasterKV<Key, Value>
    {
        internal (string, CommitPoint) InternalContinue<Input, Output, Context>(int sessionID, out FasterExecutionContext<Input, Output, Context> ctx)
        {
            ctx = null;

            if (_recoveredSessions != null)
            {
                if (_recoveredSessions.TryGetValue(sessionID, out _))
                {
                    // We have recovered the corresponding session. 
                    // Now obtain the session by first locking the rest phase
                    var currentState = SystemState.Copy(ref systemState);
                    if (currentState.Phase == Phase.REST)
                    {
                        var intermediateState = SystemState.MakeIntermediate(currentState);
                        if (MakeTransition(currentState, intermediateState))
                        {
                            // No one can change from REST phase
                            if (_recoveredSessions.TryRemove(sessionID, out var cp))
                            {
                                // We have atomically removed session details. 
                                // No one else can continue this session
                                ctx = new FasterExecutionContext<Input, Output, Context>();
                                InitContext(ctx, sessionID, cp.Item1);
                                ctx.prevCtx = new FasterExecutionContext<Input, Output, Context>();
                                InitContext(ctx.prevCtx, sessionID, cp.Item1);
                                ctx.prevCtx.version--;
                                ctx.serialNum = cp.Item2.UntilSerialNo;
                            }
                            else
                            {
                                // Someone else continued this session
                                cp = ((string)null, new CommitPoint { UntilSerialNo = -1 });
                                Debug.WriteLine("Session already continued by another thread!");
                            }

                            MakeTransition(intermediateState, currentState);
                            return cp;
                        }
                    }

                    // Need to try again when in REST
                    Debug.WriteLine("Can continue only in REST phase");
                    return (null, new CommitPoint { UntilSerialNo = -1 });
                }
            }

            Debug.WriteLine("No recovered sessions!");
            return (null, new CommitPoint { UntilSerialNo = -1 });
        }

        [MethodImpl(MethodImplOptions.AggressiveInlining)]
        internal void InternalRefresh<Input, Output, Context, FasterSession>(FasterExecutionContext<Input, Output, Context> ctx, FasterSession fasterSession)
            where FasterSession : IFasterSession
        {
            epoch.ProtectAndDrain();

            // We check if we are in normal mode
            var newPhaseInfo = SystemState.Copy(ref systemState);
            if (ctx.phase == Phase.REST && newPhaseInfo.Phase == Phase.REST && ctx.version == newPhaseInfo.Version)
            {
                return;
            }

            ThreadStateMachineStep(ctx, fasterSession, default);
        }

        internal void InitContext<Input, Output, Context>(FasterExecutionContext<Input, Output, Context> ctx, int sessionID, string sessionName, long lsn = -1)
        {
            ctx.phase = Phase.REST;
            // The system version starts at 1. Because we do not know what the current state machine state is,
            // we need to play it safe and initialize context behind the system state. Otherwise the session may
            // never "catch up" with the rest of the system when stepping through the state machine as it is ahead.
            ctx.version = 1;
            ctx.markers = new bool[8];
            ctx.serialNum = lsn;
            ctx.sessionID = sessionID;
            ctx.sessionName = sessionName;

            if (ctx.retryRequests == null)
            {
                ctx.retryRequests = new Queue<PendingContext<Input, Output, Context>>();
                ctx.readyResponses = new AsyncQueue<AsyncIOContext<Key, Value>>();
                ctx.ioPendingRequests = new Dictionary<long, PendingContext<Input, Output, Context>>();
                ctx.pendingReads = new AsyncCountDown();
            }
        }

        internal void CopyContext<Input, Output, Context>(FasterExecutionContext<Input, Output, Context> src, FasterExecutionContext<Input, Output, Context> dst)
        {
            dst.phase = src.phase;
            dst.version = src.version;
            dst.threadStateMachine = src.threadStateMachine;
            dst.markers = src.markers;
            dst.serialNum = src.serialNum;
            dst.sessionName = src.sessionName;
            dst.excludedSerialNos = new List<long>();

            foreach (var v in src.ioPendingRequests.Values)
            {
                dst.excludedSerialNos.Add(v.serialNum);
            }
            foreach (var v in src.retryRequests)
            {
                dst.excludedSerialNos.Add(v.serialNum);
            }
        }

        internal bool InternalCompletePending<Input, Output, Context, FasterSession>(
            FasterExecutionContext<Input, Output, Context> ctx, 
            FasterSession fasterSession, 
            bool wait = false, CompletedOutputIterator<Key, Value, Input, Output, Context> completedOutputs = null)
            where FasterSession : IFasterSession<Key, Value, Input, Output, Context>
        {
            while (true)
            {
                InternalCompletePendingRequests(ctx, ctx, fasterSession, completedOutputs);
                InternalCompleteRetryRequests(ctx, ctx, fasterSession);
                if (wait) ctx.WaitPending(epoch);

                if (ctx.HasNoPendingRequests) return true;

                InternalRefresh(ctx, fasterSession);

                if (!wait) return false;
                Thread.Yield();
            }
        }

        internal bool InRestPhase() => systemState.Phase == Phase.REST;

        #region Complete Retry Requests
        internal void InternalCompleteRetryRequests<Input, Output, Context, FasterSession>(
            FasterExecutionContext<Input, Output, Context> opCtx, 
            FasterExecutionContext<Input, Output, Context> currentCtx, 
            FasterSession fasterSession)
            where FasterSession : IFasterSession<Key, Value, Input, Output, Context>
        {
            int count = opCtx.retryRequests.Count;

            if (count == 0) return;

            for (int i = 0; i < count; i++)
            {
                var pendingContext = opCtx.retryRequests.Dequeue();
                InternalCompleteRetryRequest(opCtx, currentCtx, pendingContext, fasterSession);
            }
        }

        internal void InternalCompleteRetryRequest<Input, Output, Context, FasterSession>(
            FasterExecutionContext<Input, Output, Context> opCtx, 
            FasterExecutionContext<Input, Output, Context> currentCtx, 
            PendingContext<Input, Output, Context> pendingContext, 
            FasterSession fasterSession)
            where FasterSession : IFasterSession<Key, Value, Input, Output, Context>
        {
            var internalStatus = default(OperationStatus);
            ref Key key = ref pendingContext.key.Get();

            do
            {
                // Issue retry command
                switch (pendingContext.type)
                {
                    case OperationType.RMW:
                        internalStatus = InternalRMW(ref key, ref pendingContext.input.Get(), ref pendingContext.output, ref pendingContext.userContext, ref pendingContext, fasterSession, currentCtx, pendingContext.serialNum);
                        break;
                    case OperationType.UPSERT:
                        internalStatus = InternalUpsert(ref key, ref pendingContext.input.Get(), ref pendingContext.value.Get(), ref pendingContext.output, ref pendingContext.userContext, ref pendingContext, fasterSession, currentCtx, pendingContext.serialNum);
                        break;
                    case OperationType.DELETE:
                        internalStatus = InternalDelete(ref key, ref pendingContext.userContext, ref pendingContext, fasterSession, currentCtx, pendingContext.serialNum);
                        break;
                    case OperationType.READ:
                        throw new FasterException("Cannot happen!");
                }
            } while (internalStatus == OperationStatus.RETRY_NOW);

            Status status;
            // Handle operation status
            if (internalStatus == OperationStatus.SUCCESS || internalStatus == OperationStatus.NOTFOUND)
            {
                status = (Status)internalStatus;
            }
            else
            {
                status = HandleOperationStatus(opCtx, currentCtx, ref pendingContext, fasterSession, internalStatus, false, out _);
            }

            // If done, callback user code.
            if (status == Status.OK || status == Status.NOTFOUND)
            {
                switch (pendingContext.type)
                {
                    case OperationType.RMW:
                        fasterSession.RMWCompletionCallback(ref key,
                                                ref pendingContext.input.Get(),
                                                ref pendingContext.output,
                                                pendingContext.userContext, status,
                                                new RecordMetadata(pendingContext.recordInfo, pendingContext.logicalAddress));
                        break;
                    case OperationType.UPSERT:
                        fasterSession.UpsertCompletionCallback(ref key,
                                                 ref pendingContext.input.Get(),
                                                 ref pendingContext.value.Get(),
                                                 pendingContext.userContext);
                        break;
                    case OperationType.DELETE:
                        fasterSession.DeleteCompletionCallback(ref key,
                                                 pendingContext.userContext);
                        break;
                    default:
                        throw new FasterException("Operation type not allowed for retry");
                }
            }
        }
        #endregion

        #region Complete Pending Requests
        internal void InternalCompletePendingRequests<Input, Output, Context, FasterSession>(
            FasterExecutionContext<Input, Output, Context> opCtx, 
            FasterExecutionContext<Input, Output, Context> currentCtx, 
            FasterSession fasterSession, CompletedOutputIterator<Key, Value, Input, Output, Context> completedOutputs)
            where FasterSession : IFasterSession<Key, Value, Input, Output, Context>
        {
            hlog.TryComplete();

            if (opCtx.readyResponses.Count == 0) return;

            while (opCtx.readyResponses.TryDequeue(out AsyncIOContext<Key, Value> request))
            {
                InternalCompletePendingRequest(opCtx, currentCtx, fasterSession, request, completedOutputs);
            }
        }

        internal async ValueTask InternalCompletePendingRequestsAsync<Input, Output, Context, FasterSession>(
            FasterExecutionContext<Input, Output, Context> opCtx, 
            FasterExecutionContext<Input, Output, Context> currentCtx, 
            FasterSession fasterSession, 
            CancellationToken token,
            CompletedOutputIterator<Key, Value, Input, Output, Context> completedOutputs)
            where FasterSession : IFasterSession<Key, Value, Input, Output, Context>
        {
            while (opCtx.SyncIoPendingCount > 0)
            {
                AsyncIOContext<Key, Value> request;

                if (opCtx.readyResponses.Count > 0)
                {
                    fasterSession.UnsafeResumeThread();
                    while (opCtx.readyResponses.Count > 0)
                    {
                        opCtx.readyResponses.TryDequeue(out request);
                        InternalCompletePendingRequest(opCtx, currentCtx, fasterSession, request, completedOutputs);
                    }
                    fasterSession.UnsafeSuspendThread();
                }
                else
                {
                    request = await opCtx.readyResponses.DequeueAsync(token).ConfigureAwait(false);

                    fasterSession.UnsafeResumeThread();
                    InternalCompletePendingRequest(opCtx, currentCtx, fasterSession, request, completedOutputs);
                    fasterSession.UnsafeSuspendThread();
                }
            }
        }

        internal void InternalCompletePendingRequest<Input, Output, Context, FasterSession>(
            FasterExecutionContext<Input, Output, Context> opCtx, 
            FasterExecutionContext<Input, Output, Context> currentCtx, 
            FasterSession fasterSession, 
            AsyncIOContext<Key, Value> request, CompletedOutputIterator<Key, Value, Input, Output, Context> completedOutputs)
            where FasterSession : IFasterSession<Key, Value, Input, Output, Context>
        {
            if (opCtx.ioPendingRequests.TryGetValue(request.id, out var pendingContext))
            {
                // Remove from pending dictionary
                opCtx.ioPendingRequests.Remove(request.id);
                var status = InternalCompletePendingRequestFromContext(opCtx, currentCtx, fasterSession, request, ref pendingContext, false, out _);
                if (completedOutputs is not null && (status == Status.OK || status == Status.NOTFOUND))
                    completedOutputs.Add(ref pendingContext, status);
                else
                    pendingContext.Dispose();
            }
        }

        /// <summary>
        /// Caller is expected to dispose pendingContext after this method completes
        /// </summary>
        internal Status InternalCompletePendingRequestFromContext<Input, Output, Context, FasterSession>(
            FasterExecutionContext<Input, Output, Context> opCtx,
            FasterExecutionContext<Input, Output, Context> currentCtx,
            FasterSession fasterSession,
            AsyncIOContext<Key, Value> request,
            ref PendingContext<Input, Output, Context> pendingContext, bool asyncOp, out AsyncIOContext<Key, Value> newRequest)
            where FasterSession : IFasterSession<Key, Value, Input, Output, Context>
        {
            newRequest = default;

            // If NoKey, we do not have the key in the initial call and must use the key from the satisfied request.
            ref Key key = ref pendingContext.NoKey ? ref hlog.GetContextRecordKey(ref request) : ref pendingContext.key.Get();
            OperationStatus internalStatus;

            // Issue the continue command
            if (pendingContext.type == OperationType.READ)
            {
                internalStatus = InternalContinuePendingRead(opCtx, request, ref pendingContext, fasterSession, currentCtx);
            }
            else
            {
<<<<<<< HEAD
                do
                    internalStatus = InternalContinuePendingRMW(opCtx, request, ref pendingContext, fasterSession, currentCtx);
                while (internalStatus == OperationStatus.RETRY_NOW);
=======
                internalStatus = InternalContinuePendingRMW(opCtx, request, ref pendingContext, fasterSession, currentCtx);
                Debug.Assert(internalStatus != OperationStatus.RETRY_NOW);
>>>>>>> f2c025d4
            }

            request.Dispose();

            Status status;
            // Handle operation status
            if (internalStatus == OperationStatus.SUCCESS || internalStatus == OperationStatus.NOTFOUND)
            {
                status = (Status)internalStatus;
            }
            else if (internalStatus == OperationStatus.ALLOCATE_FAILED)
            {
                return Status.PENDING;  // This plus newRequest.IsDefault() means allocate failed
            }
            else
            {
                status = HandleOperationStatus(opCtx, currentCtx, ref pendingContext, fasterSession, internalStatus, asyncOp, out newRequest);
            }

            // If done, callback user code
            if (status == Status.OK || status == Status.NOTFOUND)
            {
                if (pendingContext.type == OperationType.READ)
                {
                    fasterSession.ReadCompletionCallback(ref key,
                                                     ref pendingContext.input.Get(),
                                                     ref pendingContext.output,
                                                     pendingContext.userContext,
                                                     status,
                                                     new RecordMetadata(pendingContext.recordInfo, pendingContext.logicalAddress));
                }
                else
                {
                    fasterSession.RMWCompletionCallback(ref key,
                                                     ref pendingContext.input.Get(),
                                                     ref pendingContext.output,
                                                     pendingContext.userContext,
                                                     status,
                                                     new RecordMetadata(pendingContext.recordInfo, pendingContext.logicalAddress));
                }
            }
            return status;
        }
        #endregion
    }
}<|MERGE_RESOLUTION|>--- conflicted
+++ resolved
@@ -212,16 +212,6 @@
                                                 pendingContext.userContext, status,
                                                 new RecordMetadata(pendingContext.recordInfo, pendingContext.logicalAddress));
                         break;
-                    case OperationType.UPSERT:
-                        fasterSession.UpsertCompletionCallback(ref key,
-                                                 ref pendingContext.input.Get(),
-                                                 ref pendingContext.value.Get(),
-                                                 pendingContext.userContext);
-                        break;
-                    case OperationType.DELETE:
-                        fasterSession.DeleteCompletionCallback(ref key,
-                                                 pendingContext.userContext);
-                        break;
                     default:
                         throw new FasterException("Operation type not allowed for retry");
                 }
@@ -322,14 +312,9 @@
             }
             else
             {
-<<<<<<< HEAD
                 do
                     internalStatus = InternalContinuePendingRMW(opCtx, request, ref pendingContext, fasterSession, currentCtx);
                 while (internalStatus == OperationStatus.RETRY_NOW);
-=======
-                internalStatus = InternalContinuePendingRMW(opCtx, request, ref pendingContext, fasterSession, currentCtx);
-                Debug.Assert(internalStatus != OperationStatus.RETRY_NOW);
->>>>>>> f2c025d4
             }
 
             request.Dispose();
