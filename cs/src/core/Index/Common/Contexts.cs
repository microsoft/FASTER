--- conflicted
+++ resolved
@@ -104,11 +104,8 @@
             public Dictionary<long, PendingContext> ioPendingRequests;
             public AsyncQueue<AsyncIOContext<Key, Value>> readyResponses;
             public List<long> excludedSerialNos;
-<<<<<<< HEAD
-=======
 
             public FasterExecutionContext prevCtx;
->>>>>>> ce319178
         }
     }
 
