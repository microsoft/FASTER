﻿// Copyright (c) Microsoft Corporation. All rights reserved.
// Licensed under the MIT license.

using System;
using System.Collections.Concurrent;
using System.Collections.Generic;
using System.Diagnostics;
using System.IO;
using System.Linq;
using System.Runtime.CompilerServices;
using System.Threading;
using System.Threading.Tasks;

namespace FASTER.core
{
    internal enum OperationType
    {
        READ,
        RMW,
        UPSERT,
        INSERT,
        DELETE
    }

    internal enum OperationStatus
    {
        SUCCESS,
        NOTFOUND,
        RETRY_NOW,
        RETRY_LATER,
        RECORD_ON_DISK,
        SUCCESS_UNMARK,
        CPR_SHIFT_DETECTED,
        CPR_PENDING_DETECTED,
        ALLOCATE_FAILED
    }

    internal class SerializedFasterExecutionContext
    {
        internal int version;
        internal long serialNum;
        internal string guid;

        /// <summary>
        /// </summary>
        /// <param name="writer"></param>
        public void Write(StreamWriter writer)
        {
            writer.WriteLine(version);
            writer.WriteLine(guid);
            writer.WriteLine(serialNum);
        }

        /// <summary>
        /// </summary>
        /// <param name="reader"></param>
        public void Load(StreamReader reader)
        {
            string value = reader.ReadLine();
            version = int.Parse(value);

            guid = reader.ReadLine();
            value = reader.ReadLine();
            serialNum = long.Parse(value);
        }
    }

    public partial class FasterKV<Key, Value> : FasterBase, IFasterKV<Key, Value>
    {
        internal struct PendingContext<Input, Output, Context>
        {
            // User provided information
            internal OperationType type;
            internal IHeapContainer<Key> key;
            internal IHeapContainer<Value> value;
            internal IHeapContainer<Input> input;
            internal Output output;
            internal Context userContext;

            // Some additional information about the previous attempt
            internal long id;
            internal int version;
            internal long logicalAddress;
            internal long serialNum;
            internal HashBucketEntry entry;
            internal LatchOperation heldLatch;

            internal byte operationFlags;
            internal RecordInfo recordInfo;
            internal long minAddress;

            // Note: Must be kept in sync with corresponding ReadFlags enum values
            internal const byte kSkipReadCache = 0x01;
            internal const byte kMinAddress = 0x02;

            internal const byte kNoKey = 0x10;
            internal const byte kSkipCopyReadsToTail = 0x20;
            internal const byte kIsAsync = 0x40;

            [MethodImpl(MethodImplOptions.AggressiveInlining)]
            internal IHeapContainer<Key> DetachKey()
            {
                var tempKeyContainer = this.key;
                this.key = default; // transfer ownership
                return tempKeyContainer;
            }

            [MethodImpl(MethodImplOptions.AggressiveInlining)]
            internal IHeapContainer<Input> DetachInput()
            {
                var tempInputContainer = this.input;
                this.input = default; // transfer ownership
                return tempInputContainer;
            }

            [MethodImpl(MethodImplOptions.AggressiveInlining)]
            internal static byte GetOperationFlags(ReadFlags readFlags, bool noKey = false)
            {
                Debug.Assert((byte)ReadFlags.SkipReadCache == kSkipReadCache);
                Debug.Assert((byte)ReadFlags.MinAddress == kMinAddress);
                byte flags = (byte)(readFlags & (ReadFlags.SkipReadCache | ReadFlags.MinAddress));
                if (noKey) flags |= kNoKey;

                // This is always set true for the Read overloads (Reads by address) that call this method.
                flags |= kSkipCopyReadsToTail;
                return flags;
            }

            [MethodImpl(MethodImplOptions.AggressiveInlining)]
            internal void SetOperationFlags(ReadFlags readFlags, long address, bool noKey = false) 
                => this.SetOperationFlags(GetOperationFlags(readFlags, noKey), address);

            [MethodImpl(MethodImplOptions.AggressiveInlining)]
            internal void SetOperationFlags(byte flags, long address)
            {
                this.operationFlags = flags;
                if (this.HasMinAddress)
                    this.minAddress = address;
            }

            internal bool NoKey
            {
                get => (operationFlags & kNoKey) != 0;
                set => operationFlags = value ? (byte)(operationFlags | kNoKey) : (byte)(operationFlags & ~kNoKey);
            }

            internal bool SkipReadCache
            {
                get => (operationFlags & kSkipReadCache) != 0;
                set => operationFlags = value ? (byte)(operationFlags | kSkipReadCache) : (byte)(operationFlags & ~kSkipReadCache);
            }

            internal bool HasMinAddress
            {
                get => (operationFlags & kMinAddress) != 0;
                set => operationFlags = value ? (byte)(operationFlags | kMinAddress) : (byte)(operationFlags & ~kMinAddress);
            }

            internal bool SkipCopyReadsToTail
            {
                get => (operationFlags & kSkipCopyReadsToTail) != 0;
                set => operationFlags = value ? (byte)(operationFlags | kSkipCopyReadsToTail) : (byte)(operationFlags & ~kSkipCopyReadsToTail);
            }

            internal bool IsAsync
            {
                get => (operationFlags & kIsAsync) != 0;
                set => operationFlags = value ? (byte)(operationFlags | kIsAsync) : (byte)(operationFlags & ~kIsAsync);
            }

            public void Dispose()
            {
                key?.Dispose();
                value?.Dispose();
                input?.Dispose();
            }
        }

        internal sealed class FasterExecutionContext<Input, Output, Context> : SerializedFasterExecutionContext
        {
            public Phase phase;
            public bool[] markers;
            public long totalPending;
            public Queue<PendingContext<Input, Output, Context>> retryRequests;
            public Dictionary<long, PendingContext<Input, Output, Context>> ioPendingRequests;
            public AsyncCountDown pendingReads;
            public AsyncQueue<AsyncIOContext<Key, Value>> readyResponses;
            public List<long> excludedSerialNos;
            public int asyncPendingCount;
            public ISynchronizationStateMachine threadStateMachine;

            public int SyncIoPendingCount => ioPendingRequests.Count - asyncPendingCount;

            public bool HasNoPendingRequests
            {
                [MethodImpl(MethodImplOptions.AggressiveInlining)]
                get
                {
                    return SyncIoPendingCount == 0 && retryRequests.Count == 0;
                }
            }

            public void WaitPending(LightEpoch epoch)
            {
                if (SyncIoPendingCount > 0)
                {
                    try
                    {
                        epoch.Suspend();
                        readyResponses.WaitForEntry();
                    }
                    finally
                    {
                        epoch.Resume();
                    }
                }
            }

            public async ValueTask WaitPendingAsync(CancellationToken token = default)
            {
                if (SyncIoPendingCount > 0)
                    await readyResponses.WaitForEntryAsync(token).ConfigureAwait(false);
            }

            public FasterExecutionContext<Input, Output, Context> prevCtx;
        }
    }

    /// <summary>
    /// Descriptor for a CPR commit point
    /// </summary>
    public struct CommitPoint
    {
        /// <summary>
        /// Serial number until which we have committed
        /// </summary>
        public long UntilSerialNo;

        /// <summary>
        /// List of operation serial nos excluded from commit
        /// </summary>
        public List<long> ExcludedSerialNos;
    }

    /// <summary>
    /// Recovery info for hybrid log
    /// </summary>
    public struct HybridLogRecoveryInfo
    {
        const int CheckpointVersion = 2;

        /// <summary>
        /// Guid
        /// </summary>
        public Guid guid;
        /// <summary>
        /// Use snapshot file
        /// </summary>
        public int useSnapshotFile;
        /// <summary>
        /// Version
        /// </summary>
        public int version;
        /// <summary>
        /// Next Version
        /// </summary>
        public int nextVersion;
        /// <summary>
        /// Flushed logical address
        /// </summary>
        public long flushedLogicalAddress;
        /// <summary>
        /// Start logical address
        /// </summary>
        public long startLogicalAddress;
        /// <summary>
        /// Final logical address
        /// </summary>
        public long finalLogicalAddress;
        /// <summary>
        /// Snapshot end logical address: snaphot is [startLogicalAddress, snapshotFinalLogicalAddress)
        /// Note that finalLogicalAddress may be higher due to delta records
        /// </summary>
        public long snapshotFinalLogicalAddress;
        /// <summary>
        /// Head address
        /// </summary>
        public long headAddress;
        /// <summary>
        /// Begin address
        /// </summary>
        public long beginAddress;

        /// <summary>
        /// Commit tokens per session restored during Continue
        /// </summary>
        public ConcurrentDictionary<string, CommitPoint> continueTokens;

        /// <summary>
        /// Commit tokens per session created during Checkpoint
        /// </summary>
        public ConcurrentDictionary<string, CommitPoint> checkpointTokens;

        /// <summary>
        /// Object log segment offsets
        /// </summary>
        public long[] objectLogSegmentOffsets;


        /// <summary>
        /// Tail address of delta file
        /// </summary>
        public long deltaTailAddress;

        /// <summary>
        /// Initialize
        /// </summary>
        /// <param name="token"></param>
        /// <param name="_version"></param>
        public void Initialize(Guid token, int _version)
        {
            guid = token;
            useSnapshotFile = 0;
            version = _version;
            flushedLogicalAddress = 0;
            startLogicalAddress = 0;
            finalLogicalAddress = 0;
            snapshotFinalLogicalAddress = 0;
            deltaTailAddress = 0;
            headAddress = 0;

            checkpointTokens = new ConcurrentDictionary<string, CommitPoint>();

            objectLogSegmentOffsets = null;
        }

        /// <summary>
        /// Initialize from stream
        /// </summary>
        /// <param name="reader"></param>
        public void Initialize(StreamReader reader)
        {
            continueTokens = new ConcurrentDictionary<string, CommitPoint>();

            string value = reader.ReadLine();
            var cversion = int.Parse(value);

            value = reader.ReadLine();
            var checksum = long.Parse(value);

            value = reader.ReadLine();
            guid = Guid.Parse(value);

            value = reader.ReadLine();
            useSnapshotFile = int.Parse(value);

            value = reader.ReadLine();
            version = int.Parse(value);

            value = reader.ReadLine();
            nextVersion = int.Parse(value);

            value = reader.ReadLine();
            flushedLogicalAddress = long.Parse(value);

            value = reader.ReadLine();
            startLogicalAddress = long.Parse(value);

            value = reader.ReadLine();
            finalLogicalAddress = long.Parse(value);

            value = reader.ReadLine();
            snapshotFinalLogicalAddress = long.Parse(value);

            value = reader.ReadLine();
            headAddress = long.Parse(value);

            value = reader.ReadLine();
            beginAddress = long.Parse(value);

            value = reader.ReadLine();
            deltaTailAddress = long.Parse(value);

            value = reader.ReadLine();
            var numSessions = int.Parse(value);

            for (int i = 0; i < numSessions; i++)
            {
                var guid = reader.ReadLine();
                value = reader.ReadLine();
                var serialno = long.Parse(value);

                var exclusions = new List<long>();
                var exclusionCount = int.Parse(reader.ReadLine());
                for (int j = 0; j < exclusionCount; j++)
                    exclusions.Add(long.Parse(reader.ReadLine()));

                continueTokens.TryAdd(guid, new CommitPoint
                {
                    UntilSerialNo = serialno,
                    ExcludedSerialNos = exclusions
                });
            }

            // Read object log segment offsets
            value = reader.ReadLine();
            var numSegments = int.Parse(value);
            if (numSegments > 0)
            {
                objectLogSegmentOffsets = new long[numSegments];
                for (int i = 0; i < numSegments; i++)
                {
                    value = reader.ReadLine();
                    objectLogSegmentOffsets[i] = long.Parse(value);
                }
            }

            if (cversion != CheckpointVersion)
                throw new FasterException("Invalid version");

            if (checksum != Checksum(continueTokens.Count))
                throw new FasterException("Invalid checksum for checkpoint");
        }

        /// <summary>
        ///  Recover info from token
        /// </summary>
        /// <param name="token"></param>
        /// <param name="checkpointManager"></param>
        /// <param name="deltaLog"></param>
        /// <param name = "scanDelta">
        /// whether to scan the delta log to obtain the latest info contained in an incremental snapshot checkpoint.
        /// If false, this will recover the base snapshot info but avoid potentially expensive scans.
        /// </param>
        /// <param name="recoverTo"> specific version to recover to, if using delta log</param>
        internal void Recover(Guid token, ICheckpointManager checkpointManager, DeltaLog deltaLog = null, bool scanDelta = false, long recoverTo = -1)
        {
            var metadata = checkpointManager.GetLogCheckpointMetadata(token, deltaLog, scanDelta, recoverTo);
            if (metadata == null)
                throw new FasterException("Invalid log commit metadata for ID " + token.ToString());
<<<<<<< HEAD

            using (StreamReader s = new(new MemoryStream(metadata)))
                Initialize(s);
=======
            using StreamReader s = new(new MemoryStream(metadata));
            Initialize(s);
        }
        
        /// <summary>
        ///  Recover info from token
        /// </summary>
        /// <param name="token"></param>
        /// <param name="checkpointManager"></param>
        /// <param name="deltaLog"></param>
        /// <param name="commitCookie"> Any user-specified commit cookie written as part of the checkpoint </param>
        /// <param name = "scanDelta">
        /// whether to scan the delta log to obtain the latest info contained in an incremental snapshot checkpoint.
        /// If false, this will recover the base snapshot info but avoid potentially expensive scans.
        /// </param>
        /// <param name="recoverTo"> specific version to recover to, if using delta log</param>

        internal void Recover(Guid token, ICheckpointManager checkpointManager, out byte[] commitCookie, DeltaLog deltaLog = null, bool scanDelta = false, long recoverTo = -1)
        {
            var metadata = checkpointManager.GetLogCheckpointMetadata(token, deltaLog, scanDelta, recoverTo);
            if (metadata == null)
                throw new FasterException("Invalid log commit metadata for ID " + token.ToString());
            using StreamReader s = new(new MemoryStream(metadata));
            Initialize(s);
            var cookie = s.ReadToEnd();
            commitCookie =  cookie.Length == 0 ? null : Convert.FromBase64String(cookie);
>>>>>>> 8d422de7
        }

        /// <summary>
        /// Write info to byte array
        /// </summary>
        public byte[] ToByteArray()
        {
            using (MemoryStream ms = new())
            {
                using (StreamWriter writer = new(ms))
                {
                    writer.WriteLine(CheckpointVersion); // checkpoint version
                    writer.WriteLine(Checksum(checkpointTokens.Count)); // checksum

                    writer.WriteLine(guid);
                    writer.WriteLine(useSnapshotFile);
                    writer.WriteLine(version);
                    writer.WriteLine(nextVersion);
                    writer.WriteLine(flushedLogicalAddress);
                    writer.WriteLine(startLogicalAddress);
                    writer.WriteLine(finalLogicalAddress);
                    writer.WriteLine(snapshotFinalLogicalAddress);
                    writer.WriteLine(headAddress);
                    writer.WriteLine(beginAddress);
                    writer.WriteLine(deltaTailAddress);

                    writer.WriteLine(checkpointTokens.Count);
                    foreach (var kvp in checkpointTokens)
                    {
                        writer.WriteLine(kvp.Key);
                        writer.WriteLine(kvp.Value.UntilSerialNo);
                        writer.WriteLine(kvp.Value.ExcludedSerialNos.Count);
                        foreach (long item in kvp.Value.ExcludedSerialNos)
                            writer.WriteLine(item);
                    }

                    // Write object log segment offsets
                    writer.WriteLine(objectLogSegmentOffsets == null ? 0 : objectLogSegmentOffsets.Length);
                    if (objectLogSegmentOffsets != null)
                    {
                        for (int i = 0; i < objectLogSegmentOffsets.Length; i++)
                        {
                            writer.WriteLine(objectLogSegmentOffsets[i]);
                        }
                    }
                }
                return ms.ToArray();
            }
        }

        private readonly long Checksum(int checkpointTokensCount)
        {
            var bytes = guid.ToByteArray();
            var long1 = BitConverter.ToInt64(bytes, 0);
            var long2 = BitConverter.ToInt64(bytes, 8);
            return long1 ^ long2 ^ version ^ flushedLogicalAddress ^ startLogicalAddress ^ finalLogicalAddress ^ snapshotFinalLogicalAddress ^ headAddress ^ beginAddress
                ^ checkpointTokensCount ^ (objectLogSegmentOffsets == null ? 0 : objectLogSegmentOffsets.Length);
        }

        /// <summary>
        /// Print checkpoint info for debugging purposes
        /// </summary>
        public readonly void DebugPrint()
        {
            Debug.WriteLine("******** HybridLog Checkpoint Info for {0} ********", guid);
            Debug.WriteLine("Version: {0}", version);
            Debug.WriteLine("Next Version: {0}", nextVersion);
            Debug.WriteLine("Is Snapshot?: {0}", useSnapshotFile == 1);
            Debug.WriteLine("Flushed LogicalAddress: {0}", flushedLogicalAddress);
            Debug.WriteLine("Start Logical Address: {0}", startLogicalAddress);
            Debug.WriteLine("Final Logical Address: {0}", finalLogicalAddress);
            Debug.WriteLine("Snapshot Final Logical Address: {0}", snapshotFinalLogicalAddress);
            Debug.WriteLine("Head Address: {0}", headAddress);
            Debug.WriteLine("Begin Address: {0}", beginAddress);
            Debug.WriteLine("Delta Tail Address: {0}", deltaTailAddress);
            Debug.WriteLine("Num sessions recovered: {0}", continueTokens.Count);
            Debug.WriteLine("Recovered sessions: ");
            foreach (var sessionInfo in continueTokens.Take(10))
            {
                Debug.WriteLine("{0}: {1}", sessionInfo.Key, sessionInfo.Value);
            }

            if (continueTokens.Count > 10)
                Debug.WriteLine("... {0} skipped", continueTokens.Count - 10);
        }
    }

    internal struct HybridLogCheckpointInfo : IDisposable
    {
        public HybridLogRecoveryInfo info;
        public IDevice snapshotFileDevice;
        public IDevice snapshotFileObjectLogDevice;
        public IDevice deltaFileDevice;
        public DeltaLog deltaLog;
        public SemaphoreSlim flushedSemaphore;
        public int prevVersion;

        public void Initialize(Guid token, int _version, ICheckpointManager checkpointManager)
        {
            info.Initialize(token, _version);
            checkpointManager.InitializeLogCheckpoint(token);
        }

        public void Dispose()
        {
            snapshotFileDevice?.Dispose();
            snapshotFileObjectLogDevice?.Dispose();
            deltaLog?.Dispose();
            deltaFileDevice?.Dispose();
            this = default;
        }

        public HybridLogCheckpointInfo Transfer()
        {
            // Ownership transfer of handles across struct copies
            var dest = this;
            dest.snapshotFileDevice = default;
            dest.snapshotFileObjectLogDevice = default;
            this.deltaLog = default;
            this.deltaFileDevice = default;
            return dest;
        }

        public void Recover(Guid token, ICheckpointManager checkpointManager, int deltaLogPageSizeBits,
            bool scanDelta, long recoverTo)
        {
            deltaFileDevice = checkpointManager.GetDeltaLogDevice(token);
            deltaFileDevice.Initialize(-1);
            if (deltaFileDevice.GetFileSize(0) > 0)
            {
                deltaLog = new DeltaLog(deltaFileDevice, deltaLogPageSizeBits, -1);
                deltaLog.InitializeForReads();
                info.Recover(token, checkpointManager, deltaLog, scanDelta, recoverTo);
            }
            else
            {
                info.Recover(token, checkpointManager, null);
            }
        }

        public void Recover(Guid token, ICheckpointManager checkpointManager, int deltaLogPageSizeBits,
            out byte[] commitCookie, bool scanDelta = false, long recoverTo = -1)
        {
            deltaFileDevice = checkpointManager.GetDeltaLogDevice(token);
            deltaFileDevice.Initialize(-1);
            if (deltaFileDevice.GetFileSize(0) > 0)
            {
                deltaLog = new DeltaLog(deltaFileDevice, deltaLogPageSizeBits, -1);
                deltaLog.InitializeForReads();
                info.Recover(token, checkpointManager, out commitCookie, deltaLog, scanDelta, recoverTo);
            }
            else
            {
                info.Recover(token, checkpointManager, out commitCookie);
            }
        }

        public bool IsDefault()
        {
            return info.guid == default;
        }
    }

    internal struct IndexRecoveryInfo
    {
        const int CheckpointVersion = 1;
        public Guid token;
        public long table_size;
        public ulong num_ht_bytes;
        public ulong num_ofb_bytes;
        public int num_buckets;
        public long startLogicalAddress;
        public long finalLogicalAddress;

        public void Initialize(Guid token, long _size)
        {
            this.token = token;
            table_size = _size;
            num_ht_bytes = 0;
            num_ofb_bytes = 0;
            startLogicalAddress = 0;
            finalLogicalAddress = 0;
            num_buckets = 0;
        }

        public void Initialize(StreamReader reader)
        {
            string value = reader.ReadLine();
            var cversion = int.Parse(value);

            value = reader.ReadLine();
            var checksum = long.Parse(value);

            value = reader.ReadLine();
            token = Guid.Parse(value);

            value = reader.ReadLine();
            table_size = long.Parse(value);

            value = reader.ReadLine();
            num_ht_bytes = ulong.Parse(value);

            value = reader.ReadLine();
            num_ofb_bytes = ulong.Parse(value);

            value = reader.ReadLine();
            num_buckets = int.Parse(value);

            value = reader.ReadLine();
            startLogicalAddress = long.Parse(value);

            value = reader.ReadLine();
            finalLogicalAddress = long.Parse(value);

            if (cversion != CheckpointVersion)
                throw new FasterException("Invalid version");

            if (checksum != Checksum())
                throw new FasterException("Invalid checksum for checkpoint");
        }

        public void Recover(Guid guid, ICheckpointManager checkpointManager)
        {
            this.token = guid;
            var metadata = checkpointManager.GetIndexCheckpointMetadata(guid);
            if (metadata == null)
                throw new FasterException("Invalid index commit metadata for ID " + guid.ToString());
            using (StreamReader s = new(new MemoryStream(metadata)))
                Initialize(s);
        }

        public readonly byte[] ToByteArray()
        {
            using (MemoryStream ms = new())
            {
                using (StreamWriter writer = new(ms))
                {
                    writer.WriteLine(CheckpointVersion); // checkpoint version
                    writer.WriteLine(Checksum()); // checksum

                    writer.WriteLine(token);
                    writer.WriteLine(table_size);
                    writer.WriteLine(num_ht_bytes);
                    writer.WriteLine(num_ofb_bytes);
                    writer.WriteLine(num_buckets);
                    writer.WriteLine(startLogicalAddress);
                    writer.WriteLine(finalLogicalAddress);
                }
                return ms.ToArray();
            }
        }

        private readonly long Checksum()
        {
            var bytes = token.ToByteArray();
            var long1 = BitConverter.ToInt64(bytes, 0);
            var long2 = BitConverter.ToInt64(bytes, 8);
            return long1 ^ long2 ^ table_size ^ (long)num_ht_bytes ^ (long)num_ofb_bytes
                        ^ num_buckets ^ startLogicalAddress ^ finalLogicalAddress;
        }

        public readonly void DebugPrint()
        {
            Debug.WriteLine("******** Index Checkpoint Info for {0} ********", token);
            Debug.WriteLine("Table Size: {0}", table_size);
            Debug.WriteLine("Main Table Size (in GB): {0}", ((double)num_ht_bytes) / 1000.0 / 1000.0 / 1000.0);
            Debug.WriteLine("Overflow Table Size (in GB): {0}", ((double)num_ofb_bytes) / 1000.0 / 1000.0 / 1000.0);
            Debug.WriteLine("Num Buckets: {0}", num_buckets);
            Debug.WriteLine("Start Logical Address: {0}", startLogicalAddress);
            Debug.WriteLine("Final Logical Address: {0}", finalLogicalAddress);
        }

        public void Reset()
        {
            token = default;
            table_size = 0;
            num_ht_bytes = 0;
            num_ofb_bytes = 0;
            num_buckets = 0;
            startLogicalAddress = 0;
            finalLogicalAddress = 0;
        }
    }

    internal struct IndexCheckpointInfo
    {
        public IndexRecoveryInfo info;
        public IDevice main_ht_device;

        public void Initialize(Guid token, long _size, ICheckpointManager checkpointManager)
        {
            info.Initialize(token, _size);
            checkpointManager.InitializeIndexCheckpoint(token);
            main_ht_device = checkpointManager.GetIndexDevice(token);
        }

        public void Recover(Guid token, ICheckpointManager checkpointManager)
        {
            info.Recover(token, checkpointManager);
        }

        public void Reset()
        {
            info = default;
            main_ht_device?.Dispose();
            main_ht_device = null;
        }

        public bool IsDefault()
        {
            return info.token == default;
        }
    }
}<|MERGE_RESOLUTION|>--- conflicted
+++ resolved
@@ -438,11 +438,6 @@
             var metadata = checkpointManager.GetLogCheckpointMetadata(token, deltaLog, scanDelta, recoverTo);
             if (metadata == null)
                 throw new FasterException("Invalid log commit metadata for ID " + token.ToString());
-<<<<<<< HEAD
-
-            using (StreamReader s = new(new MemoryStream(metadata)))
-                Initialize(s);
-=======
             using StreamReader s = new(new MemoryStream(metadata));
             Initialize(s);
         }
@@ -469,7 +464,6 @@
             Initialize(s);
             var cookie = s.ReadToEnd();
             commitCookie =  cookie.Length == 0 ? null : Convert.FromBase64String(cookie);
->>>>>>> 8d422de7
         }
 
         /// <summary>
