﻿// Copyright (c) Microsoft Corporation. All rights reserved.
// Licensed under the MIT license.

#pragma warning disable 0162

using System;
using System.Diagnostics;
using System.Resources;
using System.Threading;

namespace FASTER.core
{
    internal enum ReadStatus { Pending, Done };
    internal enum FlushStatus { Pending, Done };

    internal class RecoveryStatus
    {
        public long startPage;
        public long endPage;
        public long untilAddress;
        public int capacity;

        public IDevice recoveryDevice;
        public long recoveryDevicePageOffset;
        public IDevice objectLogRecoveryDevice;

        public ReadStatus[] readStatus;
        public FlushStatus[] flushStatus;

        public RecoveryStatus(int capacity,
                              long startPage,
                              long endPage, long untilAddress)
        {
            this.capacity = capacity;
            this.startPage = startPage;
            this.endPage = endPage;
            this.untilAddress = untilAddress;
            readStatus = new ReadStatus[capacity];
            flushStatus = new FlushStatus[capacity];
            for (int i = 0; i < capacity; i++)
            {
                flushStatus[i] = FlushStatus.Done;
                readStatus[i] = ReadStatus.Pending;
            }
        }
    }


    public unsafe partial class FasterKV<Key, Value> : FasterBase, IFasterKV<Key, Value>
        where Key : new()
        where Value : new()
    {

        private void InternalRecoverFromLatestCheckpoints(int numPagesToPreload)
        {
<<<<<<< HEAD
            checkpointManager.GetLatestCheckpoint(out Guid indexCheckpointGuid, out Guid hybridLogCheckpointGuid);
            InternalRecover(indexCheckpointGuid, hybridLogCheckpointGuid, numPagesToPreload);
=======
            Debug.WriteLine("********* Primary Recovery Information ********");

            HybridLogCheckpointInfo recoveredHLCInfo = default;

            foreach (var hybridLogToken in checkpointManager.GetLogCheckpointTokens())
            {
                try
                {
                    recoveredHLCInfo = new HybridLogCheckpointInfo();
                    recoveredHLCInfo.Recover(hybridLogToken, checkpointManager);
                }
                catch
                {
                    continue;
                }

                Debug.WriteLine("HybridLog Checkpoint: {0}", hybridLogToken);
                break;
            }

            if (recoveredHLCInfo.IsDefault())
                throw new FasterException("Unable to find valid index token");

            recoveredHLCInfo.info.DebugPrint();

            IndexCheckpointInfo recoveredICInfo = default;

            foreach (var indexToken in checkpointManager.GetIndexCheckpointTokens())
            {
                try
                {
                    // Recovery appropriate context information
                    recoveredICInfo = new IndexCheckpointInfo();
                    recoveredICInfo.Recover(indexToken, checkpointManager);
                }
                catch
                {
                    continue;
                }

                if (!IsCompatible(recoveredICInfo.info, recoveredHLCInfo.info))
                {
                    recoveredICInfo = default;
                    continue;
                }

                Debug.WriteLine("Index Checkpoint: {0}", indexToken);
                break;
            }

            if (recoveredICInfo.IsDefault())
                throw new FasterException("Unable to find valid index token");

            recoveredICInfo.info.DebugPrint();


            InternalRecover(recoveredICInfo, recoveredHLCInfo);
>>>>>>> 5236cc3a
        }

        private bool IsCompatible(in IndexRecoveryInfo indexInfo, in HybridLogRecoveryInfo recoveryInfo)
        {
            var l1 = indexInfo.finalLogicalAddress;
            var l2 = recoveryInfo.finalLogicalAddress;
            return l1 <= l2;
        }

        private void InternalRecover(Guid indexToken, Guid hybridLogToken, int numPagesToPreload)
        {
            Debug.WriteLine("********* Primary Recovery Information ********");
            Debug.WriteLine("Index Checkpoint: {0}", indexToken);
            Debug.WriteLine("HybridLog Checkpoint: {0}", hybridLogToken);


            // Recovery appropriate context information
            var recoveredICInfo = new IndexCheckpointInfo();
            recoveredICInfo.Recover(indexToken, checkpointManager);
            recoveredICInfo.info.DebugPrint();

            var recoveredHLCInfo = new HybridLogCheckpointInfo();
            recoveredHLCInfo.Recover(hybridLogToken, checkpointManager);
            recoveredHLCInfo.info.DebugPrint();

            // Check if the two checkpoints are compatible for recovery
            if (!IsCompatible(recoveredICInfo.info, recoveredHLCInfo.info))
            {
                throw new FasterException("Cannot recover from (" + indexToken.ToString() + "," + hybridLogToken.ToString() + ") checkpoint pair!\n");
            }

            InternalRecover(recoveredICInfo, recoveredHLCInfo);
        }

        private void InternalRecover(IndexCheckpointInfo recoveredICInfo, HybridLogCheckpointInfo recoveredHLCInfo)
        {
            // Ensure active state machine to null
            currentSyncStateMachine = null;

            // Set new system state after recovery
            var v = recoveredHLCInfo.info.version;
            systemState.phase = Phase.REST;
            systemState.version = (v + 1);

            // Recover fuzzy index from checkpoint
            RecoverFuzzyIndex(recoveredICInfo);

            // Recover segment offsets for object log
            if (recoveredHLCInfo.info.objectLogSegmentOffsets != null)
                Array.Copy(recoveredHLCInfo.info.objectLogSegmentOffsets,
                    hlog.GetSegmentOffsets(),
                    recoveredHLCInfo.info.objectLogSegmentOffsets.Length);


            // Make index consistent for version v
            if (FoldOverSnapshot)
            {
                RecoverHybridLog(recoveredICInfo.info, recoveredHLCInfo.info);
            }
            else
            {
                RecoverHybridLogFromSnapshotFile(recoveredICInfo.info, recoveredHLCInfo.info);
            }

            // Read appropriate hybrid log pages into memory
            hlog.RestoreHybridLog(recoveredHLCInfo.info.finalLogicalAddress, recoveredHLCInfo.info.headAddress, recoveredHLCInfo.info.beginAddress, numPagesToPreload);

            // Recover session information
            _recoveredSessions = recoveredHLCInfo.info.continueTokens;
        }

        private void RecoverHybridLog(IndexRecoveryInfo indexRecoveryInfo,
                                        HybridLogRecoveryInfo recoveryInfo)
        {
            var fromAddress = indexRecoveryInfo.startLogicalAddress;
            var untilAddress = recoveryInfo.finalLogicalAddress;

            var startPage = hlog.GetPage(fromAddress);
            var endPage = hlog.GetPage(untilAddress);
            if ((untilAddress > hlog.GetStartLogicalAddress(endPage)) && (untilAddress > fromAddress))
            {
                endPage++;
            }

            // By default first page has one extra record
            var capacity = hlog.GetCapacityNumPages();
            var recoveryStatus = new RecoveryStatus(capacity, startPage, endPage, untilAddress);

            int totalPagesToRead = (int)(endPage - startPage);
            int numPagesToReadFirst = Math.Min(capacity, totalPagesToRead);

            // Issue request to read pages as much as possible
            hlog.AsyncReadPagesFromDevice(startPage, numPagesToReadFirst, untilAddress, hlog.AsyncReadPagesCallbackForRecovery, recoveryStatus);

            for (long page = startPage; page < endPage; page++)
            {
                // Ensure page has been read into memory
                int pageIndex = hlog.GetPageIndexForPage(page);
                while (recoveryStatus.readStatus[pageIndex] == ReadStatus.Pending)
                {
                    Thread.Sleep(10);
                }

                var startLogicalAddress = hlog.GetStartLogicalAddress(page);
                var endLogicalAddress = hlog.GetStartLogicalAddress(page + 1);

                var pageFromAddress = 0L;
                if (fromAddress > startLogicalAddress && fromAddress < endLogicalAddress)
                {
                    pageFromAddress = hlog.GetOffsetInPage(fromAddress);
                }

                var pageUntilAddress = hlog.GetPageSize();
                if (endLogicalAddress > untilAddress)
                {
                    pageUntilAddress = hlog.GetOffsetInPage(untilAddress);
                }

                var physicalAddress = hlog.GetPhysicalAddress(startLogicalAddress);
                RecoverFromPage(fromAddress, pageFromAddress, pageUntilAddress,
                                startLogicalAddress, physicalAddress, recoveryInfo.version);

                // OS thread flushes current page and issues a read request if necessary
                recoveryStatus.readStatus[pageIndex] = ReadStatus.Pending;
                recoveryStatus.flushStatus[pageIndex] = FlushStatus.Pending;

                hlog.AsyncFlushPages(page, 1, AsyncFlushPageCallbackForRecovery, recoveryStatus);
            }

            // Assert that all pages have been flushed
            var done = false;
            while (!done)
            {
                done = true;
                for (long page = startPage; page < endPage; page++)
                {
                    int pageIndex = hlog.GetPageIndexForPage(page);
                    if (recoveryStatus.flushStatus[pageIndex] == FlushStatus.Pending)
                    {
                        done = false;
                        break;
                    }
                }
            }


        }

        private void RecoverHybridLogFromSnapshotFile(
                                        IndexRecoveryInfo indexRecoveryInfo,
                                        HybridLogRecoveryInfo recoveryInfo)
        {
            var fileStartAddress = recoveryInfo.flushedLogicalAddress;
            var fromAddress = indexRecoveryInfo.startLogicalAddress;
            var untilAddress = recoveryInfo.finalLogicalAddress;

            // Compute startPage and endPage
            var startPage = hlog.GetPage(fileStartAddress);
            var endPage = hlog.GetPage(untilAddress);
            if (untilAddress > hlog.GetStartLogicalAddress(endPage))
            {
                endPage++;
            }

            // By default first page has one extra record
            var capacity = hlog.GetCapacityNumPages();
            var recoveryDevice = checkpointManager.GetSnapshotLogDevice(recoveryInfo.guid);
            var objectLogRecoveryDevice = checkpointManager.GetSnapshotObjectLogDevice(recoveryInfo.guid);
            recoveryDevice.Initialize(hlog.GetSegmentSize());
            objectLogRecoveryDevice.Initialize(-1);
            var recoveryStatus = new RecoveryStatus(capacity, startPage, endPage, untilAddress)
            {
                recoveryDevice = recoveryDevice,
                objectLogRecoveryDevice = objectLogRecoveryDevice,
                recoveryDevicePageOffset = startPage
            };

            // Initially issue read request for all pages that can be held in memory
            int totalPagesToRead = (int)(endPage - startPage);
            int numPagesToReadFirst = Math.Min(capacity, totalPagesToRead);

            hlog.AsyncReadPagesFromDevice(startPage, numPagesToReadFirst, untilAddress,
                            hlog.AsyncReadPagesCallbackForRecovery,
                            recoveryStatus,
                            recoveryStatus.recoveryDevicePageOffset,
                            recoveryStatus.recoveryDevice, recoveryStatus.objectLogRecoveryDevice);


            for (long page = startPage; page < endPage; page++)
            {

                // Ensure the page is read from file
                int pageIndex = hlog.GetPageIndexForPage(page);
                while (recoveryStatus.readStatus[pageIndex] == ReadStatus.Pending)
                {
                    Thread.Sleep(10);
                }

                // Page at hand
                var startLogicalAddress = hlog.GetStartLogicalAddress(page);
                var endLogicalAddress = hlog.GetStartLogicalAddress(page + 1);

                // Perform recovery if page in fuzzy portion of the log
                if ((fromAddress < endLogicalAddress) && (fromAddress < untilAddress))
                {
                    /*
                     * Handling corner-cases:
                     * ----------------------
                     * When fromAddress is in the middle of the page, 
                     * then start recovery only from corresponding offset 
                     * in page. Similarly, if untilAddress falls in the
                     * middle of the page, perform recovery only until that
                     * offset. Otherwise, scan the entire page [0, PageSize)
                     */
                    var pageFromAddress = 0L;
                    if (fromAddress > startLogicalAddress && fromAddress < endLogicalAddress)
                    {
                        pageFromAddress = hlog.GetOffsetInPage(fromAddress);
                    }

                    var pageUntilAddress = hlog.GetPageSize();
                    if (endLogicalAddress > untilAddress)
                    {
                        pageUntilAddress = hlog.GetOffsetInPage(untilAddress);
                    }

                    var physicalAddress = hlog.GetPhysicalAddress(startLogicalAddress);
                    RecoverFromPage(fromAddress, pageFromAddress, pageUntilAddress,
                                    startLogicalAddress, physicalAddress, recoveryInfo.version);

                }

                // OS thread flushes current page and issues a read request if necessary
                recoveryStatus.readStatus[pageIndex] = ReadStatus.Pending;
                recoveryStatus.flushStatus[pageIndex] = FlushStatus.Pending;

                // Write back records from snapshot to main hybrid log
                hlog.AsyncFlushPages(page, 1, AsyncFlushPageCallbackForRecovery, recoveryStatus);
            }

            // Assert and wait until all pages have been flushed
            var done = false;
            while (!done)
            {
                done = true;
                for (long page = startPage; page < endPage; page++)
                {
                    int pageIndex = hlog.GetPageIndexForPage(page);
                    if (recoveryStatus.flushStatus[pageIndex] == FlushStatus.Pending)
                    {
                        done = false;
                        break;
                    }
                }
            }

            recoveryStatus.recoveryDevice.Close();
            recoveryStatus.objectLogRecoveryDevice.Close();
        }

        private void RecoverFromPage(long startRecoveryAddress,
                                     long fromLogicalAddressInPage,
                                     long untilLogicalAddressInPage,
                                     long pageLogicalAddress,
                                     long pagePhysicalAddress,
                                     int version)
        {
            var hash = default(long);
            var tag = default(ushort);
            var pointer = default(long);
            var recordStart = default(long);
            var bucket = default(HashBucket*);
            var entry = default(HashBucketEntry);
            var slot = default(int);

            pointer = fromLogicalAddressInPage;
            while (pointer < untilLogicalAddressInPage)
            {
                recordStart = pagePhysicalAddress + pointer;
                ref RecordInfo info = ref hlog.GetInfo(recordStart);

                if (info.IsNull())
                {
                    pointer += RecordInfo.GetLength();
                    continue;
                }

                if (!info.Invalid)
                {
                    hash = comparer.GetHashCode64(ref hlog.GetKey(recordStart));
                    tag = (ushort)((ulong)hash >> Constants.kHashTagShift);

                    entry = default;
                    FindOrCreateTag(hash, tag, ref bucket, ref slot, ref entry, hlog.BeginAddress);

                    if (info.Version <= version)
                    {
                        entry.Address = pageLogicalAddress + pointer;
                        entry.Tag = tag;
                        entry.Pending = false;
                        entry.Tentative = false;
                        bucket->bucket_entries[slot] = entry.word;
                    }
                    else
                    {
                        info.Invalid = true;
                        if (info.PreviousAddress < startRecoveryAddress)
                        {
                            entry.Address = info.PreviousAddress;
                            entry.Tag = tag;
                            entry.Pending = false;
                            entry.Tentative = false;
                            bucket->bucket_entries[slot] = entry.word;
                        }
                    }
                }
                pointer += hlog.GetRecordSize(recordStart);
            }
        }


        private void AsyncFlushPageCallbackForRecovery(uint errorCode, uint numBytes, object context)
        {
            if (errorCode != 0)
            {
                Trace.TraceError("AsyncFlushPageCallbackForRecovery error: {0}", errorCode);
            }

            // Set the page status to flushed
            var result = (PageAsyncFlushResult<RecoveryStatus>)context;

            if (Interlocked.Decrement(ref result.count) == 0)
            {
                int index = hlog.GetPageIndexForPage(result.page);
                result.context.flushStatus[index] = FlushStatus.Done;
                if (result.page + result.context.capacity < result.context.endPage)
                {
                    long readPage = result.page + result.context.capacity;
                    if (FoldOverSnapshot)
                    {
                        hlog.AsyncReadPagesFromDevice(readPage, 1, result.context.untilAddress, hlog.AsyncReadPagesCallbackForRecovery, result.context);
                    }
                    else
                    {
                        hlog.AsyncReadPagesFromDevice(readPage, 1, result.context.untilAddress, hlog.AsyncReadPagesCallbackForRecovery,
                                                            result.context,
                                                            result.context.recoveryDevicePageOffset,
                                                            result.context.recoveryDevice, result.context.objectLogRecoveryDevice);
                    }
                }
                result.Free();
            }
        }
    }

    public unsafe abstract partial class AllocatorBase<Key, Value> : IDisposable
        where Key : new()
        where Value : new()
    {
        /// <summary>
        /// Restore log
        /// </summary>
        /// <param name="untilAddress"></param>
        /// <param name="headAddress"></param>
        /// <param name="beginAddress"></param>
        /// <param name="numPagesToPreload">Number of pages to preload into memory after recovery</param>
        public void RestoreHybridLog(long untilAddress, long headAddress, long beginAddress, int numPagesToPreload = -1)
        {
            if (numPagesToPreload != -1)
            {
                var head = (GetPage(untilAddress) - numPagesToPreload) << LogPageSizeBits;
                if (head > headAddress)
                    headAddress = head;
            }

            Debug.Assert(beginAddress <= headAddress);
            Debug.Assert(headAddress <= untilAddress);

            // Special cases: we do not load any records into memory
            if (
                (beginAddress == untilAddress) || // Empty log
                ((headAddress == untilAddress) && (GetOffsetInPage(headAddress) == 0)) // Empty in-memory page
                )
            {
                if (!IsAllocated(GetPageIndexForAddress(headAddress)))
                    AllocatePage(GetPageIndexForAddress(headAddress));
            }
            else
            {
                var tailPage = GetPage(untilAddress);
                var headPage = GetPage(headAddress);

                var recoveryStatus = new RecoveryStatus(GetCapacityNumPages(), headPage, tailPage, untilAddress);
                for (int i = 0; i < recoveryStatus.capacity; i++)
                {
                    recoveryStatus.readStatus[i] = ReadStatus.Done;
                }

                var numPages = 0;
                for (var page = headPage; page <= tailPage; page++)
                {
                    var pageIndex = GetPageIndexForPage(page);
                    recoveryStatus.readStatus[pageIndex] = ReadStatus.Pending;
                    numPages++;
                }

                AsyncReadPagesFromDevice(headPage, numPages, untilAddress, AsyncReadPagesCallbackForRecovery, recoveryStatus);

                var done = false;
                while (!done)
                {
                    done = true;
                    for (long page = headPage; page <= tailPage; page++)
                    {
                        int pageIndex = GetPageIndexForPage(page);
                        if (recoveryStatus.readStatus[pageIndex] == ReadStatus.Pending)
                        {
                            done = false;
                            break;
                        }
                    }
                }
            }

            RecoveryReset(untilAddress, headAddress, beginAddress);
        }

        internal void AsyncReadPagesCallbackForRecovery(uint errorCode, uint numBytes, object context)
        {
            if (errorCode != 0)
            {
                Trace.TraceError("AsyncReadPagesCallbackForRecovery error: {0}", errorCode);
            }

            // Set the page status to flushed
            var result = (PageAsyncReadResult<RecoveryStatus>)context;

            if (result.freeBuffer1 != null)
            {
                PopulatePage(result.freeBuffer1.GetValidPointer(), result.freeBuffer1.required_bytes, result.page);
                result.freeBuffer1.Return();
            }
            int index = GetPageIndexForPage(result.page);
            result.context.readStatus[index] = ReadStatus.Done;
            Interlocked.MemoryBarrier();
        }
    }
}<|MERGE_RESOLUTION|>--- conflicted
+++ resolved
@@ -53,10 +53,6 @@
 
         private void InternalRecoverFromLatestCheckpoints(int numPagesToPreload)
         {
-<<<<<<< HEAD
-            checkpointManager.GetLatestCheckpoint(out Guid indexCheckpointGuid, out Guid hybridLogCheckpointGuid);
-            InternalRecover(indexCheckpointGuid, hybridLogCheckpointGuid, numPagesToPreload);
-=======
             Debug.WriteLine("********* Primary Recovery Information ********");
 
             HybridLogCheckpointInfo recoveredHLCInfo = default;
@@ -113,8 +109,7 @@
             recoveredICInfo.info.DebugPrint();
 
 
-            InternalRecover(recoveredICInfo, recoveredHLCInfo);
->>>>>>> 5236cc3a
+            InternalRecover(recoveredICInfo, recoveredHLCInfo, numPagesToPreload);
         }
 
         private bool IsCompatible(in IndexRecoveryInfo indexInfo, in HybridLogRecoveryInfo recoveryInfo)
@@ -146,10 +141,10 @@
                 throw new FasterException("Cannot recover from (" + indexToken.ToString() + "," + hybridLogToken.ToString() + ") checkpoint pair!\n");
             }
 
-            InternalRecover(recoveredICInfo, recoveredHLCInfo);
-        }
-
-        private void InternalRecover(IndexCheckpointInfo recoveredICInfo, HybridLogCheckpointInfo recoveredHLCInfo)
+            InternalRecover(recoveredICInfo, recoveredHLCInfo, numPagesToPreload);
+        }
+
+        private void InternalRecover(IndexCheckpointInfo recoveredICInfo, HybridLogCheckpointInfo recoveredHLCInfo, int numPagesToPreload)
         {
             // Ensure active state machine to null
             currentSyncStateMachine = null;
@@ -178,6 +173,7 @@
             {
                 RecoverHybridLogFromSnapshotFile(recoveredICInfo.info, recoveredHLCInfo.info);
             }
+
 
             // Read appropriate hybrid log pages into memory
             hlog.RestoreHybridLog(recoveredHLCInfo.info.finalLogicalAddress, recoveredHLCInfo.info.headAddress, recoveredHLCInfo.info.beginAddress, numPagesToPreload);
@@ -489,7 +485,6 @@
                 if (head > headAddress)
                     headAddress = head;
             }
-
             Debug.Assert(beginAddress <= headAddress);
             Debug.Assert(headAddress <= untilAddress);
 
