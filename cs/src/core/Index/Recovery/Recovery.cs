--- conflicted
+++ resolved
@@ -332,11 +332,7 @@
                 await RecoverHybridLogAsync (scanFromAddress, recoverFromAddress, recoveredHLCInfo.info.flushedLogicalAddress, recoveredHLCInfo.info.nextVersion, CheckpointType.Snapshot, undoNextVersion, cancellationToken).ConfigureAwait(false);
                 // Then recover snapshot into mutable region
                 await RecoverHybridLogFromSnapshotFileAsync(recoveredHLCInfo.info.flushedLogicalAddress, recoverFromAddress, recoveredHLCInfo.info.finalLogicalAddress, recoveredHLCInfo.info.startLogicalAddress,
-<<<<<<< HEAD
-                                        recoveredHLCInfo.info.snapshotFinalLogicalAddress, recoveredHLCInfo.info.nextVersion, recoveredHLCInfo.info.guid, undoNextVersion, recoveredHLCInfo.deltaLog, cancellationToken).ConfigureAwait(false);
-=======
                                         recoveredHLCInfo.info.snapshotFinalLogicalAddress, recoveredHLCInfo.info.nextVersion, recoveredHLCInfo.info.guid, undoNextVersion, recoveredHLCInfo.deltaLog, recoverTo, cancellationToken).ConfigureAwait(false);
->>>>>>> 8d422de7
 
                 readOnlyAddress = recoveredHLCInfo.info.flushedLogicalAddress;
             }
