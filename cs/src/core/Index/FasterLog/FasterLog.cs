﻿// Copyright (c) Microsoft Corporation. All rights reserved.
// Licensed under the MIT license.

using System;
using System.Buffers;
using System.Collections.Concurrent;
using System.Collections.Generic;
using System.Diagnostics;
using System.IO;
using System.Linq;
using System.Runtime.CompilerServices;
using System.Threading;
using System.Threading.Tasks;

namespace FASTER.core
{
    /// <summary>
    /// FASTER log
    /// </summary>
    public sealed class FasterLog : IDisposable
    {
<<<<<<< HEAD
        private CommitFailureException cannedException = null;
        
        private readonly BlittableAllocator<Empty, byte> allocator;
        private readonly LightEpoch epoch;
        private readonly ILogCommitManager logCommitManager;
        private readonly bool disposeLogCommitManager;
        private readonly GetMemory getMemory;
        private readonly int headerSize;
        private readonly LogChecksumType logChecksum;
        private readonly WorkQueueLIFO<CommitInfo> commitQueue;
=======
        readonly BlittableAllocator<Empty, byte> allocator;
        readonly LightEpoch epoch;
        readonly ILogCommitManager logCommitManager;
        readonly bool disposeLogCommitManager;
        readonly GetMemory getMemory;
        readonly int headerSize;
        readonly LogChecksumType logChecksum;
        readonly WorkQueueLIFO<CommitInfo> commitQueue;
>>>>>>> 3feedf93

        internal readonly bool readOnlyMode;
        internal readonly bool fastCommitMode;

        TaskCompletionSource<LinkedCommitInfo> commitTcs = new(TaskCreationOptions.RunContinuationsAsynchronously);
        TaskCompletionSource<Empty> refreshUncommittedTcs = new(TaskCreationOptions.RunContinuationsAsynchronously);

        // Offsets for all currently unprocessed commit records
        readonly Queue<(long, FasterLogRecoveryInfo)> ongoingCommitRequests;
        readonly List<FasterLogRecoveryInfo> coveredCommits = new();
        long commitNum, commitCoveredAddress;

        readonly LogCommitPolicy commitPolicy;

        /// <summary>
        /// Beginning address of log
        /// </summary>
        public long BeginAddress => beginAddress;

        // Here's a soft begin address that is observed by all access at the FasterLog level but not actually on the
        // allocator. This is to make sure that any potential physical deletes only happen after commit.
        long beginAddress;

        /// <summary>
        /// Tail address of log
        /// </summary>
        public long TailAddress => allocator.GetTailAddress();

        /// <summary>
        /// Log flushed until address
        /// </summary>
        public long FlushedUntilAddress => allocator.FlushedUntilAddress;

        /// <summary>
        /// Log safe read-only address
        /// </summary>
        internal long SafeTailAddress;

        /// <summary>
        /// Dictionary of recovered iterators and their committed until addresses
        /// </summary>
        public Dictionary<string, long> RecoveredIterators { get; private set; }

        /// <summary>
        /// Log committed until address
        /// </summary>
        public long CommittedUntilAddress;

        /// <summary>
        /// Log committed begin address
        /// </summary>
        public long CommittedBeginAddress;

        /// <summary>
        /// Recovered Commit Cookie
        /// </summary>
        public byte[] RecoveredCookie;

        /// <summary>
        /// Task notifying commit completions
        /// </summary>
        internal Task<LinkedCommitInfo> CommitTask => commitTcs.Task;

        /// <summary>
        /// Task notifying log flush completions
        /// </summary>
        internal CompletionEvent FlushEvent => allocator.FlushEvent;

        /// <summary>
        /// Task notifying refresh uncommitted
        /// </summary>
        internal Task<Empty> RefreshUncommittedTask => refreshUncommittedTcs.Task;

        /// <summary>
        /// Table of persisted iterators
        /// </summary>
        internal readonly ConcurrentDictionary<string, FasterLogScanIterator> PersistedIterators = new();

        /// <summary>
        /// Committed view of commitMetadataVersion
        /// </summary>
        private long persistedCommitNum;

        internal Dictionary<string, long> LastPersistedIterators;

        /// <summary>
        /// Numer of references to log, including itself
        /// Used to determine disposability of log
        /// </summary>
        internal int logRefCount = 1;

        /// <summary>
        /// Create new log instance
        /// </summary>
        /// <param name="logSettings">Log settings</param>
        /// <param name="requestedCommitNum">Specific commit number to recover from (or -1 for latest) </param>
        public FasterLog(FasterLogSettings logSettings, long requestedCommitNum = -1)
            : this(logSettings, false)
        {
            Dictionary<string, long> it;
            if (requestedCommitNum == -1)
                RestoreLatest(false, out it, out RecoveredCookie);
            else
                RestoreSpecificCommit(requestedCommitNum, out it, out RecoveredCookie);

            RecoveredIterators = it;
        }

        /// <summary>
        /// Create new log instance asynchronously
        /// </summary>
        /// <param name="logSettings"></param>
        /// <param name="cancellationToken"></param>
        public static async ValueTask<FasterLog> CreateAsync(FasterLogSettings logSettings, CancellationToken cancellationToken = default)
        {
            var fasterLog = new FasterLog(logSettings, false);
            var (it, cookie) = await fasterLog.RestoreLatestAsync(false, cancellationToken).ConfigureAwait(false);
            fasterLog.RecoveredIterators = it;
            fasterLog.RecoveredCookie = cookie;

            return fasterLog;
        }

        private FasterLog(FasterLogSettings logSettings, bool oldCommitManager)
        {
            Debug.Assert(oldCommitManager == false);
            logCommitManager = logSettings.LogCommitManager ??
                new DeviceLogCommitCheckpointManager
                (new LocalStorageNamedDeviceFactory(),
                    new DefaultCheckpointNamingScheme(
                        logSettings.LogCommitDir ??
                        new FileInfo(logSettings.LogDevice.FileName).Directory.FullName), 
                    logSettings.ReadOnlyMode ? false : logSettings.RemoveOutdatedCommitFiles);

            if (logSettings.LogCommitManager == null)
                disposeLogCommitManager = true;

            // Reserve 8 byte checksum in header if requested
            logChecksum = logSettings.LogChecksum;
            headerSize = logChecksum == LogChecksumType.PerEntry ? 12 : 4;
            getMemory = logSettings.GetMemory;
            epoch = new LightEpoch();
            CommittedUntilAddress = Constants.kFirstValidAddress;
            CommittedBeginAddress = Constants.kFirstValidAddress;
            SafeTailAddress = Constants.kFirstValidAddress;
            commitQueue = new WorkQueueLIFO<CommitInfo>(ci => SerialCommitCallbackWorker(ci));
            allocator = new BlittableAllocator<Empty, byte>(
                logSettings.GetLogSettings(), null,
                null, epoch, CommitCallback);
            allocator.Initialize();
            beginAddress = allocator.BeginAddress;

            // FasterLog is used as a read-only iterator
            if (logSettings.ReadOnlyMode)
            {
                readOnlyMode = true;
                allocator.HeadAddress = long.MaxValue;
            }

            fastCommitMode = logSettings.FastCommitMode;

            ongoingCommitRequests = new Queue<(long, FasterLogRecoveryInfo)>();
            commitPolicy = logSettings.LogCommitPolicy ?? LogCommitPolicy.Default();
            commitPolicy.OnAttached(this);
        }

        /// <summary>
        /// Dispose
        /// </summary>
        public void Dispose()
        {
            if (Interlocked.Decrement(ref logRefCount) == 0)
                TrueDispose();
        }

        internal void TrueDispose()
        {
            commitQueue.Dispose();
            commitTcs.TrySetException(new ObjectDisposedException("Log has been disposed"));
            allocator.Dispose();
            epoch.Dispose();
            if (disposeLogCommitManager)
                logCommitManager.Dispose();
        }
        
        public void ResolveCommitFailure(CommitFailureException failure)
        {
            // Create a new commitTcs only if the failure status changed
            if (Interlocked.CompareExchange(ref cannedException, null, failure) == failure)
                commitTcs = new TaskCompletionSource<LinkedCommitInfo>(TaskCreationOptions.RunContinuationsAsynchronously);
        }

        #region Enqueue
        /// <summary>
        /// Enqueue entry to log (in memory) - no guarantee of flush/commit
        /// </summary>
        /// <param name="entry">Entry to be enqueued to log</param>
        /// <returns>Logical address of added entry</returns>
        public long Enqueue(byte[] entry)
        {
            long logicalAddress;
            while (!TryEnqueue(entry, out logicalAddress))
                Thread.Yield();
            return logicalAddress;
        }

        /// <summary>
        /// Enqueue entry to log (in memory) - no guarantee of flush/commit
        /// </summary>
        /// <param name="entry">Entry to be enqueued to log</param>
        /// <returns>Logical address of added entry</returns>
        public long Enqueue(ReadOnlySpan<byte> entry)
        {
            long logicalAddress;
            while (!TryEnqueue(entry, out logicalAddress))
                Thread.Yield();
            return logicalAddress;
        }

        /// <summary>
        /// Enqueue batch of entries to log (in memory) - no guarantee of flush/commit
        /// </summary>
        /// <param name="readOnlySpanBatch">Batch of entries to be enqueued to log</param>
        /// <returns>Logical address of added entry</returns>
        public long Enqueue(IReadOnlySpanBatch readOnlySpanBatch)
        {
            long logicalAddress;
            while (!TryEnqueue(readOnlySpanBatch, out logicalAddress))
                Thread.Yield();
            return logicalAddress;
        }
        #endregion

        #region TryEnqueue
        /// <summary>
        /// Try to enqueue entry to log (in memory). If it returns true, we are
        /// done. If it returns false, we need to retry.
        /// </summary>
        /// <param name="entry">Entry to be enqueued to log</param>
        /// <param name="logicalAddress">Logical address of added entry</param>
        /// <returns>Whether the append succeeded</returns>
        public unsafe bool TryEnqueue(byte[] entry, out long logicalAddress)
        {
            logicalAddress = 0;
            var length = entry.Length;
            int allocatedLength = headerSize + Align(length);
            ValidateAllocatedLength(allocatedLength);

            epoch.Resume();

            logicalAddress = allocator.TryAllocateRetryNow(allocatedLength);
            if (logicalAddress == 0)
            {
                epoch.Suspend();
                if (cannedException != null) throw cannedException;
                return false;
            }
            
            var physicalAddress = allocator.GetPhysicalAddress(logicalAddress);
            fixed (byte* bp = entry)
                Buffer.MemoryCopy(bp, (void*)(headerSize + physicalAddress), length, length);
            SetHeader(length, (byte*)physicalAddress);
            epoch.Suspend();
            return true;
        }

        /// <summary>
        /// Try to append entry to log. If it returns true, we are
        /// done. If it returns false, we need to retry.
        /// </summary>
        /// <param name="entry">Entry to be appended to log</param>
        /// <param name="logicalAddress">Logical address of added entry</param>
        /// <returns>Whether the append succeeded</returns>
        public unsafe bool TryEnqueue(ReadOnlySpan<byte> entry, out long logicalAddress)
        {
            logicalAddress = 0;
            var length = entry.Length;
            int allocatedLength = headerSize + Align(length);
            ValidateAllocatedLength(allocatedLength);

            epoch.Resume();

            logicalAddress = allocator.TryAllocateRetryNow(allocatedLength);
            if (logicalAddress == 0)
            {
                epoch.Suspend();
                if (cannedException != null) throw cannedException;
                return false;
            }
            
            var physicalAddress = allocator.GetPhysicalAddress(logicalAddress);
            fixed (byte* bp = &entry.GetPinnableReference())
                Buffer.MemoryCopy(bp, (void*)(headerSize + physicalAddress), length, length);
            SetHeader(length, (byte*)physicalAddress);
            epoch.Suspend();
            return true;
        }

        /// <summary>
        /// Try to enqueue batch of entries as a single atomic unit (to memory). Entire 
        /// batch needs to fit on one log page.
        /// </summary>
        /// <param name="readOnlySpanBatch">Batch to be appended to log</param>
        /// <param name="logicalAddress">Logical address of first added entry</param>
        /// <returns>Whether the append succeeded</returns>
        public bool TryEnqueue(IReadOnlySpanBatch readOnlySpanBatch, out long logicalAddress)
        {
            return TryAppend(readOnlySpanBatch, out logicalAddress, out _);
        }
        #endregion

        #region EnqueueAsync
        /// <summary>
        /// Enqueue entry to log in memory (async) - completes after entry is 
        /// appended to memory, NOT committed to storage.
        /// </summary>
        /// <param name="entry">Entry to enqueue</param>
        /// <param name="token">Cancellation token</param>
        /// <returns></returns>
        public ValueTask<long> EnqueueAsync(byte[] entry, CancellationToken token = default)
        {
            token.ThrowIfCancellationRequested();
            if (TryEnqueue(entry, out long logicalAddress))
                return new ValueTask<long>(logicalAddress);

            return SlowEnqueueAsync(this, entry, token);
        }

        private static async ValueTask<long> SlowEnqueueAsync(FasterLog @this, byte[] entry, CancellationToken token)
        {
            long logicalAddress;
            while (true)
            {
                var flushEvent = @this.FlushEvent;
                if (@this.TryEnqueue(entry, out logicalAddress))
                    break;
                // Wait for *some* flush - failure can be ignored except if the token was signaled (which the caller should handle correctly)
                try
                {
                    await flushEvent.WaitAsync(token).ConfigureAwait(false);
                }
                catch when (!token.IsCancellationRequested) { }
            }

            return logicalAddress;
        }

        /// <summary>
        /// Enqueue entry to log in memory (async) - completes after entry is 
        /// appended to memory, NOT committed to storage.
        /// </summary>
        /// <param name="entry">Entry to enqueue</param>
        /// <param name="token">Cancellation token</param>
        /// <returns></returns>
        public ValueTask<long> EnqueueAsync(ReadOnlyMemory<byte> entry, CancellationToken token = default)
        {
            token.ThrowIfCancellationRequested();
            if (TryEnqueue(entry.Span, out long logicalAddress))
                return new ValueTask<long>(logicalAddress);

            return SlowEnqueueAsync(this, entry, token);
        }

        private static async ValueTask<long> SlowEnqueueAsync(FasterLog @this, ReadOnlyMemory<byte> entry, CancellationToken token)
        {
            long logicalAddress;
            while (true)
            {
                var flushEvent = @this.FlushEvent;
                if (@this.TryEnqueue(entry.Span, out logicalAddress))
                    break;
                // Wait for *some* flush - failure can be ignored except if the token was signaled (which the caller should handle correctly)
                try
                {
                    await flushEvent.WaitAsync(token).ConfigureAwait(false);
                }
                catch when (!token.IsCancellationRequested) { }
            }

            return logicalAddress;
        }

        /// <summary>
        /// Enqueue batch of entries to log in memory (async) - completes after entry is 
        /// appended to memory, NOT committed to storage.
        /// </summary>
        /// <param name="readOnlySpanBatch">Batch to enqueue</param>
        /// <param name="token">Cancellation token</param>
        /// <returns></returns>
        public ValueTask<long> EnqueueAsync(IReadOnlySpanBatch readOnlySpanBatch, CancellationToken token = default)
        {
            token.ThrowIfCancellationRequested();
            if (TryEnqueue(readOnlySpanBatch, out long address))
                return new ValueTask<long>(address);

            return SlowEnqueueAsync(this, readOnlySpanBatch, token);
        }

        private static async ValueTask<long> SlowEnqueueAsync(FasterLog @this, IReadOnlySpanBatch readOnlySpanBatch, CancellationToken token)
        {
            long logicalAddress;
            while (true)
            {
                var flushEvent = @this.FlushEvent;
                if (@this.TryEnqueue(readOnlySpanBatch, out logicalAddress))
                    break;
                // Wait for *some* flush - failure can be ignored except if the token was signaled (which the caller should handle correctly)
                try
                {
                    await flushEvent.WaitAsync(token).ConfigureAwait(false);
                }
                catch when (!token.IsCancellationRequested) { }
            }

            return logicalAddress;
        }
        #endregion

        #region WaitForCommit and WaitForCommitAsync

        /// <summary>
        /// Spin-wait for enqueues, until tail or specified address, to commit to 
        /// storage. Does NOT itself issue a commit, just waits for commit. So you should 
        /// ensure that someone else causes the commit to happen.
        /// </summary>
        /// <param name="untilAddress">Address until which we should wait for commit, default 0 for tail of log</param>
        /// <returns></returns>
        public void WaitForCommit(long untilAddress = 0, long commitNum = -1)
        {
            if (untilAddress == 0) untilAddress = TailAddress;
            if (commitNum == -1) commitNum = this.commitNum;
            
            while (commitNum > persistedCommitNum || untilAddress > CommittedUntilAddress)
            {
                if (cannedException != null) throw cannedException;
                Thread.Yield();
            }
        }

        /// <summary>
        /// Wait for appends (in memory), until tail or specified address, to commit to 
        /// storage. Does NOT itself issue a commit, just waits for commit. So you should 
        /// ensure that someone else causes the commit to happen.
        /// </summary>
        /// <param name="untilAddress">Address until which we should wait for commit, default 0 for tail of log</param>
        /// <param name="token">Cancellation token</param>
        /// <returns></returns>
        public async ValueTask WaitForCommitAsync(long untilAddress = 0, CancellationToken token = default)
        {
            token.ThrowIfCancellationRequested();
            var task = CommitTask;
            var tailAddress = untilAddress;
            if (tailAddress == 0) tailAddress = allocator.GetTailAddress();

            var observedCommitNum = commitNum;
            while (CommittedUntilAddress < tailAddress || persistedCommitNum < observedCommitNum)
            {
                var linkedCommitInfo = await task.WithCancellationAsync(token).ConfigureAwait(false);
                task = linkedCommitInfo.NextTask;
            }
        }
        #endregion

        #region Commit and CommitAsync

        /// <summary>
        /// Issue commit request for log (until tail)
        /// </summary>
        /// <param name="spinWait">If true, spin-wait until commit completes. Otherwise, issue commit and return immediately.</param>
        /// <returns> whether there is anything to commit. </returns>

        public void Commit(bool spinWait = false)
        {
            // Take a lower-bound of the content of this commit in case our request is filtered but we need to spin
            var tail = TailAddress;
            var lastCommit = commitNum;
            
            var success = CommitInternal(out var actualTail, out var actualCommitNum, true, null, -1, null);
            if (!spinWait) return;
            if (success)
                WaitForCommit(actualTail, actualCommitNum);
            else 
                // Still need to imitate semantics to spin until all previous enqueues are committed when commit has been filtered  
                WaitForCommit(tail, lastCommit);
        }

        /// <summary>
        /// Issue a strong commit request for log (until tail) with the given commitNum. Strong commits bypass commit policies
        /// and will never be compressed with other concurrent commit requests.
        /// </summary>
        /// <param name="commitTail">The tail committed by this call</param>
        /// <param name="actualCommitNum">
        /// A unique, monotonically increasing identifier for the commit that can be used to recover to exactly this commit
        /// </param>
        /// <param name="spinWait">If true, spin-wait until commit completes. Otherwise, issue commit and return immediately</param>
        /// <param name="cookie">
        /// A custom piece of metadata to be associated with this commit. If commit is successful, any recovery from
        /// this commit will recover the cookie in RecoveredCookie field. Note that cookies are not stored by FasterLog
        /// itself, so the user is responsible for tracking cookie content and supplying it to every commit call if needed
        /// </param>
        /// <param name="proposedCommitNum">
        /// Proposal for the identifier to use for this commit, or -1 if the system should pick one. If supplied with
        /// a non -1 value, commit is guaranteed to have the supplied identifier if commit call is successful
        /// </param>
        /// <param name="callback"> callback function that will be invoked when strong commit is persistent </param>
        /// <returns>Whether commit is successful </returns>
        public bool CommitStrongly(out long commitTail, out long actualCommitNum, bool spinWait = false, byte[] cookie = null, long proposedCommitNum = -1, Action callback = null)
        {
            if (!CommitInternal(out commitTail, out actualCommitNum, false, cookie, proposedCommitNum, callback))
                return false;
            if (spinWait)
                WaitForCommit(commitTail, actualCommitNum);
            return true;
        }

        /// <summary>
        /// Async commit log (until tail), completes only when we 
        /// complete the commit. Throws exception if this or any 
        /// ongoing commit fails.
        /// </summary>
        /// <returns></returns>
        public async ValueTask CommitAsync(CancellationToken token = default)
        {
            token.ThrowIfCancellationRequested();
            var task = CommitTask;
            if (!CommitInternal(out var tailAddress, out var actualCommitNum, false, null, -1, null))
                return;

            while (CommittedUntilAddress < tailAddress || persistedCommitNum < actualCommitNum)
            {
                var linkedCommitInfo = await task.WithCancellationAsync(token).ConfigureAwait(false);
                task = linkedCommitInfo.NextTask;
            }
        }

        /// <summary>
        /// Async commit log (until tail), completes only when we 
        /// complete the commit. Throws exception if any commit
        /// from prevCommitTask to current fails.
        /// </summary>
        /// <returns></returns>
        public async ValueTask<Task<LinkedCommitInfo>> CommitAsync(Task<LinkedCommitInfo> prevCommitTask, CancellationToken token = default)
        {
            token.ThrowIfCancellationRequested();
            if (prevCommitTask == null) prevCommitTask = CommitTask;

            if (!CommitInternal(out var tailAddress, out var actualCommitNum, true, null, -1, null))
                return prevCommitTask;

            while (CommittedUntilAddress < tailAddress || persistedCommitNum < actualCommitNum)
            {
                var linkedCommitInfo = await prevCommitTask.WithCancellationAsync(token).ConfigureAwait(false);
                if (linkedCommitInfo.CommitInfo.UntilAddress < tailAddress || persistedCommitNum < actualCommitNum)
                    prevCommitTask = linkedCommitInfo.NextTask;
                else
                    return linkedCommitInfo.NextTask;
            }

            return prevCommitTask;
        }

        /// <summary>
        /// Issue commit request for log (until tail) with the given commitNum
        /// </summary>
        /// <param name="cookie">
        /// A custom piece of metadata to be associated with this commit. If commit is successful, any recovery from
        /// this commit will recover the cookie in RecoveredCookie field. Note that cookies are not stored by FasterLog
        /// itself, so the user is responsible for tracking cookie content and supplying it to every commit call if needed
        /// </param>
        /// <param name="proposedCommitNum">
        /// Proposal for the identifier to use for this commit, or -1 if the system should pick one. If supplied with
        /// a non -1 value, commit is guaranteed to have the supplied identifier if commit call is successful
        /// </param>
        /// <param name="token">Cancellation token</param>
        /// <returns>Whether commit is successful, commit tail, and actual commit number</returns>
        public async ValueTask<(bool success, long commitTail, long actualCommitNum)> CommitStronglyAsync(byte[] cookie = null, long proposedCommitNum = -1, CancellationToken token = default)
        {
            token.ThrowIfCancellationRequested();
            var task = CommitTask;
            if (!CommitInternal(out var commitTail, out var actualCommitNum, false, cookie, proposedCommitNum, null))
                return (false, commitTail, actualCommitNum);

            while (CommittedUntilAddress < commitTail || persistedCommitNum < actualCommitNum)
            {
                var linkedCommitInfo = await task.WithCancellationAsync(token).ConfigureAwait(false);
                task = linkedCommitInfo.NextTask;
            }

            return (true, commitTail, actualCommitNum);
        }

        /// <summary>
        /// Trigger a refresh of information about uncommitted part of log (tail address) to ensure visibility 
        /// to uncommitted scan iterators. Will cause SafeTailAddress to reflect the current tail address.
        /// </summary>
        public void RefreshUncommitted(bool spinWait = false)
        {
            RefreshUncommittedInternal(spinWait);
        }

        /// <summary>
        /// Trigger a refresh of information about uncommitted part of log (tail address) to ensure visibility 
        /// to uncommitted scan iterators. Will cause SafeTailAddress to reflect the current tail address.
        /// Async method completes only when we complete the refresh.
        /// </summary>
        /// <returns></returns>
        public async ValueTask RefreshUncommittedAsync(CancellationToken token = default)
        {
            token.ThrowIfCancellationRequested();
            var task = RefreshUncommittedTask;
            var tailAddress = RefreshUncommittedInternal();

            while (SafeTailAddress < tailAddress)
            {
                await task.WithCancellationAsync(token).ConfigureAwait(false);
                task = RefreshUncommittedTask;
            }
        }

        #endregion

        #region EnqueueAndWaitForCommit

        /// <summary>
        /// Append entry to log - spin-waits until entry is committed to storage.
        /// Does NOT itself issue flush!
        /// </summary>
        /// <param name="entry"></param>
        /// <returns></returns>
        public long EnqueueAndWaitForCommit(byte[] entry)
        {
            long logicalAddress;
            while (!TryEnqueue(entry, out logicalAddress))
                Thread.Yield();
            WaitForCommit(logicalAddress + 1);
            return logicalAddress;
        }

        /// <summary>
        /// Append entry to log - spin-waits until entry is committed to storage.
        /// Does NOT itself issue flush!
        /// </summary>
        /// <param name="entry"></param>
        /// <returns></returns>
        public long EnqueueAndWaitForCommit(ReadOnlySpan<byte> entry)
        {
            long logicalAddress;
            while (!TryEnqueue(entry, out logicalAddress))
                Thread.Yield();
            WaitForCommit(logicalAddress + 1);
            return logicalAddress;
        }

        /// <summary>
        /// Append batch of entries to log - spin-waits until entry is committed to storage.
        /// Does NOT itself issue flush!
        /// </summary>
        /// <param name="readOnlySpanBatch"></param>
        /// <returns></returns>
        public long EnqueueAndWaitForCommit(IReadOnlySpanBatch readOnlySpanBatch)
        {
            long logicalAddress;
            while (!TryEnqueue(readOnlySpanBatch, out logicalAddress))
                Thread.Yield();
            WaitForCommit(logicalAddress + 1);
            return logicalAddress;
        }

        #endregion

        #region EnqueueAndWaitForCommitAsync

        /// <summary>
        /// Append entry to log (async) - completes after entry is committed to storage.
        /// Does NOT itself issue flush!
        /// </summary>
        /// <param name="entry">Entry to enqueue</param>
        /// <param name="token">Cancellation token</param>
        /// <returns></returns>
        public async ValueTask<long> EnqueueAndWaitForCommitAsync(byte[] entry, CancellationToken token = default)
        {
            token.ThrowIfCancellationRequested();
            long logicalAddress;
            CompletionEvent flushEvent;
            Task<LinkedCommitInfo> commitTask;

            // Phase 1: wait for commit to memory
            while (true)
            {
                flushEvent = FlushEvent;
                commitTask = CommitTask;
                if (TryEnqueue(entry, out logicalAddress))
                    break;
                try
                {
                    await flushEvent.WaitAsync(token).ConfigureAwait(false);
                }
                catch when (!token.IsCancellationRequested) { }
            }

            // Phase 2: wait for commit/flush to storage
            // Since the task object was read before enqueueing, there is no need for the CommittedUntilAddress >= logicalAddress check like in WaitForCommit
            while (true)
            {
                LinkedCommitInfo linkedCommitInfo;
                try
                {
                    linkedCommitInfo = await commitTask.WithCancellationAsync(token).ConfigureAwait(false);
                }
                catch (CommitFailureException e)
                {
                    linkedCommitInfo = e.LinkedCommitInfo;
                    if (logicalAddress >= linkedCommitInfo.CommitInfo.FromAddress && logicalAddress < linkedCommitInfo.CommitInfo.UntilAddress)
                        throw;
                }
                if (linkedCommitInfo.CommitInfo.UntilAddress < logicalAddress + 1)
                    commitTask = linkedCommitInfo.NextTask;
                else
                    break;
            }

            return logicalAddress;
        }

        /// <summary>
        /// Append entry to log (async) - completes after entry is committed to storage.
        /// Does NOT itself issue flush!
        /// </summary>
        /// <param name="entry">Entry to enqueue</param>
        /// <param name="token">Cancellation token</param>
        /// <returns></returns>
        public async ValueTask<long> EnqueueAndWaitForCommitAsync(ReadOnlyMemory<byte> entry, CancellationToken token = default)
        {
            token.ThrowIfCancellationRequested();
            long logicalAddress;
            CompletionEvent flushEvent;
            Task<LinkedCommitInfo> commitTask;

            // Phase 1: wait for commit to memory
            while (true)
            {
                flushEvent = FlushEvent;
                commitTask = CommitTask;
                if (TryEnqueue(entry.Span, out logicalAddress))
                    break;
                try
                {
                    await flushEvent.WaitAsync(token).ConfigureAwait(false);
                }
                catch when (!token.IsCancellationRequested) { }
            }

            // Phase 2: wait for commit/flush to storage
            // Since the task object was read before enqueueing, there is no need for the CommittedUntilAddress >= logicalAddress check like in WaitForCommit
            while (true)
            {
                LinkedCommitInfo linkedCommitInfo;
                try
                {
                    linkedCommitInfo = await commitTask.WithCancellationAsync(token).ConfigureAwait(false);
                }
                catch (CommitFailureException e)
                {
                    linkedCommitInfo = e.LinkedCommitInfo;
                    if (logicalAddress >= linkedCommitInfo.CommitInfo.FromAddress && logicalAddress < linkedCommitInfo.CommitInfo.UntilAddress)
                        throw;
                }
                if (linkedCommitInfo.CommitInfo.UntilAddress < logicalAddress + 1)
                    commitTask = linkedCommitInfo.NextTask;
                else
                    break;
            }

            return logicalAddress;
        }

        /// <summary>
        /// Append batch of entries to log (async) - completes after batch is committed to storage.
        /// Does NOT itself issue flush!
        /// </summary>
        /// <param name="readOnlySpanBatch"></param>
        /// <param name="token">Cancellation token</param>
        /// <returns></returns>
        public async ValueTask<long> EnqueueAndWaitForCommitAsync(IReadOnlySpanBatch readOnlySpanBatch, CancellationToken token = default)
        {
            token.ThrowIfCancellationRequested();
            long logicalAddress;
            CompletionEvent flushEvent;
            Task<LinkedCommitInfo> commitTask;

            // Phase 1: wait for commit to memory
            while (true)
            {
                flushEvent = FlushEvent;
                commitTask = CommitTask;
                if (TryEnqueue(readOnlySpanBatch, out logicalAddress))
                    break;
                try
                {
                    await flushEvent.WaitAsync(token).ConfigureAwait(false);
                }
                catch when (!token.IsCancellationRequested) { }
            }

            // Phase 2: wait for commit/flush to storage
            // Since the task object was read before enqueueing, there is no need for the CommittedUntilAddress >= logicalAddress check like in WaitForCommit
            while (true)
            {
                LinkedCommitInfo linkedCommitInfo;
                try
                {
                    linkedCommitInfo = await commitTask.WithCancellationAsync(token).ConfigureAwait(false);
                }
                catch (CommitFailureException e)
                {
                    linkedCommitInfo = e.LinkedCommitInfo;
                    if (logicalAddress >= linkedCommitInfo.CommitInfo.FromAddress && logicalAddress < linkedCommitInfo.CommitInfo.UntilAddress)
                        throw;
                }
                if (linkedCommitInfo.CommitInfo.UntilAddress < logicalAddress + 1)
                    commitTask = linkedCommitInfo.NextTask;
                else
                    break;
            }

            return logicalAddress;
        }
        #endregion

        /// <summary>
        /// Truncate the log until, but not including, untilAddress. **User should ensure
        /// that the provided address is a valid starting address for some record.** The
        /// truncation is not persisted until the next commit.
        /// </summary>
        /// <param name="untilAddress">Until address</param>
        public void TruncateUntil(long untilAddress)
        {
            Utility.MonotonicUpdate(ref beginAddress, untilAddress, out _);
        }

        /// <summary>
        /// Truncate the log until the start of the page corresponding to untilAddress. This is 
        /// safer than TruncateUntil, as page starts are always a valid truncation point. The
        /// truncation is not persisted until the next commit.
        /// </summary>
        /// <param name="untilAddress">Until address</param>
        public void TruncateUntilPageStart(long untilAddress)
        {
            Utility.MonotonicUpdate(ref beginAddress, untilAddress & ~allocator.PageSizeMask, out _);
        }

        /// <summary>
        /// Pull-based iterator interface for scanning FASTER log
        /// </summary>
        /// <param name="beginAddress">Begin address for scan.</param>
        /// <param name="endAddress">End address for scan (or long.MaxValue for tailing).</param>
        /// <param name="name">Name of iterator, if we need to persist/recover it (default null - do not persist).</param>
        /// <param name="recover">Whether to recover named iterator from latest commit (if exists). If false, iterator starts from beginAddress.</param>
        /// <param name="scanBufferingMode">Use single or double buffering</param>
        /// <param name="scanUncommitted">Whether we scan uncommitted data</param>
        /// <returns></returns>
        public FasterLogScanIterator Scan(long beginAddress, long endAddress, string name = null, bool recover = true, ScanBufferingMode scanBufferingMode = ScanBufferingMode.DoublePageBuffering, bool scanUncommitted = false)
        {
            if (readOnlyMode)
            {
                scanBufferingMode = ScanBufferingMode.SinglePageBuffering;

                if (name != null)
                    throw new FasterException("Cannot used named iterators with read-only FasterLog");
                if (scanUncommitted)
                    throw new FasterException("Cannot used scanUncommitted with read-only FasterLog");
            }

            FasterLogScanIterator iter;
            if (recover && name != null && RecoveredIterators != null && RecoveredIterators.ContainsKey(name))
                iter = new FasterLogScanIterator(this, allocator, RecoveredIterators[name], endAddress, getMemory, scanBufferingMode, epoch, headerSize, name, scanUncommitted);
            else
                iter = new FasterLogScanIterator(this, allocator, beginAddress, endAddress, getMemory, scanBufferingMode, epoch, headerSize, name, scanUncommitted);

            if (name != null)
            {
                if (name.Length > 20)
                    throw new FasterException("Max length of iterator name is 20 characters");
                if (PersistedIterators.ContainsKey(name))
                    Debug.WriteLine("Iterator name exists, overwriting");
                PersistedIterators[name] = iter;
            }

            if (Interlocked.Increment(ref logRefCount) == 1)
                throw new FasterException("Cannot scan disposed log instance");
            return iter;
        }

        /// <summary>
        /// Random read record from log, at given address
        /// </summary>
        /// <param name="address">Logical address to read from</param>
        /// <param name="estimatedLength">Estimated length of entry, if known</param>
        /// <param name="token">Cancellation token</param>
        /// <returns></returns>
        public async ValueTask<(byte[], int)> ReadAsync(long address, int estimatedLength = 0, CancellationToken token = default)
        {
            token.ThrowIfCancellationRequested();
            epoch.Resume();
            if (address >= CommittedUntilAddress || address < BeginAddress)
            {
                epoch.Suspend();
                return default;
            }
            var ctx = new SimpleReadContext
            {
                logicalAddress = address,
                completedRead = new SemaphoreSlim(0)
            };
            unsafe
            {
                allocator.AsyncReadRecordToMemory(address, headerSize + estimatedLength, AsyncGetFromDiskCallback, ref ctx);
            }
            epoch.Suspend();
            await ctx.completedRead.WaitAsync(token).ConfigureAwait(false);
            return GetRecordAndFree(ctx.record);
        }

        /// <summary>
        /// Random read record from log as IMemoryOwner&lt;byte&gt;, at given address
        /// </summary>
        /// <param name="address">Logical address to read from</param>
        /// <param name="memoryPool">MemoryPool to rent the destination buffer from</param>
        /// <param name="estimatedLength">Estimated length of entry, if known</param>
        /// <param name="token">Cancellation token</param>
        /// <returns></returns>
        public async ValueTask<(IMemoryOwner<byte>, int)> ReadAsync(long address, MemoryPool<byte> memoryPool, int estimatedLength = 0, CancellationToken token = default)
        {
            token.ThrowIfCancellationRequested();
            epoch.Resume();
            if (address >= CommittedUntilAddress || address < BeginAddress)
            {
                epoch.Suspend();
                return default;
            }
            var ctx = new SimpleReadContext
            {
                logicalAddress = address,
                completedRead = new SemaphoreSlim(0)
            };
            unsafe
            {
                allocator.AsyncReadRecordToMemory(address, headerSize + estimatedLength, AsyncGetFromDiskCallback, ref ctx);
            }
            epoch.Suspend();
            await ctx.completedRead.WaitAsync(token).ConfigureAwait(false);
            return GetRecordAsMemoryOwnerAndFree(ctx.record, memoryPool);
        }

        /// <summary>
        /// Random read record from log, at given address
        /// </summary>
        /// <param name="address">Logical address to read from</param>
        /// <param name="token">Cancellation token</param>
        /// <returns></returns>
        public async ValueTask<int> ReadRecordLengthAsync(long address, CancellationToken token = default)
        {
            token.ThrowIfCancellationRequested();
            epoch.Resume();
            if (address >= CommittedUntilAddress || address < BeginAddress)
            {
                epoch.Suspend();
                return default;
            }
            var ctx = new SimpleReadContext
            {
                logicalAddress = address,
                completedRead = new SemaphoreSlim(0)
            };
            unsafe
            {
                allocator.AsyncReadRecordToMemory(address, headerSize, AsyncGetHeaderOnlyFromDiskCallback, ref ctx);
            }
            epoch.Suspend();
            await ctx.completedRead.WaitAsync(token).ConfigureAwait(false);          
            return GetRecordLengthAndFree(ctx.record);
        }

        [MethodImpl(MethodImplOptions.AggressiveInlining)]
        private static int Align(int length)
        {
            return (length + 3) & ~3;
        }

        /// <summary>
        /// Commit log
        /// </summary>
        private void CommitCallback(CommitInfo commitInfo)
        {
            // Using count is safe as a fast filtering mechanism to reduce number of invocations despite concurrency
            if (ongoingCommitRequests.Count == 0 && commitInfo.ErrorCode == 0) return;
            commitQueue.EnqueueAndTryWork(commitInfo, asTask: true);
        }

        private unsafe bool TryEnqueueCommitRecord(ref FasterLogRecoveryInfo info)
        {
            var entryBodySize = info.SerializedSize();
            
            int allocatedLength = headerSize + Align(entryBodySize);
            ValidateAllocatedLength(allocatedLength);
            
            epoch.Resume();
            
            var logicalAddress = allocator.TryAllocateRetryNow(allocatedLength);
            if (logicalAddress == 0)
            {
                epoch.Suspend();
                return false;
            }
            // Finish filling in all fields
            info.BeginAddress = BeginAddress;
            info.UntilAddress = logicalAddress + allocatedLength;

            var physicalAddress = allocator.GetPhysicalAddress(logicalAddress);

            var entryBody = info.ToByteArray();
            fixed (byte* bp = entryBody)
                Buffer.MemoryCopy(bp, (void*)(headerSize + physicalAddress), entryBody.Length, entryBody.Length);
            SetCommitRecordHeader(entryBody.Length, (byte*)physicalAddress);
            epoch.Suspend();
            // Return the commit tail
            return true;
        }

        private bool ShouldCommmitMetadata(ref FasterLogRecoveryInfo info)
        {
            return beginAddress > CommittedBeginAddress || IteratorsChanged(ref info) || info.Cookie != null;
        }
        
        private void CommitMetadataOnly(ref FasterLogRecoveryInfo info)
        {
            var fromAddress = CommittedUntilAddress > info.BeginAddress ? CommittedUntilAddress : info.BeginAddress;
            var untilAddress = FlushedUntilAddress > info.BeginAddress ? FlushedUntilAddress : info.BeginAddress;
            
            CommitCallback(new CommitInfo
            {
                FromAddress = fromAddress,
                UntilAddress = untilAddress,
                ErrorCode = 0,
            });
        }

        private void UpdateCommittedState(FasterLogRecoveryInfo recoveryInfo)
        {
            LastPersistedIterators = recoveryInfo.Iterators;
            CommittedBeginAddress = recoveryInfo.BeginAddress;
            CommittedUntilAddress = recoveryInfo.UntilAddress;
            recoveryInfo.CommitIterators(PersistedIterators);
            Utility.MonotonicUpdate(ref persistedCommitNum, recoveryInfo.CommitNum, out _);
        }

        private void WriteCommitMetadata(FasterLogRecoveryInfo recoveryInfo)
        {
            // TODO: can change to write this in separate thread for fast commit
            logCommitManager.Commit(recoveryInfo.BeginAddress, recoveryInfo.UntilAddress,
                recoveryInfo.ToByteArray(), recoveryInfo.CommitNum);
            // If not fast committing, set committed state as we commit metadata explicitly only after metadata commit
            if (!fastCommitMode)
                UpdateCommittedState(recoveryInfo);
            // Issue any potential physical deletes due to shifts in begin address
            try
            {
                epoch.Resume();
                allocator.ShiftBeginAddress(recoveryInfo.BeginAddress, true);
            }
            finally
            {
                epoch.Suspend();
            }
        }

        private void SerialCommitCallbackWorker(CommitInfo commitInfo)
        {
            if (commitInfo.ErrorCode != 0)
            {
                cannedException = new CommitFailureException(new LinkedCommitInfo { CommitInfo = commitInfo },
                    $"Commit of address range [{commitInfo.FromAddress}-{commitInfo.UntilAddress}] failed with error code {commitInfo.ErrorCode}");
                // Make sure future waiters do not get a fresh tcs until failure status is cleared
                commitTcs.TrySetException(cannedException);
                return;
            }
            // Check for the commit records included in this flush
            coveredCommits.Clear();
            lock (ongoingCommitRequests)
            {
                while (ongoingCommitRequests.Count != 0)
                {
                    var (addr, recoveryInfo) = ongoingCommitRequests.Peek();
                    if (addr > commitInfo.UntilAddress) break;
                    coveredCommits.Add(recoveryInfo);
                    ongoingCommitRequests.Dequeue();
                }
            }
            
            // Nothing was committed --- this was probably au auto-flush. Return now without touching any
            // commit task tracking.
            if (coveredCommits.Count == 0) return;

            var latestCommit = coveredCommits[coveredCommits.Count - 1];
            if (fastCommitMode)
            {
                // In fast commit mode, can safely set committed state to the latest flushed and invoke callbacks early
                UpdateCommittedState(latestCommit);
                foreach (var recoveryInfo in coveredCommits)
                {
                    recoveryInfo.Callback?.Invoke();
                    commitPolicy.OnCommitFinished(recoveryInfo);
                }
            }

            foreach (var recoveryInfo in coveredCommits)
            {
                // Only write out commit metadata if user cares about this as a distinct recoverable point
                if (!recoveryInfo.FastForwardAllowed) WriteCommitMetadata(recoveryInfo);
                if (!fastCommitMode)
                {
                    recoveryInfo.Callback?.Invoke();
                    commitPolicy.OnCommitFinished(recoveryInfo);
                }
            }

            // We fast-forwarded commits earlier, so write it out if not covered by another commit
            if (latestCommit.FastForwardAllowed) WriteCommitMetadata(latestCommit);
            
            // TODO: Can invoke earlier in the case of fast commit
            var _commitTcs = commitTcs;
            commitTcs = new TaskCompletionSource<LinkedCommitInfo>(TaskCreationOptions.RunContinuationsAsynchronously);
            var lci = new LinkedCommitInfo
            {
                CommitInfo = commitInfo,
                NextTask = commitTcs.Task
            };
            _commitTcs?.TrySetResult(lci);
        }

        private bool IteratorsChanged(ref FasterLogRecoveryInfo info)
        {
            var _lastPersistedIterators = LastPersistedIterators;
            if (_lastPersistedIterators == null)
            {
                return info.Iterators != null &&  info.Iterators.Count != 0;
            }
            if (_lastPersistedIterators.Count != info.Iterators.Count)
                return true;
            foreach (var item in _lastPersistedIterators)
            {
                if (info.Iterators.TryGetValue(item.Key, out var other))
                {
                    if (item.Value != other) return true;
                }
                else
                    return true;
            }
            return false;
        }

        /// <summary>
        /// Read-only callback
        /// </summary>
        private void UpdateTailCallback(long tailAddress)
        {
            lock (this)
            {
                if (tailAddress > SafeTailAddress)
                {
                    SafeTailAddress = tailAddress;

                    var _refreshUncommittedTcs = refreshUncommittedTcs;
                    refreshUncommittedTcs = new TaskCompletionSource<Empty>(TaskCreationOptions.RunContinuationsAsynchronously);
                    _refreshUncommittedTcs.SetResult(Empty.Default);
                }
            }
        }

        
        /// <summary>
        /// Synchronously recover instance to FasterLog's latest valid commit, when being used as a readonly log iterator
        /// </summary>
        public void RecoverReadOnly(bool purgeEarlierCommits = false)
        {
            if (!readOnlyMode)
                throw new FasterException("This method can only be used with a read-only FasterLog instance used for iteration. Set FasterLogSettings.ReadOnlyMode to true during creation to indicate this.");

            RestoreLatest(purgeEarlierCommits, out _, out _);
            SignalWaitingROIterators();
        }

        /// <summary>
        /// Asynchronously recover instance to FasterLog's latest commit, when being used as a readonly log iterator
        /// </summary>
        public async ValueTask RecoverReadOnlyAsync(bool purgeEarlierCommits = false, CancellationToken cancellationToken = default)
        {
            if (!readOnlyMode)
                throw new FasterException("This method can only be used with a read-only FasterLog instance used for iteration. Set FasterLogSettings.ReadOnlyMode to true during creation to indicate this.");

            await RestoreLatestAsync(purgeEarlierCommits, cancellationToken).ConfigureAwait(false);
            SignalWaitingROIterators();
        }

        private void SignalWaitingROIterators()
        {
            // One RecoverReadOnly use case is to allow a FasterLogIterator to continuously read a mirror FasterLog (over the same log storage) of a primary FasterLog.
            // In this scenario, when the iterator arrives at the tail after a previous call to RestoreReadOnly, it will wait asynchronously until more data
            // is committed and read by a subsequent call to RecoverReadOnly. Here, we signal iterators that we have completed recovery.
            var _commitTcs = commitTcs;
            if (commitTcs.Task.Status != TaskStatus.Faulted || commitTcs.Task.Exception.InnerException as CommitFailureException != null)
            {
                commitTcs = new TaskCompletionSource<LinkedCommitInfo>(TaskCreationOptions.RunContinuationsAsynchronously);
            }

            // Update commit to release pending iterators.
            var lci = new LinkedCommitInfo
            {
                CommitInfo = new CommitInfo { FromAddress = BeginAddress, UntilAddress = FlushedUntilAddress },
                NextTask = commitTcs.Task
            };
            _commitTcs?.TrySetResult(lci);
        }

        private bool LoadCommitMetadata(long commitNum, out FasterLogRecoveryInfo info)
        {
            var commitInfo = logCommitManager.GetCommitMetadata(commitNum);
            if (commitInfo is null)
            {
                info = default;
                return false;
            }

            info = new FasterLogRecoveryInfo();
            using (BinaryReader r = new(new MemoryStream(commitInfo)))
            {
                info.Initialize(r);
            }

            if (info.CommitNum == -1)
                info.CommitNum = commitNum;

            return true;
        }

        private void RestoreLatest(bool purgeEarlierCommits, out Dictionary<string, long> iterators, out byte[] cookie)
        {
            iterators = null;
            cookie = null;
            FasterLogRecoveryInfo info = new();

            long scanStart = 0;
            foreach (var metadataCommit in logCommitManager.ListCommits())
            {
                try
                {
                    if (LoadCommitMetadata(metadataCommit, out info))
                    {
                        scanStart = metadataCommit;
                        break;
                    }
                }
                catch { }
            }

            // Only in fast commit mode will we potentially need to recover from an entry in the log
            if (fastCommitMode)
            {
                // Disable safe guards temporarily
                CommittedUntilAddress = long.MaxValue;
                beginAddress = info.BeginAddress;
                allocator.HeadAddress = long.MaxValue;
                using var scanIterator = Scan(info.UntilAddress, long.MaxValue, recover: false);
                scanIterator.ScanForwardForCommit(ref info);
            }

            // If until address is 0, that means info is still its default value and we haven't been able to recover
            // from any any commit. Set the log to its start position and return
            if (info.UntilAddress == 0)
            {
                Trace.WriteLine("Unable to recover using any available commit");

                // Reset variables to normal
                allocator.Initialize();
                CommittedUntilAddress = Constants.kFirstValidAddress;
                beginAddress = allocator.BeginAddress;
                if (readOnlyMode)
                    allocator.HeadAddress = long.MaxValue;
                return;
            }

            if (!readOnlyMode)
            {
                var headAddress = info.UntilAddress - allocator.GetOffsetInPage(info.UntilAddress);
                if (info.BeginAddress > headAddress)
                    headAddress = info.BeginAddress;

                if (headAddress == 0)
                    headAddress = Constants.kFirstValidAddress;
                
                allocator.RestoreHybridLog(info.BeginAddress, headAddress, info.UntilAddress, info.UntilAddress);
            }

            iterators = CompleteRestoreFromCommit(info);
            cookie = info.Cookie;
            commitNum = info.CommitNum;
            beginAddress = allocator.BeginAddress;
            if (readOnlyMode)
                allocator.HeadAddress = long.MaxValue;

            if (scanStart > 0) logCommitManager.OnRecovery(scanStart, purgeEarlierCommits);
        }

        private void RestoreSpecificCommit(long requestedCommitNum, out Dictionary<string, long> iterators, out byte[] cookie)
        {
            iterators = null;
            cookie = null;
            FasterLogRecoveryInfo info = new();

            // Find the closest commit metadata with commit num smaller than requested
            long scanStart = 0;
            foreach (var metadataCommit in logCommitManager.ListCommits())
            {
                if (metadataCommit > requestedCommitNum) continue;
                try
                {
                    if (LoadCommitMetadata(metadataCommit, out info))
                    {
                        scanStart = metadataCommit;
                        break;
                    }
                }
                catch { }
            }
            
            // Need to potentially scan log for the entry 
            if (scanStart < requestedCommitNum)
            {
                // If not in fast commit mode, do not scan log
                if (!fastCommitMode)
                    // In the case where precisely requested commit num is not available, can just throw exception
                    throw new FasterException("requested commit num is not available");
                
                // If no exact metadata is found, scan forward to see if we able to find a commit entry
                // Shut up safe guards, I know what I am doing
                CommittedUntilAddress = long.MaxValue;
                beginAddress = info.BeginAddress;
                allocator.HeadAddress = long.MaxValue;
                using var scanIterator = Scan(info.UntilAddress, long.MaxValue, recover: false);
                if (!scanIterator.ScanForwardForCommit(ref info, requestedCommitNum))
                    throw new FasterException("requested commit num is not available");
            }

            // At this point, we should have found the exact commit num requested
            Debug.Assert(info.CommitNum == requestedCommitNum);
            if (!readOnlyMode)
            {
                var headAddress = info.UntilAddress - allocator.GetOffsetInPage(info.UntilAddress);
                if (info.BeginAddress > headAddress)
                    headAddress = info.BeginAddress;

                if (headAddress == 0)
                    headAddress = Constants.kFirstValidAddress;
                allocator.RestoreHybridLog(info.BeginAddress, headAddress, info.UntilAddress, info.UntilAddress);
            }

            iterators = CompleteRestoreFromCommit(info);
            cookie = info.Cookie;
            commitNum = info.CommitNum;
            beginAddress = allocator.BeginAddress;
            if (readOnlyMode)
                allocator.HeadAddress = long.MaxValue;

            if (scanStart > 0) logCommitManager.OnRecovery(scanStart, false);
        }

        /// <summary>
        /// Restore log asynchronously
        /// </summary>
        private async ValueTask<(Dictionary<string, long>, byte[])> RestoreLatestAsync(bool purgeEarlierCommits, CancellationToken cancellationToken)
        {
            FasterLogRecoveryInfo info = new();

            long scanStart = 0;
            foreach (var metadataCommit in logCommitManager.ListCommits())
            {
                try
                {
                    if (LoadCommitMetadata(metadataCommit, out info))
                    {
                        scanStart = metadataCommit;
                        break;
                    }
                }
                catch { }
            }

            // Only in fast commit mode will we potentially need to recover from an entry in the log
            if (fastCommitMode)
            {
                // Shut up safe guards, I know what I am doing
                CommittedUntilAddress = long.MaxValue;
                beginAddress = info.BeginAddress;
                allocator.HeadAddress = long.MaxValue;
                using var scanIterator = Scan(info.UntilAddress, long.MaxValue, recover: false);
                scanIterator.ScanForwardForCommit(ref info);
            }

            // if until address is 0, that means info is still its default value and we haven't been able to recover
            // from any any commit. Set the log to its start position and return
            if (info.UntilAddress == 0)
            {
                Debug.WriteLine("Unable to recover using any available commit");
                // Reset things to be something normal lol
                allocator.Initialize();
                CommittedUntilAddress = Constants.kFirstValidAddress;
                beginAddress = allocator.BeginAddress;
                if (readOnlyMode)
                    allocator.HeadAddress = long.MaxValue;
                return (new Dictionary<string, long>(), null);
            }
            
            if (!readOnlyMode)
            {
                var headAddress = info.UntilAddress - allocator.GetOffsetInPage(info.UntilAddress);
                if (info.BeginAddress > headAddress)
                    headAddress = info.BeginAddress;

                if (headAddress == 0)
                    headAddress = Constants.kFirstValidAddress;
                await allocator.RestoreHybridLogAsync(info.BeginAddress, headAddress, info.UntilAddress, info.UntilAddress, cancellationToken : cancellationToken).ConfigureAwait(false);
            }

            var iterators = CompleteRestoreFromCommit(info);
            var cookie = info.Cookie;
            commitNum = info.CommitNum;
            beginAddress = allocator.BeginAddress;
            if (readOnlyMode)
                allocator.HeadAddress = long.MaxValue;

            if (scanStart > 0) logCommitManager.OnRecovery(scanStart, purgeEarlierCommits);

            return (iterators, cookie);
        }

        private Dictionary<string, long> CompleteRestoreFromCommit(FasterLogRecoveryInfo info)
        {
            CommittedUntilAddress = info.UntilAddress;
            CommittedBeginAddress = info.BeginAddress;
            SafeTailAddress = info.UntilAddress;

            // Fix uncommitted addresses in iterators
            var recoveredIterators = info.Iterators;
            if (recoveredIterators != null)
            {
                List<string> keys = recoveredIterators.Keys.ToList();
                foreach (var key in keys)
                    if (recoveredIterators[key] > SafeTailAddress)
                        recoveredIterators[key] = SafeTailAddress;
            }
            return recoveredIterators;
        }

        /// <summary>
        /// Try to append batch of entries as a single atomic unit. Entire batch
        /// needs to fit on one page.
        /// </summary>
        /// <param name="readOnlySpanBatch">Batch to be appended to log</param>
        /// <param name="logicalAddress">Logical address of first added entry</param>
        /// <param name="allocatedLength">Actual allocated length</param>
        /// <returns>Whether the append succeeded</returns>
        private unsafe bool TryAppend(IReadOnlySpanBatch readOnlySpanBatch, out long logicalAddress, out int allocatedLength)
        {
            logicalAddress = 0;

            int totalEntries = readOnlySpanBatch.TotalEntries();
            allocatedLength = 0;
            for (int i = 0; i < totalEntries; i++)
            {
                allocatedLength += Align(readOnlySpanBatch.Get(i).Length) + headerSize;
            }

            ValidateAllocatedLength(allocatedLength);

            epoch.Resume();
            logicalAddress = allocator.TryAllocateRetryNow(allocatedLength);

            if (logicalAddress == 0)
            {
                epoch.Suspend();
                if (cannedException != null) throw cannedException;
                return false;
            }

            var physicalAddress = allocator.GetPhysicalAddress(logicalAddress);
            for (int i = 0; i < totalEntries; i++)
            {
                var span = readOnlySpanBatch.Get(i);
                var entryLength = span.Length;
                fixed (byte* bp = &span.GetPinnableReference())
                    Buffer.MemoryCopy(bp, (void*)(headerSize + physicalAddress), entryLength, entryLength);
                SetHeader(entryLength, (byte*)physicalAddress);
                physicalAddress += Align(entryLength) + headerSize;
            }

            epoch.Suspend();
            return true;
        }

        private unsafe void AsyncGetFromDiskCallback(uint errorCode, uint numBytes, object context)
        {
            var ctx = (SimpleReadContext)context;

            if (errorCode != 0)
            {
                Trace.TraceError("AsyncGetFromDiskCallback error: {0}", errorCode);
                ctx.record.Return();
                ctx.record = null;
                ctx.completedRead.Release();
            }
            else
            {
                var record = ctx.record.GetValidPointer();
                var length = GetLength(record);

                if (length < 0 || length > allocator.PageSize)
                {
                    Debug.WriteLine("Invalid record length found: " + length);
                    ctx.record.Return();
                    ctx.record = null;
                    ctx.completedRead.Release();
                }
                else
                {
                    int requiredBytes = headerSize + length;
                    if (ctx.record.available_bytes >= requiredBytes)
                    {
                        ctx.completedRead.Release();
                    }
                    else
                    {
                        ctx.record.Return();
                        allocator.AsyncReadRecordToMemory(ctx.logicalAddress, requiredBytes, AsyncGetFromDiskCallback, ref ctx);
                    }
                }
            }
        }

        private void AsyncGetHeaderOnlyFromDiskCallback(uint errorCode, uint numBytes, object context)
        {
            var ctx = (SimpleReadContext)context;

            if (errorCode != 0)
            {
                Trace.TraceError("AsyncGetFromDiskCallback error: {0}", errorCode);
                ctx.record.Return();
                ctx.record = null;
                ctx.completedRead.Release();
            }
            else
            {
                if (ctx.record.available_bytes < headerSize)
                {
                    Debug.WriteLine("No record header present at address: " + ctx.logicalAddress);
                    ctx.record.Return();
                    ctx.record = null;
                }
                ctx.completedRead.Release();
            }
        }

        private (byte[], int) GetRecordAndFree(SectorAlignedMemory record)
        {
            if (record == null)
                return (null, 0);

            byte[] result;
            int length;
            unsafe
            {
                var ptr = record.GetValidPointer();
                length = GetLength(ptr);
                if (!VerifyChecksum(ptr, length))
                {
                    throw new FasterException("Checksum failed for read");
                }
                result = getMemory != null ? getMemory(length) : new byte[length];
                fixed (byte* bp = result)
                {
                    Buffer.MemoryCopy(ptr + headerSize, bp, length, length);
                }
            }
            record.Return();
            return (result, length);
        }

        private (IMemoryOwner<byte>, int) GetRecordAsMemoryOwnerAndFree(SectorAlignedMemory record, MemoryPool<byte> memoryPool)
        {
            if (record == null)
                return (null, 0);

            IMemoryOwner<byte> result;
            int length;
            unsafe
            {
                var ptr = record.GetValidPointer();
                length = GetLength(ptr);
                if (!VerifyChecksum(ptr, length))
                {
                    throw new FasterException("Checksum failed for read");
                }
                result = memoryPool.Rent(length);

                fixed (byte* bp = result.Memory.Span)
                {
                    Buffer.MemoryCopy(ptr + headerSize, bp, length, length);
                }
            }
            
            record.Return();
            return (result, length);
        }

        private int GetRecordLengthAndFree(SectorAlignedMemory record)
        {
            if (record == null)
                return 0;

            int length;
            unsafe
            {
                var ptr = record.GetValidPointer();
                length = GetLength(ptr);

                // forego checksum verification since record may not be read in full by AsyncGetHeaderOnlyFromDiskCallback()
            }

            record.Return();
            return length;
        }
        

        private bool CommitInternal(out long commitTail, out long actualCommitNum, bool fastForwardAllowed, byte[] cookie, long proposedCommitNum, Action callback)
        {
            if (cannedException != null)
                throw cannedException;
            
            commitTail = actualCommitNum = 0;
            
            if (readOnlyMode)
                throw new FasterException("Cannot commit in read-only mode");

            if (fastForwardAllowed && (cookie != null || proposedCommitNum != -1 || callback != null))
                throw new FasterException(
                    "Fast forwarding a commit is only allowed when no cookie, commit num, or callback is specified");
            
            var info = new FasterLogRecoveryInfo
            {
                FastForwardAllowed = fastForwardAllowed,
                Cookie = cookie,
                Callback = callback
            };
            info.SnapshotIterators(PersistedIterators);
            var metadataChanged = ShouldCommmitMetadata(ref info);
            // Only apply commit policy if not a strong commit
            if (fastForwardAllowed && !commitPolicy.AdmitCommit(TailAddress, metadataChanged))
                return false;

            lock (ongoingCommitRequests)
            {
                if (commitCoveredAddress == TailAddress && !metadataChanged)
                    // Nothing to commit if no metadata update and no new entries
                    return false;
                // Make sure we will not be allowed to back out of a commit if AdmitCommit returns true, as the commit policy
                // may need to update internal logic for every true response. We might waste some commit nums if commit
                // policy filters out a lot of commits, but that's fine.
                if (proposedCommitNum == -1)
                    info.CommitNum = actualCommitNum = ++commitNum;
                else if (proposedCommitNum > commitNum)
                    info.CommitNum = actualCommitNum = commitNum = proposedCommitNum;
                else
                    // Invalid commit num
                    return false;

                // This critical section serializes commit record creation / commit content generation and ensures that the
                // long address are sorted in outstandingCommitRecords. Ok because we do not expect heavy contention on the
                // commit code path
                if (fastCommitMode)
                {
                    // Ok to retry in critical section, any concurrently invoked commit would block, but cannot progress
                    // anyways if no record can be enqueued
                    while (!TryEnqueueCommitRecord(ref info)) Thread.Yield();
                    commitTail = info.UntilAddress;
                }
                else
                {
                    // If not using fastCommitMode, do not need to allocate a commit record. Instead, set the content
                    // of this commit to the current tail and base all commit metadata on this address, even though
                    // perhaps more entries will be flushed as part of this commit
                    info.BeginAddress = BeginAddress;
                    info.UntilAddress = commitTail = TailAddress;
                }

                Utility.MonotonicUpdate(ref commitCoveredAddress, commitTail, out _);
                
                commitPolicy.OnCommitCreated(info);
                // Enqueue the commit record's content and offset into the queue so it can be picked up by the next flush
                // At this point, we expect the commit record to be flushed out as a distinct recovery point
                ongoingCommitRequests.Enqueue((commitTail, info));
            }

            
            // As an optimization, if a concurrent flush has already advanced FlushedUntilAddress
            // past this commit, we can manually trigger a commit callback for safety, and return.
            if (commitTail <= FlushedUntilAddress)
            {
                CommitMetadataOnly(ref info);
                return true;
            }

            // Otherwise, move to set read-only tail and flush 
            try
            {
                epoch.Resume();
                if (!allocator.ShiftReadOnlyToTail(out _, out _))
                    CommitMetadataOnly(ref info);
            }
            finally
            {
                epoch.Suspend();
            }
            return true;
        }

        private long RefreshUncommittedInternal(bool spinWait = false)
        {
            epoch.Resume();
            var localTail = allocator.GetTailAddress();
            if (SafeTailAddress < localTail)
                epoch.BumpCurrentEpoch(() => UpdateTailCallback(localTail));
            if (spinWait)
            {
                while (SafeTailAddress < localTail)
                {
                    epoch.ProtectAndDrain();
                    Thread.Yield();
                }
            }
            epoch.Suspend();
            return localTail;
        }

        [MethodImpl(MethodImplOptions.AggressiveInlining)]
        internal unsafe int GetLength(byte* ptr)
        {
            if (logChecksum == LogChecksumType.None)
                return *(int*)ptr;
            else if (logChecksum == LogChecksumType.PerEntry)
                return *(int*)(ptr + 8);
            return 0;
        }

        [MethodImpl(MethodImplOptions.AggressiveInlining)]
        internal unsafe bool VerifyChecksum(byte* ptr, int length)
        {
            if (logChecksum == LogChecksumType.PerEntry)
            {
                var cs = Utility.XorBytes(ptr + 8, length + 4);
                if (cs != *(ulong*)ptr)
                {
                    return false;
                }
            }
            return true;
        }

        [MethodImpl(MethodImplOptions.AggressiveInlining)]
        internal unsafe ulong GetChecksum(byte* ptr)
        {
            if (logChecksum == LogChecksumType.PerEntry)
            {
                return *(ulong*)ptr;
            }
            return 0;
        }

        [MethodImpl(MethodImplOptions.AggressiveInlining)]
        private unsafe void SetHeader(int length, byte* dest)
        {
            if (logChecksum == LogChecksumType.None)
            {
                *(int*)dest = length;
                return;
            }
            else if (logChecksum == LogChecksumType.PerEntry)
            {
                *(int*)(dest + 8) = length;
                *(ulong*)dest = Utility.XorBytes(dest + 8, length + 4);
            }
        }
        
        [MethodImpl(MethodImplOptions.AggressiveInlining)]
        private unsafe void SetCommitRecordHeader(int length, byte* dest)
        {
            // commit record has negative length field to differentiate from normal records
            if (logChecksum == LogChecksumType.None)
            {
                *(int*)dest = -length;
                return;
            }
            else if (logChecksum == LogChecksumType.PerEntry)
            {
                *(int*)(dest + 8) = -length;
                *(ulong*)dest = Utility.XorBytes(dest + 8, length + 4);
            }
        }

        [MethodImpl(MethodImplOptions.AggressiveInlining)]
        private void ValidateAllocatedLength(int numSlots)
        {
            if (numSlots > allocator.PageSize)
                throw new FasterException("Entry does not fit on page");
        }
    }
}<|MERGE_RESOLUTION|>--- conflicted
+++ resolved
@@ -19,18 +19,8 @@
     /// </summary>
     public sealed class FasterLog : IDisposable
     {
-<<<<<<< HEAD
         private CommitFailureException cannedException = null;
         
-        private readonly BlittableAllocator<Empty, byte> allocator;
-        private readonly LightEpoch epoch;
-        private readonly ILogCommitManager logCommitManager;
-        private readonly bool disposeLogCommitManager;
-        private readonly GetMemory getMemory;
-        private readonly int headerSize;
-        private readonly LogChecksumType logChecksum;
-        private readonly WorkQueueLIFO<CommitInfo> commitQueue;
-=======
         readonly BlittableAllocator<Empty, byte> allocator;
         readonly LightEpoch epoch;
         readonly ILogCommitManager logCommitManager;
@@ -39,8 +29,6 @@
         readonly int headerSize;
         readonly LogChecksumType logChecksum;
         readonly WorkQueueLIFO<CommitInfo> commitQueue;
->>>>>>> 3feedf93
-
         internal readonly bool readOnlyMode;
         internal readonly bool fastCommitMode;
 
