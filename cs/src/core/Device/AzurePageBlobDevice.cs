--- conflicted
+++ resolved
@@ -21,10 +21,6 @@
         private readonly string blobName;
         private readonly bool deleteOnClose;
 
-<<<<<<< HEAD
-        public AzurePageBlobDevice(string connectionString, string containerName, string blobName, bool deleteOnClose = false, int capacity = -1)
-            : base(connectionString + "/" + containerName + "/" + blobName, PAGE_BLOB_SECTOR_SIZE, capacity)
-=======
         // Page Blobs permit blobs of max size 8 TB, but the emulator permits only 2 GB
         private const long MAX_BLOB_SIZE = (long)(2 * 10e8);
         // Azure Page Blobs have a fixed sector size of 512 bytes.
@@ -40,9 +36,9 @@
         /// True if the program should delete all blobs created on call to <see cref="Close">Close</see>. False otherwise. 
         /// The container is not deleted even if it was created in this constructor
         /// </param>
-        public AzurePageBlobDevice(string connectionString, string containerName, string blobName, bool deleteOnClose = false)
-            : base(connectionString + "/" + containerName + "/" + blobName, PAGE_BLOB_SECTOR_SIZE)
->>>>>>> 636441a5
+        /// <param name="capacity">The maximum number of bytes this storage device can accommondate, or -1 if there is no such limit </param>
+        public AzurePageBlobDevice(string connectionString, string containerName, string blobName, bool deleteOnClose = false, int capacity = -1)
+            : base(connectionString + "/" + containerName + "/" + blobName, PAGE_BLOB_SECTOR_SIZE, capacity)
         {
             CloudStorageAccount storageAccount = CloudStorageAccount.Parse(connectionString);
             CloudBlobClient client = storageAccount.CreateCloudBlobClient();
