﻿// Copyright (c) Microsoft Corporation. All rights reserved.
// Licensed under the MIT license.

using System;
using System.IO;
using System.Linq.Expressions;
using System.Runtime.InteropServices;
using static FASTER.core.Roslyn.Helper;

namespace FASTER.core
{
    /// <summary>
    /// Configuration settings for hybrid log
    /// </summary>
    public class LogSettings
    {
        /// <summary>
        /// Device used for main hybrid log
        /// </summary>
        public IDevice LogDevice = new NullDevice();

        /// <summary>
        /// Device used for serialized heap objects in hybrid log
        /// </summary>
        public IDevice ObjectLogDevice = new NullDevice();

        /// <summary>
        /// Size of page, in bits
        /// </summary>
        public int PageSizeBits = 25;

        /// <summary>
        /// Size of a segment (group of pages), in bits
        /// </summary>
        public int SegmentSizeBits = 30;

        /// <summary>
        /// Total size of in-memory part of log, in bits
        /// </summary>
        public int MemorySizeBits = 34;

        /// <summary>
        /// Fraction of log marked as mutable (in-place updates)
        /// </summary>
        public double MutableFraction = 0.9;
    }

    /// <summary>
    /// Checkpoint-related settings
    /// </summary>
    public class CheckpointSettings
    {
        /// <summary>
        /// Directory where checkpoints are stored
        /// </summary>
        public string CheckpointDir = "";

        /// <summary>
        /// Type of checkpoint
        /// </summary>
        public CheckpointType CheckPointType = CheckpointType.Snapshot;
    }

    /// <summary>
    /// Checkpoint type
    /// </summary>
    public enum CheckpointType
    {
        /// <summary>
        /// Take separate snapshot of in-memory portion of log (default)
        /// </summary>
        Snapshot,

        /// <summary>
        /// Flush current log (move read-only to tail)
        /// (enables incremental checkpointing, but log grows faster)
        /// </summary>
        FoldOver
    }

    /// <summary>
    /// Factory to create FASTER objects
    /// </summary>
    public static class FasterFactory
    {
        /// <summary>
        /// Create a storage device for the log
        /// </summary>
        /// <param name="logPath">Path to file that will store the log (empty for null device)</param>
        /// <param name="segmentSize">Size of each chunk of the log</param>
        /// <param name="deleteOnClose">Delete files on close</param>
        /// <returns>Device instance</returns>
        public static IDevice CreateLogDevice(string logPath, long segmentSize = 1L << 30, bool deleteOnClose = false)
        {
            IDevice logDevice = new NullDevice();
            if (String.IsNullOrWhiteSpace(logPath))
                return logDevice;
#if DOTNETCORE
            if (!RuntimeInformation.IsOSPlatform(OSPlatform.Windows))
            {
                logDevice = new ManagedLocalStorageDevice(logPath + ".log", segmentSize, true, false, deleteOnClose);
            }
#else
            {
                logDevice = new LocalStorageDevice(logPath + ".log", segmentSize, true, false, deleteOnClose);
            }
#endif
            return logDevice;
        }

        /// <summary>
        /// Create a storage device for the object log (for non-blittable objects)
        /// </summary>
        /// <param name="logPath">Path to file that will store the log (empty for null device)</param>
        /// <param name="deleteOnClose">Delete files on close</param>
        /// <returns>Device instance</returns>
        public static IDevice CreateObjectLogDevice(string logPath, bool deleteOnClose = false)
        {
            IDevice logDevice = new NullDevice();
            if (String.IsNullOrWhiteSpace(logPath))
                return logDevice;
#if DOTNETCORE
            if (!RuntimeInformation.IsOSPlatform(OSPlatform.Windows))
            {
                logDevice = new ManagedLocalStorageDevice(logPath + ".obj.log", singleSegment: false, deleteOnClose: deleteOnClose);
            }
#else
            {
                logDevice = new LocalStorageDevice(logPath + ".obj.log", singleSegment: false, deleteOnClose: deleteOnClose);
            }
#endif
            return logDevice;
        }



        /// <summary>
        /// Generate and return instance of FASTER based on specified parameters
        /// </summary>
        /// <typeparam name="TKey">Key type</typeparam>
        /// <typeparam name="TValue">Value type</typeparam>
        /// <typeparam name="TInput">Input type</typeparam>
        /// <typeparam name="TOutput">Output type</typeparam>
        /// <typeparam name="TContext">Context type</typeparam>
        /// <typeparam name="TFunctions">Callback Functions</typeparam>
        /// <typeparam name="TIFaster">Interface of returned FASTER instance</typeparam>
<<<<<<< HEAD
        /// <param name="indexSizeBuckets">Number of buckets</param>
        /// <param name="logDevice">Log device</param>
        /// <param name="objectLogDevice">Log device for storing objects (only needed for non-blittable key/value types)</param>
        /// <param name="LogTotalSizeBytes">Total size of log (bytes)</param>
        /// <param name="LogMutableFraction">Fraction of log that is mutable</param>
        /// <param name="LogPageSizeBits">Size of each log page</param>
        /// <param name="checkpointDir">Directory for recovery checkpoints</param>
=======
        /// <param name="indexSizeBuckets">Numer of buckets</param>
        /// <param name="logSettings">Log Settings</param>
        /// <param name="checkpointSettings">Checkpoint settings</param>
>>>>>>> 5005073c
        /// <returns>Instance of FASTER</returns>
        public static TIFaster
            Create<TKey, TValue, TInput, TOutput, TContext, TFunctions, TIFaster>(
            long indexSizeBuckets,
            LogSettings logSettings = null,
            CheckpointSettings checkpointSettings = null
            )
        {
            if (logSettings == null)
                logSettings = new LogSettings();
            if (checkpointSettings == null)
                checkpointSettings = new CheckpointSettings();

            return
                HashTableManager.GetFasterHashTable
                                <TKey, TValue, TInput, TOutput,
                                TContext, TFunctions, TIFaster>
                                (indexSizeBuckets, logSettings.LogDevice, logSettings.ObjectLogDevice, 
                                checkpointSettings.CheckpointDir, logSettings.MemorySizeBits, 
                                logSettings.MutableFraction, logSettings.PageSizeBits, 
                                logSettings.SegmentSizeBits, checkpointSettings.CheckPointType == CheckpointType.FoldOver);
        }

        /// <summary>
        /// Generate and return instance of FASTER based on specified parameters
        /// </summary>
        /// <typeparam name="TKey">Key type</typeparam>
        /// <typeparam name="TValue">Value type</typeparam>
        /// <typeparam name="TInput">Input type</typeparam>
        /// <typeparam name="TOutput">Output type</typeparam>
        /// <typeparam name="TContext">Context type</typeparam>
        /// <typeparam name="TFunctions">Callback Functions</typeparam>
<<<<<<< HEAD
        /// <param name="indexSizeBuckets">Number of buckets</param>
        /// <param name="logDevice">Log device</param>
        /// <param name="objectLogDevice">Log device for storing objects (only needed for non-blittable key/value types)</param>
=======
        /// <param name="indexSizeBuckets">Numer of buckets</param>
>>>>>>> 5005073c
        /// <param name="functions">Instance of functions</param>
        /// <param name="logSettings">Log parameters</param>
        /// <param name="checkpointSettings">Checkpoint settings</param>
        /// <param name="treatValueAsAtomic">Treat value as atomic. If true, there is no auto-locking by FASTER</param>
        /// <returns>Instance of FASTER</returns>
        public static IManagedFasterKV<TKey, TValue, TInput, TOutput, TContext>
            Create<TKey, TValue, TInput, TOutput, TContext, TFunctions>
            (long indexSizeBuckets, TFunctions functions,
            LogSettings logSettings = null,
            CheckpointSettings checkpointSettings = null,
            bool treatValueAsAtomic = true)
            where TFunctions : IUserFunctions<TKey, TValue, TInput, TOutput, TContext>
        {
            if (logSettings == null)
                logSettings = new LogSettings();
            if (checkpointSettings == null)
                checkpointSettings = new CheckpointSettings();

            return HashTableManager.GetMixedManagedFasterHashTable
                <TKey, TValue, TInput, TOutput, TContext, TFunctions>
                (indexSizeBuckets, functions, logSettings, checkpointSettings, treatValueAsAtomic);
        }
    }
}<|MERGE_RESOLUTION|>--- conflicted
+++ resolved
@@ -144,19 +144,9 @@
         /// <typeparam name="TContext">Context type</typeparam>
         /// <typeparam name="TFunctions">Callback Functions</typeparam>
         /// <typeparam name="TIFaster">Interface of returned FASTER instance</typeparam>
-<<<<<<< HEAD
         /// <param name="indexSizeBuckets">Number of buckets</param>
-        /// <param name="logDevice">Log device</param>
-        /// <param name="objectLogDevice">Log device for storing objects (only needed for non-blittable key/value types)</param>
-        /// <param name="LogTotalSizeBytes">Total size of log (bytes)</param>
-        /// <param name="LogMutableFraction">Fraction of log that is mutable</param>
-        /// <param name="LogPageSizeBits">Size of each log page</param>
-        /// <param name="checkpointDir">Directory for recovery checkpoints</param>
-=======
-        /// <param name="indexSizeBuckets">Numer of buckets</param>
         /// <param name="logSettings">Log Settings</param>
         /// <param name="checkpointSettings">Checkpoint settings</param>
->>>>>>> 5005073c
         /// <returns>Instance of FASTER</returns>
         public static TIFaster
             Create<TKey, TValue, TInput, TOutput, TContext, TFunctions, TIFaster>(
@@ -189,13 +179,7 @@
         /// <typeparam name="TOutput">Output type</typeparam>
         /// <typeparam name="TContext">Context type</typeparam>
         /// <typeparam name="TFunctions">Callback Functions</typeparam>
-<<<<<<< HEAD
         /// <param name="indexSizeBuckets">Number of buckets</param>
-        /// <param name="logDevice">Log device</param>
-        /// <param name="objectLogDevice">Log device for storing objects (only needed for non-blittable key/value types)</param>
-=======
-        /// <param name="indexSizeBuckets">Numer of buckets</param>
->>>>>>> 5005073c
         /// <param name="functions">Instance of functions</param>
         /// <param name="logSettings">Log parameters</param>
         /// <param name="checkpointSettings">Checkpoint settings</param>
