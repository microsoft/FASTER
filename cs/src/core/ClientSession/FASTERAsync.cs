--- conflicted
+++ resolved
@@ -31,7 +31,8 @@
         /// <param name="clientSession"></param>
         /// <param name="token"></param>
         /// <returns></returns>
-        internal async ValueTask ReadyToCompletePendingAsync(ClientSession<Key, Value, Input, Output, Context, Functions> clientSession, CancellationToken token = default)
+        internal async ValueTask ReadyToCompletePendingAsync<Functions>(ClientSession<Key, Value, Input, Output, Context, Functions> clientSession, CancellationToken token = default)
+            where Functions : IFunctions<Key, Value, Input, Output, Context>
         {
             #region Previous pending requests
             if (!RelaxedCPR)
@@ -68,13 +69,8 @@
 
                     await clientSession.ctx.prevCtx.pendingReads.WaitEmptyAsync();
 
-<<<<<<< HEAD
                     await InternalCompletePendingRequestsAsync(clientSession.ctx.prevCtx, clientSession.ctx, clientSession.FasterSession, token);
-                    Debug.Assert(clientSession.ctx.prevCtx.ioPendingRequests.Count == 0);
-=======
-                    await InternalCompletePendingRequestsAsync(clientSession.ctx.prevCtx, clientSession.ctx, clientSession, token);
                     Debug.Assert(clientSession.ctx.prevCtx.SyncIoPendingCount == 0);
->>>>>>> b073aa73
 
                     if (clientSession.ctx.prevCtx.retryRequests.Count > 0)
                     {
@@ -135,13 +131,8 @@
                         {
                             Debug.Assert(_fasterKV.RelaxedCPR);
 
-<<<<<<< HEAD
-                            _result = _fasterKV.InternalCompletePendingReadRequestAsync(
+                            _result = _fasterKV.InternalCompletePendingReadRequest(
                                 _clientSession.ctx, _clientSession.ctx, _clientSession.FasterSession, _diskRequest, _pendingContext);
-=======
-                            _result = _fasterKV.InternalCompletePendingReadRequest(
-                                _clientSession.ctx, _clientSession.ctx, _diskRequest, _pendingContext);
->>>>>>> b073aa73
                         }
                         finally
                         {
@@ -243,56 +234,30 @@
             return SlowReadAsync(this, clientSession, pcontext, token);
         }
 
-<<<<<<< HEAD
-        private static async ValueTask<ReadAsyncResult<Functions>> SlowReadAsync<Functions>(FasterKV<Key, Value, Input, Output, Context> @this, ClientSession<Key, Value, Input, Output, Context, Functions> clientSession, PendingContext pendingContext, CancellationToken token = default(CancellationToken))
+        private static async ValueTask<ReadAsyncResult<Functions>> SlowReadAsync<Functions>(
+            FasterKV<Key, Value, Input, Output, Context> @this,
+            ClientSession<Key, Value, Input, Output, Context, Functions> clientSession,
+            PendingContext pendingContext, CancellationToken token = default)
             where Functions : IFunctions<Key, Value, Input, Output, Context>
         {
             var diskRequest = @this.ScheduleGetFromDisk(clientSession.ctx, ref pendingContext);
             clientSession.ctx.ioPendingRequests.Add(pendingContext.id, pendingContext);
+            clientSession.ctx.asyncPendingCount++;
             clientSession.ctx.pendingReads.Add();
-=======
-            static async ValueTask<ReadAsyncResult> SlowReadAsync(
-                FasterKV<Key, Value, Input, Output, Context, Functions> @this,
-                ClientSession<Key, Value, Input, Output, Context, Functions> clientSession,
-                PendingContext pendingContext, CancellationToken token = default)
-            {
-                var diskRequest = @this.ScheduleGetFromDisk(clientSession.ctx, ref pendingContext);
-                clientSession.ctx.ioPendingRequests.Add(pendingContext.id, pendingContext);
-                clientSession.ctx.asyncPendingCount++;
-                clientSession.ctx.pendingReads.Add();
-
-                try
-                {
-                    token.ThrowIfCancellationRequested();
->>>>>>> b073aa73
 
             try
             {
                 token.ThrowIfCancellationRequested();
 
-<<<<<<< HEAD
                 if (@this.epoch.ThisInstanceProtected())
                     throw new NotSupportedException("Async operations not supported over protected epoch");
-=======
-                    diskRequest = await diskRequest.asyncOperation.ValueTaskOfT;
-                }
-                catch
-                {
-                    clientSession.ctx.ioPendingRequests.Remove(pendingContext.id);
-                    clientSession.ctx.asyncPendingCount--;
-                    throw;
-                }
-                finally 
-                {
-                    clientSession.ctx.pendingReads.Remove();
-                }
->>>>>>> b073aa73
 
                 diskRequest = await diskRequest.asyncOperation.ValueTaskOfT;
             }
             catch
             {
                 clientSession.ctx.ioPendingRequests.Remove(pendingContext.id);
+                clientSession.ctx.asyncPendingCount--;
                 throw;
             }
             finally
