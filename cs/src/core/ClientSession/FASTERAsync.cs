﻿// Copyright (c) Microsoft Corporation. All rights reserved.
// Licensed under the MIT license.

#pragma warning disable 0162

using System;
using System.Diagnostics;
using System.Runtime.CompilerServices;
using System.Runtime.ExceptionServices;
using System.Threading;
using System.Threading.Tasks;

namespace FASTER.core
{
    /// <summary>
    /// The FASTER key-value store
    /// </summary>
    /// <typeparam name="Key">Key</typeparam>
    /// <typeparam name="Value">Value</typeparam>
    public partial class FasterKV<Key, Value> : FasterBase, IFasterKV<Key, Value>
    {

        /// <summary>
        /// Check if at least one (sync) request is ready for CompletePending to operate on
        /// </summary>
        /// <param name="currentCtx"></param>
        /// <param name="token"></param>
        /// <returns></returns>
        internal async ValueTask ReadyToCompletePendingAsync<Input, Output, Context>(FasterExecutionContext<Input, Output, Context> currentCtx, CancellationToken token = default)
        {
            #region Previous pending requests
            if (!RelaxedCPR)
            {
                if (currentCtx.phase == Phase.IN_PROGRESS || currentCtx.phase == Phase.WAIT_PENDING)
                {
                    if (currentCtx.prevCtx.SyncIoPendingCount != 0)
                        await currentCtx.prevCtx.readyResponses.WaitForEntryAsync(token);
                }
            }
            #endregion

            if (currentCtx.SyncIoPendingCount != 0)
                await currentCtx.readyResponses.WaitForEntryAsync(token);
        }

        /// <summary>
        /// Complete outstanding pending operations that were issued synchronously
        /// Async operations (e.g., ReadAsync) need to be completed individually
        /// </summary>
        /// <returns></returns>
        internal async ValueTask CompletePendingAsync<Input, Output, Context>(IFasterSession<Key, Value, Input, Output, Context> fasterSession,
                                      FasterExecutionContext<Input, Output, Context> currentCtx, CancellationToken token = default)
        {
            bool done = true;

            #region Previous pending requests
            if (!RelaxedCPR)
            {
                if (currentCtx.phase == Phase.IN_PROGRESS
                    ||
                    currentCtx.phase == Phase.WAIT_PENDING)
                {
<<<<<<< HEAD

                    await currentCtx.prevCtx.pendingReads.WaitEmptyAsync();
=======
                    await clientSession.ctx.prevCtx.pendingReads.WaitUntilEmptyAsync(token);
>>>>>>> 58cbb5ed

                    await InternalCompletePendingRequestsAsync(currentCtx.prevCtx, currentCtx, fasterSession, token);
                    Debug.Assert(currentCtx.prevCtx.SyncIoPendingCount == 0);

                    if (currentCtx.prevCtx.retryRequests.Count > 0)
                    {
                        fasterSession.UnsafeResumeThread();
                        InternalCompleteRetryRequests(currentCtx.prevCtx, currentCtx, fasterSession);
                        fasterSession.UnsafeSuspendThread();
                    }

                    done &= (currentCtx.prevCtx.HasNoPendingRequests);
                }
            }
            #endregion

            await InternalCompletePendingRequestsAsync(currentCtx, currentCtx, fasterSession, token);

            fasterSession.UnsafeResumeThread();
            InternalCompleteRetryRequests(currentCtx, currentCtx, fasterSession);
            fasterSession.UnsafeSuspendThread();

            Debug.Assert(currentCtx.HasNoPendingRequests);

            done &= (currentCtx.HasNoPendingRequests);

            if (!done)
            {
                throw new Exception("CompletePendingAsync did not complete");
            }
        }

        internal sealed class ReadAsyncInternal<Input, Output, Context>
        {
            const int Completed = 1;
            const int Pending = 0;
            ExceptionDispatchInfo _exception;
            readonly FasterKV<Key, Value> _fasterKV;
            readonly IFasterSession<Key, Value, Input, Output, Context> _fasterSession;
            readonly FasterExecutionContext<Input, Output, Context> _currentCtx;
            PendingContext<Input, Output, Context> _pendingContext;
            readonly AsyncIOContext<Key, Value> _diskRequest;
            int CompletionComputeStatus;
            internal RecordInfo _recordInfo;

            internal ReadAsyncInternal(FasterKV<Key, Value> fasterKV, IFasterSession<Key, Value, Input, Output, Context> fasterSession, FasterExecutionContext<Input, Output, Context> currentCtx,
                                       PendingContext<Input, Output, Context> pendingContext, AsyncIOContext<Key, Value> diskRequest, ExceptionDispatchInfo exceptionDispatchInfo)
            {
                _exception = exceptionDispatchInfo;
                _fasterKV = fasterKV;
                _fasterSession = fasterSession;
                _currentCtx = currentCtx;
                _pendingContext = pendingContext;
                _diskRequest = diskRequest;
                CompletionComputeStatus = Pending;
                _recordInfo = default;
            }

            internal (Status, Output) Complete()
            {
                (Status, Output) _result = default;
                if (_diskRequest.asyncOperation != null
                    && CompletionComputeStatus != Completed
                    && Interlocked.CompareExchange(ref CompletionComputeStatus, Completed, Pending) == Pending)
                {
                    try
                    {
                        if (_exception == default)
                        {
                            _fasterSession.UnsafeResumeThread();
                            try
                            {
                                Debug.Assert(_fasterKV.RelaxedCPR);

                                var status = _fasterKV.InternalCompletePendingRequestFromContext(_currentCtx, _currentCtx, _fasterSession, _diskRequest, ref _pendingContext, true, out _);
                                Debug.Assert(status != Status.PENDING);
                                _result = (status, _pendingContext.output);
                                unsafe { _recordInfo = _fasterKV.hlog.GetInfoFromBytePointer(_diskRequest.record.GetValidPointer()); }
                                _pendingContext.Dispose();
                            }
                            finally
                            {
                                _fasterSession.UnsafeSuspendThread();
                            }
                        }
                    }
                    catch (Exception e)
                    {
                        _exception = ExceptionDispatchInfo.Capture(e);
                    }
                    finally
                    {
                        _currentCtx.ioPendingRequests.Remove(_pendingContext.id);
                        _currentCtx.asyncPendingCount--;
                        _currentCtx.pendingReads.Remove();
                    }
                }

                if (_exception != default)
                    _exception.Throw();
                return _result;
            }

            internal (Status, Output) Complete(out RecordInfo recordInfo)
            {
                var result = this.Complete();
                recordInfo = _recordInfo;
                return result;
            }
        }

        /// <summary>
        /// State storage for the completion of an async Read, or the result if the read was completed synchronously
        /// </summary>
        public struct ReadAsyncResult<Input, Output, Context>
        {
            internal readonly Status status;
            internal readonly Output output;
            readonly RecordInfo recordInfo;

            internal readonly ReadAsyncInternal<Input, Output, Context> readAsyncInternal;

            internal ReadAsyncResult(Status status, Output output, RecordInfo recordInfo)
            {
                this.status = status;
                this.output = output;
                this.recordInfo = recordInfo;
                this.readAsyncInternal = default;
            }

            internal ReadAsyncResult(
                FasterKV<Key, Value> fasterKV,
                IFasterSession<Key, Value, Input, Output, Context> fasterSession,
                FasterExecutionContext<Input, Output, Context> currentCtx,
                PendingContext<Input, Output, Context> pendingContext, AsyncIOContext<Key, Value> diskRequest, ExceptionDispatchInfo exceptionDispatchInfo)
            {
                status = Status.PENDING;
                output = default;
                this.recordInfo = default;
                readAsyncInternal = new ReadAsyncInternal<Input, Output, Context>(fasterKV, fasterSession, currentCtx, pendingContext, diskRequest, exceptionDispatchInfo);
            }

            /// <summary>
            /// Complete the read operation, after any I/O is completed.
            /// </summary>
            /// <returns>The read result, or throws an exception if error encountered.</returns>
            public (Status, Output) Complete()
            {
                if (status != Status.PENDING)
                    return (status, output);

                return readAsyncInternal.Complete();
            }

            /// <summary>
            /// Complete the read operation, after any I/O is completed.
            /// </summary>
            /// <returns>The read result and the previous address in the Read key's hash chain, or throws an exception if error encountered.</returns>
            public (Status, Output) Complete(out RecordInfo recordInfo)
            {
                if (status != Status.PENDING)
                {
                    recordInfo = this.recordInfo;
                    return (status, output);
                }

                return readAsyncInternal.Complete(out recordInfo);
            }
        }

        [MethodImpl(MethodImplOptions.AggressiveInlining)]
        internal ValueTask<ReadAsyncResult<Input, Output, Context>> ReadAsync<Input, Output, Context>(IFasterSession<Key, Value, Input, Output, Context> fasterSession,
            FasterExecutionContext<Input, Output, Context> currentCtx,
            ref Key key, ref Input input, long startAddress, Context context, long serialNo, CancellationToken token, byte operationFlags = 0)
        {
            var pcontext = default(PendingContext<Input, Output, Context>);
            pcontext.operationFlags = operationFlags;
            var diskRequest = default(AsyncIOContext<Key, Value>);
            Output output = default;

            fasterSession.UnsafeResumeThread();
            try
            {
                OperationStatus internalStatus = InternalRead(ref key, ref input, ref output, startAddress, ref context, ref pcontext, fasterSession, currentCtx, serialNo);
                Debug.Assert(internalStatus != OperationStatus.RETRY_NOW);
                Debug.Assert(internalStatus != OperationStatus.RETRY_LATER);

                if (internalStatus == OperationStatus.SUCCESS || internalStatus == OperationStatus.NOTFOUND)
                {
                    return new ValueTask<ReadAsyncResult<Input, Output, Context>>(new ReadAsyncResult<Input, Output, Context>((Status)internalStatus, output, pcontext.recordInfo));
                }
                else
                {
                    var status = HandleOperationStatus(currentCtx, currentCtx, ref pcontext, fasterSession, internalStatus, true, out diskRequest);

                    if (status != Status.PENDING)
                        return new ValueTask<ReadAsyncResult<Input, Output, Context>>(new ReadAsyncResult<Input, Output, Context>(status, output, pcontext.recordInfo));
                }
            }
            finally
            {
                Debug.Assert(serialNo >= currentCtx.serialNum, "Operation serial numbers must be non-decreasing");
                currentCtx.serialNum = serialNo;
                fasterSession.UnsafeSuspendThread();
            }

            return SlowReadAsync(this, fasterSession, currentCtx, pcontext, diskRequest, token);
        }

        private static async ValueTask<ReadAsyncResult<Input, Output, Context>> SlowReadAsync<Input, Output, Context>(
            FasterKV<Key, Value> @this,
            IFasterSession<Key, Value, Input, Output, Context> fasterSession,
            FasterExecutionContext<Input, Output, Context> currentCtx,
            PendingContext<Input, Output, Context> pendingContext, AsyncIOContext<Key, Value> diskRequest, CancellationToken token = default)
        {
            currentCtx.asyncPendingCount++;
            currentCtx.pendingReads.Add();

            ExceptionDispatchInfo exceptionDispatchInfo = default;

            try
            {
                token.ThrowIfCancellationRequested();

                if (@this.epoch.ThisInstanceProtected())
                    throw new NotSupportedException("Async operations not supported over protected epoch");

                using (token.Register(() => diskRequest.asyncOperation.TrySetCanceled()))
                    diskRequest = await diskRequest.asyncOperation.Task;
            }
            catch (Exception e)
            {
                exceptionDispatchInfo = ExceptionDispatchInfo.Capture(e);
            }

            return new ReadAsyncResult<Input, Output, Context>(@this, fasterSession, currentCtx, pendingContext, diskRequest, exceptionDispatchInfo);
        }

        internal sealed class RmwAsyncInternal<Input, Output, Context>
        {
            const int Completed = 1;
            const int Pending = 0;
            ExceptionDispatchInfo _exception;
            readonly FasterKV<Key, Value> _fasterKV;
            readonly IFasterSession<Key, Value, Input, Output, Context> _fasterSession;
            readonly FasterExecutionContext<Input, Output, Context> _currentCtx;
            PendingContext<Input, Output, Context> _pendingContext;
            AsyncIOContext<Key, Value> _diskRequest;
            int CompletionComputeStatus;

            internal RmwAsyncInternal(FasterKV<Key, Value> fasterKV, IFasterSession<Key, Value, Input, Output, Context> fasterSession,
                                      FasterExecutionContext<Input, Output, Context> currentCtx, PendingContext<Input, Output, Context> pendingContext, 
                                      AsyncIOContext<Key, Value> diskRequest, ExceptionDispatchInfo exceptionDispatchInfo)
            {
                _exception = exceptionDispatchInfo;
                _fasterKV = fasterKV;
                _fasterSession = fasterSession;
                _currentCtx = currentCtx;
                _pendingContext = pendingContext;
                _diskRequest = diskRequest;
                CompletionComputeStatus = Pending;
            }

            internal ValueTask<RmwAsyncResult<Input, Output, Context>> CompleteAsync(CancellationToken token = default)
            {
                Debug.Assert(_fasterKV.RelaxedCPR);

                AsyncIOContext<Key, Value> newDiskRequest = default;

                if (_diskRequest.asyncOperation != null
                    && CompletionComputeStatus != Completed
                    && Interlocked.CompareExchange(ref CompletionComputeStatus, Completed, Pending) == Pending)
                {
                    try
                    {
                        if (_exception == default)
                        {
                            _fasterSession.UnsafeResumeThread();
                            try
                            {
                                var status = _fasterKV.InternalCompletePendingRequestFromContext(_currentCtx, _currentCtx, _fasterSession, _diskRequest, ref _pendingContext, true, out newDiskRequest);
                                _pendingContext.Dispose();
                                if (status != Status.PENDING)
                                    return new ValueTask<RmwAsyncResult<Input, Output, Context>>(new RmwAsyncResult<Input, Output, Context>(status, default));
                            }
                            finally
                            {
                                _fasterSession.UnsafeSuspendThread();
                            }
                        }
                    }
                    catch (Exception e)
                    {
                        _exception = ExceptionDispatchInfo.Capture(e);
                    }
                    finally
                    {
                        _currentCtx.ioPendingRequests.Remove(_pendingContext.id);
                        _currentCtx.asyncPendingCount--;
                        _currentCtx.pendingReads.Remove();
                    }
                }

                if (_exception != default)
                    _exception.Throw();

                return SlowRmwAsync(_fasterKV, _fasterSession, _currentCtx, _pendingContext, newDiskRequest, token);
            }
        }

        /// <summary>
        /// State storage for the completion of an async Read, or the result if the read was completed synchronously
        /// </summary>
        public struct RmwAsyncResult<Input, Output, Context>
        {
            internal readonly Status status;
            internal readonly Output output;

            internal readonly RmwAsyncInternal<Input, Output, Context> rmwAsyncInternal;

            internal RmwAsyncResult(Status status, Output output)
            {
                this.status = status;
                this.output = output;
                this.rmwAsyncInternal = default;
            }

            internal RmwAsyncResult(
                FasterKV<Key, Value> fasterKV,
                IFasterSession<Key, Value, Input, Output, Context> fasterSession,
                FasterExecutionContext<Input, Output, Context> currentCtx,
                PendingContext<Input, Output, Context> pendingContext, AsyncIOContext<Key, Value> diskRequest, ExceptionDispatchInfo exceptionDispatchInfo)
            {
                status = Status.PENDING;
                output = default;
                rmwAsyncInternal = new RmwAsyncInternal<Input, Output, Context>(fasterKV, fasterSession, currentCtx, pendingContext, diskRequest, exceptionDispatchInfo);
            }

            /// <summary>
            /// Complete the RMW operation, issuing additional (rare) I/O asynchronously if needed.
            /// It is usually preferable to use Complete() instead of this.
            /// </summary>
            /// <returns>ValueTask for RMW result. User needs to await again if result status is Status.PENDING.</returns>
            public ValueTask<RmwAsyncResult<Input, Output, Context>> CompleteAsync(CancellationToken token = default)
            {
                if (status != Status.PENDING)
                    return new ValueTask<RmwAsyncResult<Input, Output, Context>>(new RmwAsyncResult<Input, Output, Context>(status, default));

                return rmwAsyncInternal.CompleteAsync(token);
            }

            /// <summary>
            /// Complete the RMW operation, issuing additional (rare) I/O synchronously if needed.
            /// </summary>
            /// <returns>Status of RMW operation</returns>
            public Status Complete()
            {
                if (status != Status.PENDING)
                    return status;

                var t = rmwAsyncInternal.CompleteAsync();
                if (t.IsCompleted)
                    return t.Result.status;

                // Handle rare case
                var r = t.GetAwaiter().GetResult();
                while (r.status == Status.PENDING)
                    r = r.CompleteAsync().GetAwaiter().GetResult();
                return r.status;
            }

        }

        [MethodImpl(MethodImplOptions.AggressiveInlining)]
        internal ValueTask<RmwAsyncResult<Input, Output, Context>> RmwAsync<Input, Output, Context>(IFasterSession<Key, Value, Input, Output, Context> fasterSession,
            FasterExecutionContext<Input, Output, Context> currentCtx, ref Key key, ref Input input, Context context, long serialNo, CancellationToken token = default)
        {
            var pcontext = default(PendingContext<Input, Output, Context>);
            var diskRequest = default(AsyncIOContext<Key, Value>);

            fasterSession.UnsafeResumeThread();
            try
            {
                OperationStatus internalStatus;

                do
                    internalStatus = InternalRMW(ref key, ref input, ref context, ref pcontext, fasterSession, currentCtx, serialNo);
                while (internalStatus == OperationStatus.RETRY_NOW || internalStatus == OperationStatus.RETRY_LATER);

                
                if (internalStatus == OperationStatus.SUCCESS || internalStatus == OperationStatus.NOTFOUND)
                {
                    return new ValueTask<RmwAsyncResult<Input, Output, Context>>(new RmwAsyncResult<Input, Output, Context>((Status)internalStatus, default));
                }
                else
                {
                    var status = HandleOperationStatus(currentCtx, currentCtx, ref pcontext, fasterSession, internalStatus, true, out diskRequest);

                    if (status != Status.PENDING)
                        return new ValueTask<RmwAsyncResult<Input, Output, Context>>(new RmwAsyncResult<Input, Output, Context>(status, default));
                }
            }
            finally
            {
                Debug.Assert(serialNo >= currentCtx.serialNum, "Operation serial numbers must be non-decreasing");
                currentCtx.serialNum = serialNo;
                fasterSession.UnsafeSuspendThread();
            }

            return SlowRmwAsync(this, fasterSession, currentCtx, pcontext, diskRequest, token);
        }

        private static async ValueTask<RmwAsyncResult<Input, Output, Context>> SlowRmwAsync<Input, Output, Context>(
            FasterKV<Key, Value> @this,
            IFasterSession<Key, Value, Input, Output, Context> fasterSession,
            FasterExecutionContext<Input, Output, Context> currentCtx,
            PendingContext<Input, Output, Context> pendingContext, AsyncIOContext<Key, Value> diskRequest, CancellationToken token = default)
        {
            currentCtx.asyncPendingCount++;
            currentCtx.pendingReads.Add();

            ExceptionDispatchInfo exceptionDispatchInfo = default;
            try
            {
                token.ThrowIfCancellationRequested();

                if (@this.epoch.ThisInstanceProtected())
                    throw new NotSupportedException("Async operations not supported over protected epoch");

                using (token.Register(() => diskRequest.asyncOperation.TrySetCanceled()))
                    diskRequest = await diskRequest.asyncOperation.Task;
            }
            catch (Exception e)
            {
                exceptionDispatchInfo = ExceptionDispatchInfo.Capture(e);
            }

            return new RmwAsyncResult<Input, Output, Context>(@this, fasterSession, currentCtx, pendingContext, diskRequest, exceptionDispatchInfo);
        }
    }
}<|MERGE_RESOLUTION|>--- conflicted
+++ resolved
@@ -60,12 +60,7 @@
                     ||
                     currentCtx.phase == Phase.WAIT_PENDING)
                 {
-<<<<<<< HEAD
-
-                    await currentCtx.prevCtx.pendingReads.WaitEmptyAsync();
-=======
-                    await clientSession.ctx.prevCtx.pendingReads.WaitUntilEmptyAsync(token);
->>>>>>> 58cbb5ed
+                    await currentCtx.prevCtx.pendingReads.WaitUntilEmptyAsync(token);
 
                     await InternalCompletePendingRequestsAsync(currentCtx.prevCtx, currentCtx, fasterSession, token);
                     Debug.Assert(currentCtx.prevCtx.SyncIoPendingCount == 0);
