﻿// Copyright (c) Microsoft Corporation. All rights reserved.
// Licensed under the MIT license.

using System.Diagnostics;
using System.Runtime.CompilerServices;
using System.Threading;
using System.Threading.Tasks;

namespace FASTER.core
{
    /// <summary>
    /// Faster Context implementation that allows manual control of record locking and epoch management. For advanced use only.
    /// </summary>
    public readonly struct LockableUnsafeContext<Key, Value, Input, Output, Context, Functions> : IFasterContext<Key, Value, Input, Output, Context>, ILockableContext<Key>, IUnsafeContext
        where Functions : IFunctions<Key, Value, Input, Output, Context>
    {
        readonly ClientSession<Key, Value, Input, Output, Context, Functions> clientSession;
        internal readonly LockableContext<Key, Value, Input, Output, Context, Functions>.InternalFasterSession FasterSession;

        /// <summary>Indicates whether this struct has been initialized</summary>
        public bool IsNull => this.clientSession is null;

        internal LockableUnsafeContext(ClientSession<Key, Value, Input, Output, Context, Functions> clientSession)
        {
            this.clientSession = clientSession;
            FasterSession = new LockableContext<Key, Value, Input, Output, Context, Functions>.InternalFasterSession(clientSession);
        }

        #region Begin/EndUnsafe

        /// <inheritdoc/>
        [MethodImpl(MethodImplOptions.AggressiveInlining)]
        public void BeginUnsafe() => clientSession.UnsafeResumeThread();

        /// <inheritdoc/>
        [MethodImpl(MethodImplOptions.AggressiveInlining)]
        public void EndUnsafe() => clientSession.UnsafeSuspendThread();

        #endregion Begin/EndUnsafe

        #region Begin/EndLockable

        /// <inheritdoc/>
        public void BeginLockable() => clientSession.AcquireLockable();

        /// <inheritdoc/>
        public void EndLockable() => clientSession.ReleaseLockable();
        #endregion Begin/EndLockable

        #region Key Locking
 
        /// <inheritdoc/>
        public bool NeedKeyLockCode => clientSession.NeedKeyLockCode;

        /// <inheritdoc/>
        public long GetLockCode(Key key, out long keyHash) => clientSession.GetLockCode(ref key, out keyHash);

        /// <inheritdoc/>
        public long GetLockCode(ref Key key, out long keyHash) => clientSession.GetLockCode(ref key, out keyHash);

        /// <inheritdoc/>
        public long GetLockCode(Key key, long keyHash) => clientSession.GetLockCode(ref key, keyHash);

        /// <inheritdoc/>
        public long GetLockCode(ref Key key, long keyHash) => clientSession.GetLockCode(ref key, keyHash);

        /// <inheritdoc/>
        public int CompareLockCodes<TLockableKey>(TLockableKey key1, TLockableKey key2) where TLockableKey : ILockableKey => clientSession.CompareLockCodes(key1, key2);

        /// <inheritdoc/>
        public int CompareLockCodes<TLockableKey>(ref TLockableKey key1, ref TLockableKey key2) where TLockableKey : ILockableKey => clientSession.CompareLockCodes(ref key1, ref key2);

        /// <inheritdoc/>
        public void SortLockCodes<TLockableKey>(TLockableKey[] keys) where TLockableKey : ILockableKey => clientSession.SortLockCodes(keys);

        /// <inheritdoc/>
        public void SortLockCodes<TLockableKey>(TLockableKey[] keys, int start, int count) where TLockableKey : ILockableKey => clientSession.SortLockCodes(keys, start, count);

        /// <inheritdoc/>
        public void Lock<TLockableKey>(TLockableKey[] keys) where TLockableKey : ILockableKey => Lock(keys, 0, keys.Length);

        /// <inheritdoc/>
        public void Lock<TLockableKey>(TLockableKey[] keys, int start, int count)
            where TLockableKey : ILockableKey
        {
            clientSession.CheckIsAcquiredLockable();
            Debug.Assert(clientSession.fht.epoch.ThisInstanceProtected(), "Epoch protection required for LockableUnsafeContext.Lock()");

            LockableContext<Key, Value, Input, Output, Context, Functions>.DoInternalLockOp(FasterSession, clientSession, keys, start, count, LockOperationType.Lock);
        }

        /// <inheritdoc/>
        public void Unlock<TLockableKey>(TLockableKey[] keys) where TLockableKey : ILockableKey => Unlock(keys, 0, keys.Length);

        /// <inheritdoc/>
        public void Unlock<TLockableKey>(TLockableKey[] keys, int start, int count)
            where TLockableKey : ILockableKey
        {
            clientSession.CheckIsAcquiredLockable();
            Debug.Assert(clientSession.fht.epoch.ThisInstanceProtected(), "Epoch protection required for LockableUnsafeContext.Unlock()");

            LockableContext<Key, Value, Input, Output, Context, Functions>.DoInternalLockOp(FasterSession, clientSession, keys, start, count, LockOperationType.Unlock);
        }

        /// <summary>
        /// The session id of FasterSession
        /// </summary>
        public int SessionID { get { return clientSession.ctx.sessionID; } }

        #endregion Key Locking

        #region IFasterContext

        /// <inheritdoc/>
        public bool CompletePending(bool wait = false, bool spinWaitForCommit = false)
        {
            Debug.Assert(clientSession.fht.epoch.ThisInstanceProtected());
            return this.clientSession.UnsafeCompletePending(this.FasterSession, false, wait, spinWaitForCommit);
        }

        /// <inheritdoc/>
        public bool CompletePendingWithOutputs(out CompletedOutputIterator<Key, Value, Input, Output, Context> completedOutputs, bool wait = false, bool spinWaitForCommit = false)
        {
            Debug.Assert(clientSession.fht.epoch.ThisInstanceProtected());
            return this.clientSession.UnsafeCompletePendingWithOutputs(this.FasterSession, out completedOutputs, wait, spinWaitForCommit);
        }

        /// <inheritdoc/>
        public ValueTask CompletePendingAsync(bool waitForCommit = false, CancellationToken token = default)
            => this.clientSession.CompletePendingAsync(waitForCommit, token);

        /// <inheritdoc/>
        public ValueTask<CompletedOutputIterator<Key, Value, Input, Output, Context>> CompletePendingWithOutputsAsync(bool waitForCommit = false, CancellationToken token = default)
            => this.clientSession.CompletePendingWithOutputsAsync(waitForCommit, token);
        /// <inheritdoc/>
        [MethodImpl(MethodImplOptions.AggressiveInlining)]
        public Status Read(ref Key key, ref Input input, ref Output output, Context userContext = default, long serialNo = 0)
        {
            Debug.Assert(clientSession.fht.epoch.ThisInstanceProtected());
            return clientSession.fht.ContextRead(ref key, ref input, ref output, userContext, FasterSession, serialNo);
        }

        /// <inheritdoc/>
        [MethodImpl(MethodImplOptions.AggressiveInlining)]
        public Status Read(Key key, Input input, out Output output, Context userContext = default, long serialNo = 0)
        {
            output = default;
            return Read(ref key, ref input, ref output, userContext, serialNo);
        }

        /// <inheritdoc/>
        [MethodImpl(MethodImplOptions.AggressiveInlining)]
        public Status Read(ref Key key, ref Output output, Context userContext = default, long serialNo = 0)
        {
            Input input = default;
            return Read(ref key, ref input, ref output, userContext, serialNo);
        }

        /// <inheritdoc/>
        [MethodImpl(MethodImplOptions.AggressiveInlining)]
        public Status Read(Key key, out Output output, Context userContext = default, long serialNo = 0)
        {
            Input input = default;
            output = default;
            return Read(ref key, ref input, ref output, userContext, serialNo);
        }

        /// <inheritdoc/>
        [MethodImpl(MethodImplOptions.AggressiveInlining)]
        public (Status status, Output output) Read(Key key, Context userContext = default, long serialNo = 0)
        {
            Input input = default;
            Output output = default;
            return (Read(ref key, ref input, ref output, userContext, serialNo), output);
        }

        /// <inheritdoc/>
        [MethodImpl(MethodImplOptions.AggressiveInlining)]
        public Status Read(ref Key key, ref Input input, ref Output output, ref ReadOptions readOptions, out RecordMetadata recordMetadata, Context userContext = default, long serialNo = 0)
        {
            Debug.Assert(clientSession.fht.epoch.ThisInstanceProtected());
            return clientSession.fht.ContextRead(ref key, ref input, ref output, ref readOptions, out recordMetadata, userContext, FasterSession, serialNo);
        }

        /// <inheritdoc/>
        [MethodImpl(MethodImplOptions.AggressiveInlining)]
        public Status ReadAtAddress(ref Input input, ref Output output, ref ReadOptions readOptions, Context userContext = default, long serialNo = 0)
        {
            Debug.Assert(clientSession.fht.epoch.ThisInstanceProtected());
            return clientSession.fht.ContextReadAtAddress(ref input, ref output, ref readOptions, userContext, FasterSession, serialNo);
        }

        /// <inheritdoc/>
        [MethodImpl(MethodImplOptions.AggressiveInlining)]
        public ValueTask<FasterKV<Key, Value>.ReadAsyncResult<Input, Output, Context>> ReadAsync(ref Key key, ref Input input, Context userContext = default, long serialNo = 0, CancellationToken cancellationToken = default)
        {
            Debug.Assert(!clientSession.fht.epoch.ThisInstanceProtected());
            ReadOptions readOptions = default;
            return clientSession.fht.ReadAsync(FasterSession, ref key, ref input, ref readOptions, userContext, serialNo, cancellationToken);
        }

        /// <inheritdoc/>
        [MethodImpl(MethodImplOptions.AggressiveInlining)]
        public ValueTask<FasterKV<Key, Value>.ReadAsyncResult<Input, Output, Context>> ReadAsync(Key key, Input input, Context context = default, long serialNo = 0, CancellationToken token = default)
        {
            Debug.Assert(!clientSession.fht.epoch.ThisInstanceProtected());
            ReadOptions readOptions = default;
            return clientSession.fht.ReadAsync(FasterSession, ref key, ref input, ref readOptions, context, serialNo, token);
        }

        /// <inheritdoc/>
        [MethodImpl(MethodImplOptions.AggressiveInlining)]
        public ValueTask<FasterKV<Key, Value>.ReadAsyncResult<Input, Output, Context>> ReadAsync(ref Key key, Context userContext = default, long serialNo = 0, CancellationToken token = default)
        {
            Debug.Assert(!clientSession.fht.epoch.ThisInstanceProtected());
            Input input = default;
            ReadOptions readOptions = default;
            return clientSession.fht.ReadAsync(FasterSession, ref key, ref input, ref readOptions, userContext, serialNo, token);
        }

        /// <inheritdoc/>
        [MethodImpl(MethodImplOptions.AggressiveInlining)]
        public ValueTask<FasterKV<Key, Value>.ReadAsyncResult<Input, Output, Context>> ReadAsync(Key key, Context context = default, long serialNo = 0, CancellationToken token = default)
        {
            Debug.Assert(!clientSession.fht.epoch.ThisInstanceProtected());
            Input input = default;
            ReadOptions readOptions = default;
            return clientSession.fht.ReadAsync(FasterSession, ref key, ref input, ref readOptions, context, serialNo, token);
        }

        /// <inheritdoc/>
        [MethodImpl(MethodImplOptions.AggressiveInlining)]
        public ValueTask<FasterKV<Key, Value>.ReadAsyncResult<Input, Output, Context>> ReadAsync(ref Key key, ref Input input, ref ReadOptions readOptions,
                                                                                                 Context userContext = default, long serialNo = 0, CancellationToken cancellationToken = default)
        {
            Debug.Assert(!clientSession.fht.epoch.ThisInstanceProtected());
            return clientSession.fht.ReadAsync(FasterSession, ref key, ref input, ref readOptions, userContext, serialNo, cancellationToken);
        }

        /// <inheritdoc/>
        [MethodImpl(MethodImplOptions.AggressiveInlining)]
        public ValueTask<FasterKV<Key, Value>.ReadAsyncResult<Input, Output, Context>> ReadAtAddressAsync(ref Input input, ref ReadOptions readOptions,
                                                                                                          Context userContext = default, long serialNo = 0, CancellationToken cancellationToken = default)
        {
            Debug.Assert(!clientSession.fht.epoch.ThisInstanceProtected());
            Key key = default;
            return clientSession.fht.ReadAsync(FasterSession, ref key, ref input, ref readOptions, userContext, serialNo, cancellationToken, noKey: true);
        }

        /// <inheritdoc/>
        [MethodImpl(MethodImplOptions.AggressiveInlining)]
        public Status Upsert(ref Key key, ref Value desiredValue, Context userContext = default, long serialNo = 0)
        {
            Debug.Assert(clientSession.fht.epoch.ThisInstanceProtected());
            Input input = default;
            Output output = default;
            return Upsert(ref key, ref input, ref desiredValue, ref output, out _, userContext, serialNo);
        }

        /// <inheritdoc/>
        [MethodImpl(MethodImplOptions.AggressiveInlining)]
        public Status Upsert(ref Key key, ref Input input, ref Value desiredValue, ref Output output, Context userContext = default, long serialNo = 0)
        {
            Debug.Assert(clientSession.fht.epoch.ThisInstanceProtected());
            return clientSession.fht.ContextUpsert(ref key, ref input, ref desiredValue, ref output, userContext, FasterSession, serialNo);
        }

        /// <inheritdoc/>
        [MethodImpl(MethodImplOptions.AggressiveInlining)]
        public Status Upsert(ref Key key, ref Input input, ref Value desiredValue, ref Output output, out RecordMetadata recordMetadata, Context userContext = default, long serialNo = 0)
        {
            Debug.Assert(clientSession.fht.epoch.ThisInstanceProtected());
            return clientSession.fht.ContextUpsert(ref key, ref input, ref desiredValue, ref output, out recordMetadata, userContext, FasterSession, serialNo);
        }

        /// <inheritdoc/>
        [MethodImpl(MethodImplOptions.AggressiveInlining)]
        public Status Upsert(Key key, Value desiredValue, Context userContext = default, long serialNo = 0)
            => Upsert(ref key, ref desiredValue, userContext, serialNo);

        /// <inheritdoc/>
        [MethodImpl(MethodImplOptions.AggressiveInlining)]
        public Status Upsert(Key key, Input input, Value desiredValue, ref Output output, Context userContext = default, long serialNo = 0)
            => Upsert(ref key, ref input, ref desiredValue, ref output, userContext, serialNo);

        /// <inheritdoc/>
        [MethodImpl(MethodImplOptions.AggressiveInlining)]
        public ValueTask<FasterKV<Key, Value>.UpsertAsyncResult<Input, Output, Context>> UpsertAsync(ref Key key, ref Value desiredValue, Context userContext = default, long serialNo = 0, CancellationToken token = default)
        {
            Input input = default;
            return UpsertAsync(ref key, ref input, ref desiredValue, userContext, serialNo, token);
        }

        /// <inheritdoc/>
        [MethodImpl(MethodImplOptions.AggressiveInlining)]
        public ValueTask<FasterKV<Key, Value>.UpsertAsyncResult<Input, Output, Context>> UpsertAsync(ref Key key, ref Input input, ref Value desiredValue, Context userContext = default, long serialNo = 0, CancellationToken token = default)
        {
            Debug.Assert(!clientSession.fht.epoch.ThisInstanceProtected());
            return clientSession.fht.UpsertAsync<Input, Output, Context, LockableContext<Key, Value, Input, Output, Context, Functions>.InternalFasterSession>(
                    FasterSession, ref key, ref input, ref desiredValue, userContext, serialNo, token);
        }

        /// <inheritdoc/>
        [MethodImpl(MethodImplOptions.AggressiveInlining)]
        public ValueTask<FasterKV<Key, Value>.UpsertAsyncResult<Input, Output, Context>> UpsertAsync(Key key, Value desiredValue, Context userContext = default, long serialNo = 0, CancellationToken token = default)
            => UpsertAsync(ref key, ref desiredValue, userContext, serialNo, token);

        /// <inheritdoc/>
        [MethodImpl(MethodImplOptions.AggressiveInlining)]
        public ValueTask<FasterKV<Key, Value>.UpsertAsyncResult<Input, Output, Context>> UpsertAsync(Key key, Input input, Value desiredValue, Context userContext = default, long serialNo = 0, CancellationToken token = default)
            => UpsertAsync(ref key, ref input, ref desiredValue, userContext, serialNo, token);

        /// <inheritdoc/>
        [MethodImpl(MethodImplOptions.AggressiveInlining)]
        public Status RMW(ref Key key, ref Input input, ref Output output, Context userContext = default, long serialNo = 0)
            => RMW(ref key, ref input, ref output, out _, userContext, serialNo);

        /// <inheritdoc/>
        [MethodImpl(MethodImplOptions.AggressiveInlining)]
        public Status RMW(ref Key key, ref Input input, ref Output output, out RecordMetadata recordMetadata, Context userContext = default, long serialNo = 0)
        {
            Debug.Assert(clientSession.fht.epoch.ThisInstanceProtected());
            return clientSession.fht.ContextRMW(ref key, ref input, ref output, out recordMetadata, userContext, FasterSession, serialNo);
        }

        /// <inheritdoc/>
        [MethodImpl(MethodImplOptions.AggressiveInlining)]
        public Status RMW(Key key, Input input, out Output output, Context userContext = default, long serialNo = 0)
        {
            output = default;
            return RMW(ref key, ref input, ref output, userContext, serialNo);
        }

        /// <inheritdoc/>
        [MethodImpl(MethodImplOptions.AggressiveInlining)]
        public Status RMW(ref Key key, ref Input input, Context userContext = default, long serialNo = 0)
        {
            Output output = default;
            return RMW(ref key, ref input, ref output, userContext, serialNo);
        }

        /// <inheritdoc/>
        [MethodImpl(MethodImplOptions.AggressiveInlining)]
        public Status RMW(Key key, Input input, Context userContext = default, long serialNo = 0)
        {
            Output output = default;
            return RMW(ref key, ref input, ref output, userContext, serialNo);
        }

        /// <inheritdoc/>
        [MethodImpl(MethodImplOptions.AggressiveInlining)]
        public ValueTask<FasterKV<Key, Value>.RmwAsyncResult<Input, Output, Context>> RMWAsync(ref Key key, ref Input input, Context context = default, long serialNo = 0, CancellationToken token = default)
        {
            Debug.Assert(!clientSession.fht.epoch.ThisInstanceProtected());
            return clientSession.fht.RmwAsync<Input, Output, Context, LockableContext<Key, Value, Input, Output, Context, Functions>.InternalFasterSession>(
                    FasterSession, ref key, ref input, context, serialNo, token);
        }

        /// <inheritdoc/>
        [MethodImpl(MethodImplOptions.AggressiveInlining)]
        public ValueTask<FasterKV<Key, Value>.RmwAsyncResult<Input, Output, Context>> RMWAsync(Key key, Input input, Context context = default, long serialNo = 0, CancellationToken token = default)
            => RMWAsync(ref key, ref input, context, serialNo, token);

        /// <inheritdoc/>
        [MethodImpl(MethodImplOptions.AggressiveInlining)]
        public Status Delete(ref Key key, Context userContext = default, long serialNo = 0)
        {
            Debug.Assert(clientSession.fht.epoch.ThisInstanceProtected());
            return clientSession.fht.ContextDelete<Input, Output, Context, LockableContext<Key, Value, Input, Output, Context, Functions>.InternalFasterSession>(
                    ref key, userContext, FasterSession, serialNo);
        }

        /// <inheritdoc/>
        [MethodImpl(MethodImplOptions.AggressiveInlining)]
        public Status Delete(Key key, Context userContext = default, long serialNo = 0)
            => Delete(ref key, userContext, serialNo);

        /// <inheritdoc/>
        [MethodImpl(MethodImplOptions.AggressiveInlining)]
        public ValueTask<FasterKV<Key, Value>.DeleteAsyncResult<Input, Output, Context>> DeleteAsync(ref Key key, Context userContext = default, long serialNo = 0, CancellationToken token = default)
        {
            Debug.Assert(!clientSession.fht.epoch.ThisInstanceProtected());
            return clientSession.fht.DeleteAsync<Input, Output, Context, LockableContext<Key, Value, Input, Output, Context, Functions>.InternalFasterSession>(
                    FasterSession, ref key, userContext, serialNo, token);
        }

        /// <inheritdoc/>
        [MethodImpl(MethodImplOptions.AggressiveInlining)]
        public ValueTask<FasterKV<Key, Value>.DeleteAsyncResult<Input, Output, Context>> DeleteAsync(Key key, Context userContext = default, long serialNo = 0, CancellationToken token = default)
            => DeleteAsync(ref key, userContext, serialNo, token);

        /// <inheritdoc/>
        [MethodImpl(MethodImplOptions.AggressiveInlining)]
        public void ResetModified(ref Key key)
            => clientSession.UnsafeResetModified(ref key);

        /// <inheritdoc/>
        [MethodImpl(MethodImplOptions.AggressiveInlining)]
        internal bool IsModified(Key key) 
            => clientSession.UnsafeIsModified(ref key);

        /// <inheritdoc/>
        public void Refresh()
        {
            Debug.Assert(clientSession.fht.epoch.ThisInstanceProtected());
            clientSession.fht.InternalRefresh<Input, Output, Context, LockableContext<Key, Value, Input, Output, Context, Functions>.InternalFasterSession>(FasterSession);
        }

        #endregion IFasterContext
<<<<<<< HEAD

        #region IFasterSession

        // This is a struct to allow JIT to inline calls (and bypass default interface call mechanism)
        internal readonly struct InternalFasterSession : IFasterSession<Key, Value, Input, Output, Context>
        {
            private readonly ClientSession<Key, Value, Input, Output, Context, Functions> _clientSession;

            public InternalFasterSession(ClientSession<Key, Value, Input, Output, Context, Functions> clientSession)
            {
                _clientSession = clientSession;
            }

            #region IFunctions - Optional features supported
            public bool DisableTransientLocking => true;       // We only lock in Lock/Unlock, explicitly; these are longer-duration locks.

            public bool IsManualLocking => true;

            public SessionType SessionType => SessionType.LockableUnsafeContext;
            #endregion IFunctions - Optional features supported

            #region IFunctions - Reads
            [MethodImpl(MethodImplOptions.AggressiveInlining)]
            public bool SingleReader(ref Key key, ref Input input, ref Value value, ref Output dst, ref RecordInfo recordInfo, ref ReadInfo readInfo) 
                => _clientSession.functions.SingleReader(ref key, ref input, ref value, ref dst, ref readInfo);

            [MethodImpl(MethodImplOptions.AggressiveInlining)]
            public bool ConcurrentReader(ref Key key, ref Input input, ref Value value, ref Output dst, ref RecordInfo recordInfo, ref ReadInfo readInfo) 
                => _clientSession.functions.ConcurrentReader(ref key, ref input, ref value, ref dst, ref readInfo);

            public void ReadCompletionCallback(ref Key key, ref Input input, ref Output output, Context ctx, Status status, RecordMetadata recordMetadata)
                => _clientSession.functions.ReadCompletionCallback(ref key, ref input, ref output, ctx, status, recordMetadata);

            #endregion IFunctions - Reads

            #region IFunctions - Upserts
            [MethodImpl(MethodImplOptions.AggressiveInlining)]
            public bool SingleWriter(ref Key key, ref Input input, ref Value src, ref Value dst, ref Output output, ref RecordInfo recordInfo, ref UpsertInfo upsertInfo, WriteReason reason) 
                => _clientSession.functions.SingleWriter(ref key, ref input, ref src, ref dst, ref output, ref upsertInfo, reason);

            [MethodImpl(MethodImplOptions.AggressiveInlining)]
            public void PostSingleWriter(ref Key key, ref Input input, ref Value src, ref Value dst, ref Output output, ref RecordInfo recordInfo, ref UpsertInfo upsertInfo, WriteReason reason)
            {
                recordInfo.SetDirtyAndModified();
                _clientSession.functions.PostSingleWriter(ref key, ref input, ref src, ref dst, ref output, ref upsertInfo, reason);
            }

            [MethodImpl(MethodImplOptions.AggressiveInlining)]
            public bool ConcurrentWriter(ref Key key, ref Input input, ref Value src, ref Value dst, ref Output output, ref RecordInfo recordInfo, ref UpsertInfo upsertInfo)
            {
                recordInfo.SetDirtyAndModified();

                // Note: KeyIndexes do not need notification of in-place updates because the key does not change.
                return _clientSession.functions.ConcurrentWriter(ref key, ref input, ref src, ref dst, ref output, ref upsertInfo);
            }
#endregion IFunctions - Upserts

            #region IFunctions - RMWs
            #region InitialUpdater
            [MethodImpl(MethodImplOptions.AggressiveInlining)]
            public bool NeedInitialUpdate(ref Key key, ref Input input, ref Output output, ref RMWInfo rmwInfo)
                => _clientSession.functions.NeedInitialUpdate(ref key, ref input, ref output, ref rmwInfo);

            [MethodImpl(MethodImplOptions.AggressiveInlining)]
            public bool InitialUpdater(ref Key key, ref Input input, ref Value value, ref Output output, ref RecordInfo recordInfo, ref RMWInfo rmwInfo) 
                => _clientSession.functions.InitialUpdater(ref key, ref input, ref value, ref output, ref rmwInfo);

            [MethodImpl(MethodImplOptions.AggressiveInlining)]
            public void PostInitialUpdater(ref Key key, ref Input input, ref Value value, ref Output output, ref RecordInfo recordInfo, ref RMWInfo rmwInfo)
            {
                recordInfo.SetDirtyAndModified();
                _clientSession.functions.PostInitialUpdater(ref key, ref input, ref value, ref output, ref rmwInfo);
            }
            #endregion InitialUpdater

            #region CopyUpdater
            [MethodImpl(MethodImplOptions.AggressiveInlining)]
            public bool NeedCopyUpdate(ref Key key, ref Input input, ref Value oldValue, ref Output output, ref RMWInfo rmwInfo)
                => _clientSession.functions.NeedCopyUpdate(ref key, ref input, ref oldValue, ref output, ref rmwInfo);

            [MethodImpl(MethodImplOptions.AggressiveInlining)]
            public bool CopyUpdater(ref Key key, ref Input input, ref Value oldValue, ref Value newValue, ref Output output, ref RecordInfo recordInfo, ref RMWInfo rmwInfo) 
                => _clientSession.functions.CopyUpdater(ref key, ref input, ref oldValue, ref newValue, ref output, ref rmwInfo);

            [MethodImpl(MethodImplOptions.AggressiveInlining)]
            public void PostCopyUpdater(ref Key key, ref Input input, ref Value oldValue, ref Value newValue, ref Output output, ref RecordInfo recordInfo, ref RMWInfo rmwInfo)
            {
                recordInfo.SetDirtyAndModified();
                _clientSession.functions.PostCopyUpdater(ref key, ref input, ref oldValue, ref newValue, ref output, ref rmwInfo);
            }
            #endregion CopyUpdater

            #region InPlaceUpdater
            [MethodImpl(MethodImplOptions.AggressiveInlining)]
            public bool InPlaceUpdater(ref Key key, ref Input input, ref Value value, ref Output output, ref RecordInfo recordInfo, ref RMWInfo rmwInfo, out OperationStatus status)
            {
                recordInfo.SetDirtyAndModified();
                return _clientSession.InPlaceUpdater(ref key, ref input, ref output, ref value, ref recordInfo, ref rmwInfo, out status);
            }

            public void RMWCompletionCallback(ref Key key, ref Input input, ref Output output, Context ctx, Status status, RecordMetadata recordMetadata)
                => _clientSession.functions.RMWCompletionCallback(ref key, ref input, ref output, ctx, status, recordMetadata);

            #endregion InPlaceUpdater
            #endregion IFunctions - RMWs

            #region IFunctions - Deletes
            [MethodImpl(MethodImplOptions.AggressiveInlining)]
            public bool SingleDeleter(ref Key key, ref Value value, ref RecordInfo recordInfo, ref DeleteInfo deleteInfo)
                => _clientSession.functions.SingleDeleter(ref key, ref value, ref deleteInfo);

            [MethodImpl(MethodImplOptions.AggressiveInlining)]
            public void PostSingleDeleter(ref Key key, ref RecordInfo recordInfo, ref DeleteInfo deleteInfo)
            {
                recordInfo.SetDirtyAndModified();
                _clientSession.functions.PostSingleDeleter(ref key, ref deleteInfo);
            }

            [MethodImpl(MethodImplOptions.AggressiveInlining)]
            public bool ConcurrentDeleter(ref Key key, ref Value value, ref RecordInfo recordInfo, ref DeleteInfo deleteInfo)
            {
                recordInfo.SetDirtyAndModified();
                recordInfo.SetTombstone();
                return _clientSession.functions.ConcurrentDeleter(ref key, ref value, ref deleteInfo);
            }
            #endregion IFunctions - Deletes

            #region IFunctions - Dispose
            public void DisposeSingleWriter(ref Key key, ref Input input, ref Value src, ref Value dst, ref Output output, ref RecordInfo recordInfo, ref UpsertInfo upsertInfo, WriteReason reason)
                => _clientSession.functions.DisposeSingleWriter(ref key, ref input, ref src, ref dst, ref output, ref upsertInfo, reason);
            public void DisposeCopyUpdater(ref Key key, ref Input input, ref Value oldValue, ref Value newValue, ref Output output, ref RecordInfo recordInfo, ref RMWInfo rmwInfo)
                => _clientSession.functions.DisposeCopyUpdater(ref key, ref input, ref oldValue, ref newValue, ref output, ref rmwInfo);
            public void DisposeInitialUpdater(ref Key key, ref Input input, ref Value value, ref Output output, ref RecordInfo recordInfo, ref RMWInfo rmwInfo)
                => _clientSession.functions.DisposeInitialUpdater(ref key, ref input, ref value, ref output, ref rmwInfo);
            public void DisposeSingleDeleter(ref Key key, ref Value value, ref RecordInfo recordInfo, ref DeleteInfo deleteInfo)
                => _clientSession.functions.DisposeSingleDeleter(ref key, ref value, ref deleteInfo);
            public void DisposeDeserializedFromDisk(ref Key key, ref Value value, ref RecordInfo recordInfo)
                => _clientSession.functions.DisposeDeserializedFromDisk(ref key, ref value);
            #endregion IFunctions - Dispose

            #region IFunctions - Checkpointing
            public void CheckpointCompletionCallback(int sessionID, string sessionName, CommitPoint commitPoint)
            {
                _clientSession.functions.CheckpointCompletionCallback(sessionID, sessionName, commitPoint);
                _clientSession.LatestCommitPoint = commitPoint;
            }
            #endregion IFunctions - Checkpointing

            #region Transient locking
            public bool TryLockTransientExclusive(ref Key key, ref OperationStackContext<Key, Value> stackCtx)
            {
                Debug.Assert(_clientSession.fht.LockTable.IsLockedExclusive(ref key, ref stackCtx.hei),
                            $"Attempting to use a non-XLocked key in a Lockable context (requesting XLock):"
                            + $" XLocked {_clientSession.fht.LockTable.IsLockedExclusive(ref key, ref stackCtx.hei)},"
                            + $" Slocked {_clientSession.fht.LockTable.IsLockedShared(ref key, ref stackCtx.hei)}");
                return true;
            }

            public bool TryLockTransientShared(ref Key key, ref OperationStackContext<Key, Value> stackCtx)
            {
                Debug.Assert(_clientSession.fht.LockTable.IsLocked(ref key, ref stackCtx.hei),
                            $"Attempting to use a non-Locked (S or X) key in a Lockable context (requesting SLock):"
                            + $" XLocked {_clientSession.fht.LockTable.IsLockedExclusive(ref key, ref stackCtx.hei)},"
                            + $" Slocked {_clientSession.fht.LockTable.IsLockedShared(ref key, ref stackCtx.hei)}");
                return true;
            }

            public void UnlockTransientExclusive(ref Key key, ref OperationStackContext<Key, Value> stackCtx)
            {
                Debug.Assert(_clientSession.fht.LockTable.IsLockedExclusive(ref key, ref stackCtx.hei),
                            $"Attempting to unlock a non-XLocked key in a Lockable context (requesting XLock):"
                            + $" XLocked {_clientSession.fht.LockTable.IsLockedExclusive(ref key, ref stackCtx.hei)},"
                            + $" Slocked {_clientSession.fht.LockTable.IsLockedShared(ref key, ref stackCtx.hei)}");
            }

            public void UnlockTransientShared(ref Key key, ref OperationStackContext<Key, Value> stackCtx)
            {
                Debug.Assert(_clientSession.fht.LockTable.IsLockedShared(ref key, ref stackCtx.hei),
                            $"Attempting to use a non-XLocked key in a Lockable context (requesting XLock):"
                            + $" XLocked {_clientSession.fht.LockTable.IsLockedExclusive(ref key, ref stackCtx.hei)},"
                            + $" Slocked {_clientSession.fht.LockTable.IsLockedShared(ref key, ref stackCtx.hei)}");
            }
            #endregion

            #region Internal utilities
            public int GetInitialLength(ref Input input)
                => _clientSession.variableLengthStruct.GetInitialLength(ref input);

            public int GetLength(ref Value t, ref Input input)
                => _clientSession.variableLengthStruct.GetLength(ref t, ref input);

            public IHeapContainer<Input> GetHeapContainer(ref Input input)
            {
                if (_clientSession.inputVariableLengthStruct == default)
                    return new StandardHeapContainer<Input>(ref input);
                return new VarLenHeapContainer<Input>(ref input, _clientSession.inputVariableLengthStruct, _clientSession.fht.hlog.bufferPool);
            }

            public void UnsafeResumeThread() => _clientSession.UnsafeResumeThread();

            public void UnsafeSuspendThread() => _clientSession.UnsafeSuspendThread();

            public bool CompletePendingWithOutputs(out CompletedOutputIterator<Key, Value, Input, Output, Context> completedOutputs, bool wait = false, bool spinWaitForCommit = false)
                => _clientSession.CompletePendingWithOutputs(out completedOutputs, wait, spinWaitForCommit);

            public FasterKV<Key, Value>.FasterExecutionContext<Input, Output, Context> Ctx => this._clientSession.ctx;
            #endregion Internal utilities
        }
        #endregion IFasterSession
=======
>>>>>>> 041c0e4d
    }
}<|MERGE_RESOLUTION|>--- conflicted
+++ resolved
@@ -407,217 +407,5 @@
         }
 
         #endregion IFasterContext
-<<<<<<< HEAD
-
-        #region IFasterSession
-
-        // This is a struct to allow JIT to inline calls (and bypass default interface call mechanism)
-        internal readonly struct InternalFasterSession : IFasterSession<Key, Value, Input, Output, Context>
-        {
-            private readonly ClientSession<Key, Value, Input, Output, Context, Functions> _clientSession;
-
-            public InternalFasterSession(ClientSession<Key, Value, Input, Output, Context, Functions> clientSession)
-            {
-                _clientSession = clientSession;
-            }
-
-            #region IFunctions - Optional features supported
-            public bool DisableTransientLocking => true;       // We only lock in Lock/Unlock, explicitly; these are longer-duration locks.
-
-            public bool IsManualLocking => true;
-
-            public SessionType SessionType => SessionType.LockableUnsafeContext;
-            #endregion IFunctions - Optional features supported
-
-            #region IFunctions - Reads
-            [MethodImpl(MethodImplOptions.AggressiveInlining)]
-            public bool SingleReader(ref Key key, ref Input input, ref Value value, ref Output dst, ref RecordInfo recordInfo, ref ReadInfo readInfo) 
-                => _clientSession.functions.SingleReader(ref key, ref input, ref value, ref dst, ref readInfo);
-
-            [MethodImpl(MethodImplOptions.AggressiveInlining)]
-            public bool ConcurrentReader(ref Key key, ref Input input, ref Value value, ref Output dst, ref RecordInfo recordInfo, ref ReadInfo readInfo) 
-                => _clientSession.functions.ConcurrentReader(ref key, ref input, ref value, ref dst, ref readInfo);
-
-            public void ReadCompletionCallback(ref Key key, ref Input input, ref Output output, Context ctx, Status status, RecordMetadata recordMetadata)
-                => _clientSession.functions.ReadCompletionCallback(ref key, ref input, ref output, ctx, status, recordMetadata);
-
-            #endregion IFunctions - Reads
-
-            #region IFunctions - Upserts
-            [MethodImpl(MethodImplOptions.AggressiveInlining)]
-            public bool SingleWriter(ref Key key, ref Input input, ref Value src, ref Value dst, ref Output output, ref RecordInfo recordInfo, ref UpsertInfo upsertInfo, WriteReason reason) 
-                => _clientSession.functions.SingleWriter(ref key, ref input, ref src, ref dst, ref output, ref upsertInfo, reason);
-
-            [MethodImpl(MethodImplOptions.AggressiveInlining)]
-            public void PostSingleWriter(ref Key key, ref Input input, ref Value src, ref Value dst, ref Output output, ref RecordInfo recordInfo, ref UpsertInfo upsertInfo, WriteReason reason)
-            {
-                recordInfo.SetDirtyAndModified();
-                _clientSession.functions.PostSingleWriter(ref key, ref input, ref src, ref dst, ref output, ref upsertInfo, reason);
-            }
-
-            [MethodImpl(MethodImplOptions.AggressiveInlining)]
-            public bool ConcurrentWriter(ref Key key, ref Input input, ref Value src, ref Value dst, ref Output output, ref RecordInfo recordInfo, ref UpsertInfo upsertInfo)
-            {
-                recordInfo.SetDirtyAndModified();
-
-                // Note: KeyIndexes do not need notification of in-place updates because the key does not change.
-                return _clientSession.functions.ConcurrentWriter(ref key, ref input, ref src, ref dst, ref output, ref upsertInfo);
-            }
-#endregion IFunctions - Upserts
-
-            #region IFunctions - RMWs
-            #region InitialUpdater
-            [MethodImpl(MethodImplOptions.AggressiveInlining)]
-            public bool NeedInitialUpdate(ref Key key, ref Input input, ref Output output, ref RMWInfo rmwInfo)
-                => _clientSession.functions.NeedInitialUpdate(ref key, ref input, ref output, ref rmwInfo);
-
-            [MethodImpl(MethodImplOptions.AggressiveInlining)]
-            public bool InitialUpdater(ref Key key, ref Input input, ref Value value, ref Output output, ref RecordInfo recordInfo, ref RMWInfo rmwInfo) 
-                => _clientSession.functions.InitialUpdater(ref key, ref input, ref value, ref output, ref rmwInfo);
-
-            [MethodImpl(MethodImplOptions.AggressiveInlining)]
-            public void PostInitialUpdater(ref Key key, ref Input input, ref Value value, ref Output output, ref RecordInfo recordInfo, ref RMWInfo rmwInfo)
-            {
-                recordInfo.SetDirtyAndModified();
-                _clientSession.functions.PostInitialUpdater(ref key, ref input, ref value, ref output, ref rmwInfo);
-            }
-            #endregion InitialUpdater
-
-            #region CopyUpdater
-            [MethodImpl(MethodImplOptions.AggressiveInlining)]
-            public bool NeedCopyUpdate(ref Key key, ref Input input, ref Value oldValue, ref Output output, ref RMWInfo rmwInfo)
-                => _clientSession.functions.NeedCopyUpdate(ref key, ref input, ref oldValue, ref output, ref rmwInfo);
-
-            [MethodImpl(MethodImplOptions.AggressiveInlining)]
-            public bool CopyUpdater(ref Key key, ref Input input, ref Value oldValue, ref Value newValue, ref Output output, ref RecordInfo recordInfo, ref RMWInfo rmwInfo) 
-                => _clientSession.functions.CopyUpdater(ref key, ref input, ref oldValue, ref newValue, ref output, ref rmwInfo);
-
-            [MethodImpl(MethodImplOptions.AggressiveInlining)]
-            public void PostCopyUpdater(ref Key key, ref Input input, ref Value oldValue, ref Value newValue, ref Output output, ref RecordInfo recordInfo, ref RMWInfo rmwInfo)
-            {
-                recordInfo.SetDirtyAndModified();
-                _clientSession.functions.PostCopyUpdater(ref key, ref input, ref oldValue, ref newValue, ref output, ref rmwInfo);
-            }
-            #endregion CopyUpdater
-
-            #region InPlaceUpdater
-            [MethodImpl(MethodImplOptions.AggressiveInlining)]
-            public bool InPlaceUpdater(ref Key key, ref Input input, ref Value value, ref Output output, ref RecordInfo recordInfo, ref RMWInfo rmwInfo, out OperationStatus status)
-            {
-                recordInfo.SetDirtyAndModified();
-                return _clientSession.InPlaceUpdater(ref key, ref input, ref output, ref value, ref recordInfo, ref rmwInfo, out status);
-            }
-
-            public void RMWCompletionCallback(ref Key key, ref Input input, ref Output output, Context ctx, Status status, RecordMetadata recordMetadata)
-                => _clientSession.functions.RMWCompletionCallback(ref key, ref input, ref output, ctx, status, recordMetadata);
-
-            #endregion InPlaceUpdater
-            #endregion IFunctions - RMWs
-
-            #region IFunctions - Deletes
-            [MethodImpl(MethodImplOptions.AggressiveInlining)]
-            public bool SingleDeleter(ref Key key, ref Value value, ref RecordInfo recordInfo, ref DeleteInfo deleteInfo)
-                => _clientSession.functions.SingleDeleter(ref key, ref value, ref deleteInfo);
-
-            [MethodImpl(MethodImplOptions.AggressiveInlining)]
-            public void PostSingleDeleter(ref Key key, ref RecordInfo recordInfo, ref DeleteInfo deleteInfo)
-            {
-                recordInfo.SetDirtyAndModified();
-                _clientSession.functions.PostSingleDeleter(ref key, ref deleteInfo);
-            }
-
-            [MethodImpl(MethodImplOptions.AggressiveInlining)]
-            public bool ConcurrentDeleter(ref Key key, ref Value value, ref RecordInfo recordInfo, ref DeleteInfo deleteInfo)
-            {
-                recordInfo.SetDirtyAndModified();
-                recordInfo.SetTombstone();
-                return _clientSession.functions.ConcurrentDeleter(ref key, ref value, ref deleteInfo);
-            }
-            #endregion IFunctions - Deletes
-
-            #region IFunctions - Dispose
-            public void DisposeSingleWriter(ref Key key, ref Input input, ref Value src, ref Value dst, ref Output output, ref RecordInfo recordInfo, ref UpsertInfo upsertInfo, WriteReason reason)
-                => _clientSession.functions.DisposeSingleWriter(ref key, ref input, ref src, ref dst, ref output, ref upsertInfo, reason);
-            public void DisposeCopyUpdater(ref Key key, ref Input input, ref Value oldValue, ref Value newValue, ref Output output, ref RecordInfo recordInfo, ref RMWInfo rmwInfo)
-                => _clientSession.functions.DisposeCopyUpdater(ref key, ref input, ref oldValue, ref newValue, ref output, ref rmwInfo);
-            public void DisposeInitialUpdater(ref Key key, ref Input input, ref Value value, ref Output output, ref RecordInfo recordInfo, ref RMWInfo rmwInfo)
-                => _clientSession.functions.DisposeInitialUpdater(ref key, ref input, ref value, ref output, ref rmwInfo);
-            public void DisposeSingleDeleter(ref Key key, ref Value value, ref RecordInfo recordInfo, ref DeleteInfo deleteInfo)
-                => _clientSession.functions.DisposeSingleDeleter(ref key, ref value, ref deleteInfo);
-            public void DisposeDeserializedFromDisk(ref Key key, ref Value value, ref RecordInfo recordInfo)
-                => _clientSession.functions.DisposeDeserializedFromDisk(ref key, ref value);
-            #endregion IFunctions - Dispose
-
-            #region IFunctions - Checkpointing
-            public void CheckpointCompletionCallback(int sessionID, string sessionName, CommitPoint commitPoint)
-            {
-                _clientSession.functions.CheckpointCompletionCallback(sessionID, sessionName, commitPoint);
-                _clientSession.LatestCommitPoint = commitPoint;
-            }
-            #endregion IFunctions - Checkpointing
-
-            #region Transient locking
-            public bool TryLockTransientExclusive(ref Key key, ref OperationStackContext<Key, Value> stackCtx)
-            {
-                Debug.Assert(_clientSession.fht.LockTable.IsLockedExclusive(ref key, ref stackCtx.hei),
-                            $"Attempting to use a non-XLocked key in a Lockable context (requesting XLock):"
-                            + $" XLocked {_clientSession.fht.LockTable.IsLockedExclusive(ref key, ref stackCtx.hei)},"
-                            + $" Slocked {_clientSession.fht.LockTable.IsLockedShared(ref key, ref stackCtx.hei)}");
-                return true;
-            }
-
-            public bool TryLockTransientShared(ref Key key, ref OperationStackContext<Key, Value> stackCtx)
-            {
-                Debug.Assert(_clientSession.fht.LockTable.IsLocked(ref key, ref stackCtx.hei),
-                            $"Attempting to use a non-Locked (S or X) key in a Lockable context (requesting SLock):"
-                            + $" XLocked {_clientSession.fht.LockTable.IsLockedExclusive(ref key, ref stackCtx.hei)},"
-                            + $" Slocked {_clientSession.fht.LockTable.IsLockedShared(ref key, ref stackCtx.hei)}");
-                return true;
-            }
-
-            public void UnlockTransientExclusive(ref Key key, ref OperationStackContext<Key, Value> stackCtx)
-            {
-                Debug.Assert(_clientSession.fht.LockTable.IsLockedExclusive(ref key, ref stackCtx.hei),
-                            $"Attempting to unlock a non-XLocked key in a Lockable context (requesting XLock):"
-                            + $" XLocked {_clientSession.fht.LockTable.IsLockedExclusive(ref key, ref stackCtx.hei)},"
-                            + $" Slocked {_clientSession.fht.LockTable.IsLockedShared(ref key, ref stackCtx.hei)}");
-            }
-
-            public void UnlockTransientShared(ref Key key, ref OperationStackContext<Key, Value> stackCtx)
-            {
-                Debug.Assert(_clientSession.fht.LockTable.IsLockedShared(ref key, ref stackCtx.hei),
-                            $"Attempting to use a non-XLocked key in a Lockable context (requesting XLock):"
-                            + $" XLocked {_clientSession.fht.LockTable.IsLockedExclusive(ref key, ref stackCtx.hei)},"
-                            + $" Slocked {_clientSession.fht.LockTable.IsLockedShared(ref key, ref stackCtx.hei)}");
-            }
-            #endregion
-
-            #region Internal utilities
-            public int GetInitialLength(ref Input input)
-                => _clientSession.variableLengthStruct.GetInitialLength(ref input);
-
-            public int GetLength(ref Value t, ref Input input)
-                => _clientSession.variableLengthStruct.GetLength(ref t, ref input);
-
-            public IHeapContainer<Input> GetHeapContainer(ref Input input)
-            {
-                if (_clientSession.inputVariableLengthStruct == default)
-                    return new StandardHeapContainer<Input>(ref input);
-                return new VarLenHeapContainer<Input>(ref input, _clientSession.inputVariableLengthStruct, _clientSession.fht.hlog.bufferPool);
-            }
-
-            public void UnsafeResumeThread() => _clientSession.UnsafeResumeThread();
-
-            public void UnsafeSuspendThread() => _clientSession.UnsafeSuspendThread();
-
-            public bool CompletePendingWithOutputs(out CompletedOutputIterator<Key, Value, Input, Output, Context> completedOutputs, bool wait = false, bool spinWaitForCommit = false)
-                => _clientSession.CompletePendingWithOutputs(out completedOutputs, wait, spinWaitForCommit);
-
-            public FasterKV<Key, Value>.FasterExecutionContext<Input, Output, Context> Ctx => this._clientSession.ctx;
-            #endregion Internal utilities
-        }
-        #endregion IFasterSession
-=======
->>>>>>> 041c0e4d
     }
 }