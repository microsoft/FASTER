﻿// Copyright (c) Microsoft Corporation. All rights reserved.
// Licensed under the MIT license.

#pragma warning disable CS0162 // Unreachable code detected -- when switching on YcsbConstants 

//#define DASHBOARD

using FASTER.core;
using System;
using System.Collections.Concurrent;
using System.Collections.Generic;
using System.Diagnostics;
using System.Runtime.CompilerServices;
using System.Runtime.InteropServices;
using System.Threading;

namespace FASTER.benchmark
{
    internal class KeyComparer : IEqualityComparer<Key>
    {
        [MethodImpl(MethodImplOptions.AggressiveInlining)]
        public bool Equals(Key x, Key y) => x.value == y.value;

        [MethodImpl(MethodImplOptions.AggressiveInlining)]
        public int GetHashCode(Key obj) => (int)Utility.GetHashCode(obj.value);
    }

    internal unsafe class ConcurrentDictionary_YcsbBenchmark
    {
        readonly TestLoader testLoader;
        readonly int numaStyle;
        readonly string distribution;
        readonly int readPercent;
        readonly Input[] input_;

        readonly Key[] init_keys_;
        readonly Key[] txn_keys_;

        readonly ConcurrentDictionary<Key, Value> store;

        long idx_ = 0;
        long total_ops_done = 0;
        volatile bool done = false;
        Input* input_ptr;

        internal ConcurrentDictionary_YcsbBenchmark(Key[] i_keys_, Key[] t_keys_, TestLoader testLoader)
        {
            this.testLoader = testLoader;
            init_keys_ = i_keys_;
            txn_keys_ = t_keys_;
            numaStyle = testLoader.Options.NumaStyle;
            distribution = testLoader.Distribution;
            readPercent = testLoader.Options.ReadPercent;

#if DASHBOARD
            statsWritten = new AutoResetEvent[threadCount];
            for (int i = 0; i < threadCount; i++)
            {
                statsWritten[i] = new AutoResetEvent(false);
            }
            threadThroughput = new double[threadCount];
            threadAverageLatency = new double[threadCount];
            threadMaximumLatency = new double[threadCount];
            threadProgress = new long[threadCount];
            writeStats = new bool[threadCount];
            freq = Stopwatch.Frequency;
#endif
            input_ = new Input[8];
            for (int i = 0; i < 8; i++)
                input_[i].value = i;

<<<<<<< HEAD
            store = new (testLoader.Options.ThreadCount, YcsbConstants.kMaxKey, new KeyComparer());
=======
            store = new ConcurrentDictionary<Key, Value>(testLoader.Options.ThreadCount, testLoader.MaxKey, new KeyComparer());
>>>>>>> 09445f37
        }

        internal void Dispose()
        {
            store.Clear();
        }

        private void RunYcsb(int thread_idx)
        {
            RandomGenerator rng = new ((uint)(1 + thread_idx));

            if (numaStyle == 0)
                Native32.AffinitizeThreadRoundRobin((uint)thread_idx);
            else
                Native32.AffinitizeThreadShardedNuma((uint)thread_idx, 2); // assuming two NUMA sockets

            var sw = Stopwatch.StartNew();

            Value value = default;
            long reads_done = 0;
            long writes_done = 0;

#if DASHBOARD
            var tstart = Stopwatch.GetTimestamp();
            var tstop1 = tstart;
            var lastWrittenValue = 0;
            int count = 0;
#endif

            while (!done)
            {
                long chunk_idx = Interlocked.Add(ref idx_, YcsbConstants.kChunkSize) - YcsbConstants.kChunkSize;
                while (chunk_idx >= testLoader.TxnCount)
                {
                    if (chunk_idx == testLoader.TxnCount)
                        idx_ = 0;
                    chunk_idx = Interlocked.Add(ref idx_, YcsbConstants.kChunkSize) - YcsbConstants.kChunkSize;
                }

                for (long idx = chunk_idx; idx < chunk_idx + YcsbConstants.kChunkSize && !done; ++idx)
                {
                    Op op;
                    int r = (int)rng.Generate(100);
                    if (r < readPercent)
                        op = Op.Read;
                    else if (readPercent >= 0)
                        op = Op.Upsert;
                    else
                        op = Op.ReadModifyWrite;

                    switch (op)
                    {
                        case Op.Upsert:
                            {
                                store[txn_keys_[idx]] = value;
                                ++writes_done;
                                break;
                            }
                        case Op.Read:
                            {
                                if (store.TryGetValue(txn_keys_[idx], out value))
                                {
                                    ++reads_done;
                                }
                                break;
                            }
                        case Op.ReadModifyWrite:
                            {
                                store.AddOrUpdate(txn_keys_[idx], *(Value*)(input_ptr + (idx & 0x7)), (k, v) => new Value { value = v.value + (input_ptr + (idx & 0x7))->value });
                                ++writes_done;
                                break;
                            }
                        default:
                            throw new InvalidOperationException("Unexpected op: " + op);
                    }
                }

#if DASHBOARD
                count += (int)kChunkSize;

                //Check if stats collector is requesting for statistics
                if (writeStats[thread_idx])
                {
                    var tstart1 = tstop1;
                    tstop1 = Stopwatch.GetTimestamp();
                    threadProgress[thread_idx] = count;
                    threadThroughput[thread_idx] = (count - lastWrittenValue) / ((tstop1 - tstart1) / freq);
                    lastWrittenValue = count;
                    writeStats[thread_idx] = false;
                    statsWritten[thread_idx].Set();
                }
#endif
            }

            sw.Stop();

            Console.WriteLine("Thread " + thread_idx + " done; " + reads_done + " reads, " +
                writes_done + " writes, in " + sw.ElapsedMilliseconds + " ms.");
            Interlocked.Add(ref total_ops_done, reads_done + writes_done);
        }

        internal unsafe (double, double) Run(TestLoader testLoader)
        {
            RandomGenerator rng = new ();

            GCHandle handle = GCHandle.Alloc(input_, GCHandleType.Pinned);
            input_ptr = (Input*)handle.AddrOfPinnedObject();

#if DASHBOARD
            var dash = new Thread(() => DoContinuousMeasurements());
            dash.Start();
#endif

            Thread[] workers = new Thread[testLoader.Options.ThreadCount];

            Console.WriteLine("Executing setup.");

            // Setup the store for the YCSB benchmark.
            for (int idx = 0; idx < testLoader.Options.ThreadCount; ++idx)
            {
                int x = idx;
                workers[idx] = new Thread(() => SetupYcsb(x));
            }
            var sw = Stopwatch.StartNew();
            // Start threads.
            foreach (Thread worker in workers)
            {
                worker.Start();
            }
            foreach (Thread worker in workers)
            {
                worker.Join();
            }
            sw.Stop();

            double insertsPerSecond = ((double)testLoader.InitCount / sw.ElapsedMilliseconds) * 1000;
            Console.WriteLine(TestStats.GetLoadingTimeLine(insertsPerSecond, sw.ElapsedMilliseconds));

            idx_ = 0;

            Console.WriteLine("Executing experiment.");

            // Run the experiment.
            for (int idx = 0; idx < testLoader.Options.ThreadCount; ++idx)
            {
                int x = idx;
                workers[idx] = new Thread(() => RunYcsb(x));
            }
            // Start threads.
            foreach (Thread worker in workers)
            {
                worker.Start();
            }

            var swatch = Stopwatch.StartNew();

            if (testLoader.Options.PeriodicCheckpointMilliseconds <= 0)
            {
                Thread.Sleep(TimeSpan.FromSeconds(testLoader.Options.RunSeconds));
            }
            else
            {
                double runSeconds = 0;
                while (runSeconds < testLoader.Options.RunSeconds)
                {
                    Thread.Sleep(TimeSpan.FromMilliseconds(testLoader.Options.PeriodicCheckpointMilliseconds));
                    runSeconds += testLoader.Options.PeriodicCheckpointMilliseconds / 1000;
                }
            }

            swatch.Stop();

            done = true;

            foreach (Thread worker in workers)
            {
                worker.Join();
            }

#if DASHBOARD
            dash.Abort();
#endif

            handle.Free();
            input_ptr = null;

            double seconds = swatch.ElapsedMilliseconds / 1000.0;

            double opsPerSecond = total_ops_done / seconds;
            Console.WriteLine(TestStats.GetTotalOpsString(total_ops_done, seconds));
            Console.WriteLine(TestStats.GetStatsLine(StatsLineNum.Iteration, YcsbConstants.OpsPerSec, opsPerSecond));
            return (insertsPerSecond, opsPerSecond);
        }

        private void SetupYcsb(int thread_idx)
        {
            if (numaStyle == 0)
                Native32.AffinitizeThreadRoundRobin((uint)thread_idx);
            else
                Native32.AffinitizeThreadShardedNuma((uint)thread_idx, 2); // assuming two NUMA sockets

#if DASHBOARD
            var tstart = Stopwatch.GetTimestamp();
            var tstop1 = tstart;
            var lastWrittenValue = 0;
            int count = 0;
#endif

            Value value = default;

            for (long chunk_idx = Interlocked.Add(ref idx_, YcsbConstants.kChunkSize) - YcsbConstants.kChunkSize;
                chunk_idx < testLoader.InitCount;
                chunk_idx = Interlocked.Add(ref idx_, YcsbConstants.kChunkSize) - YcsbConstants.kChunkSize)
            {
                for (long idx = chunk_idx; idx < chunk_idx + YcsbConstants.kChunkSize; ++idx)
                {

                    Key key = init_keys_[idx];
                    store[key] = value;
                }
#if DASHBOARD
                count += (int)kChunkSize;

                //Check if stats collector is requesting for statistics
                if (writeStats[thread_idx])
                {
                    var tstart1 = tstop1;
                    tstop1 = Stopwatch.GetTimestamp();
                    threadThroughput[thread_idx] = (count - lastWrittenValue) / ((tstop1 - tstart1) / freq);
                    lastWrittenValue = count;
                    writeStats[thread_idx] = false;
                    statsWritten[thread_idx].Set();
                }
#endif
            }
        }

#if DASHBOARD
        int measurementInterval = 2000;
        bool allDone;
        bool measureLatency;
        bool[] writeStats;
        private EventWaitHandle[] statsWritten;
        double[] threadThroughput;
        double[] threadAverageLatency;
        double[] threadMaximumLatency;
        long[] threadProgress;
        double freq;

        void DoContinuousMeasurements()
        {

            if (numaStyle == 0)
                Native32.AffinitizeThreadRoundRobin((uint)threadCount + 1);
            else
                Native32.AffinitizeThreadShardedTwoNuma((uint)threadCount + 1);

            double totalThroughput, totalLatency, maximumLatency;
            double totalProgress;
            int ver = 0;

            using (var client = new WebClient())
            {
                while (!allDone)
                {
                    ver++;

                    Thread.Sleep(measurementInterval);

                    totalProgress = 0;
                    totalThroughput = 0;
                    totalLatency = 0;
                    maximumLatency = 0;

                    for (int i = 0; i < threadCount; i++)
                    {
                        writeStats[i] = true;
                    }


                    for (int i = 0; i < threadCount; i++)
                    {
                        statsWritten[i].WaitOne();
                        totalThroughput += threadThroughput[i];
                        totalProgress += threadProgress[i];
                        if (measureLatency)
                        {
                            totalLatency += threadAverageLatency[i];
                            if (threadMaximumLatency[i] > maximumLatency)
                            {
                                maximumLatency = threadMaximumLatency[i];
                            }
                        }
                    }

                    if (measureLatency)
                    {
                        Console.WriteLine("{0} \t {1:0.000} \t {2} \t {3} \t {4} \t {5}", ver, totalThroughput / (double)1000000, totalLatency / threadCount, maximumLatency, store.Count, totalProgress);
                    }
                    else
                    {
                        Console.WriteLine("{0} \t {1:0.000} \t {2} \t {3}", ver, totalThroughput / (double)1000000, store.Count, totalProgress);
                    }
                }
            }
        }
#endif

        #region Load Data

        internal static void CreateKeyVectors(TestLoader testLoader, out Key[] i_keys, out Key[] t_keys)
        {
            i_keys = new Key[testLoader.InitCount];
            t_keys = new Key[testLoader.TxnCount];
        }
        internal class KeySetter : IKeySetter<Key>
        {
            public void Set(Key[] vector, long idx, long value) => vector[idx].value = value;
        }

        #endregion
    }
}<|MERGE_RESOLUTION|>--- conflicted
+++ resolved
@@ -69,11 +69,7 @@
             for (int i = 0; i < 8; i++)
                 input_[i].value = i;
 
-<<<<<<< HEAD
-            store = new (testLoader.Options.ThreadCount, YcsbConstants.kMaxKey, new KeyComparer());
-=======
-            store = new ConcurrentDictionary<Key, Value>(testLoader.Options.ThreadCount, testLoader.MaxKey, new KeyComparer());
->>>>>>> 09445f37
+            store = new (testLoader.Options.ThreadCount, testLoader.MaxKey, new KeyComparer());
         }
 
         internal void Dispose()
