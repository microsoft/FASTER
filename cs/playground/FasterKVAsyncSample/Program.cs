--- conflicted
+++ resolved
@@ -1,4 +1,4 @@
-﻿// Copyright (c) Microsoft Corporation. All rights reserved.
+// Copyright (c) Microsoft Corporation. All rights reserved.
 // Licensed under the MIT license.
 
 using System;
@@ -78,13 +78,11 @@
                 {
                     try
                     {
-<<<<<<< HEAD
+
                         var key = new CacheKey(rand.Next());
                         var value = new CacheValue(rand.Next());
                         await session.UpsertAsync(ref key, ref value, context, true);
-=======
-                        await session.UpsertAsync(new CacheKey(rand.Next()), new CacheValue(rand.Next()), context, true);
->>>>>>> 8f14cf44
+
                         Interlocked.Increment(ref numOps);
                     }
                     catch (Exception ex)
@@ -101,13 +99,11 @@
 
                 while (true)
                 {
-<<<<<<< HEAD
+
                     var key = new CacheKey(rand.Next());
                     var value = new CacheValue(rand.Next());
                     await session.UpsertAsync(ref key, ref value, context);
-=======
-                    await session.UpsertAsync(new CacheKey(rand.Next()), new CacheValue(rand.Next()), context);
->>>>>>> 8f14cf44
+
                     if (count++ % 100 == 0)
                     {
                         await session.WaitForCommitAsync();
