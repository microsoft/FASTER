--- conflicted
+++ resolved
@@ -53,26 +53,21 @@
         }
 
         public override bool ConcurrentWriter(ref CacheKey key, ref CacheValue input, ref CacheValue src, ref CacheValue dst, ref CacheValue output, ref RecordInfo recordInfo,
-                ref int usedValueLength, int fullValueLength, long address)
+                ref UpdateInfo updateInfo, long address)
         {
             var old = Interlocked.Exchange(ref dst, src);
             sizeTracker.AddTrackedSize(dst.GetSize - old.GetSize);
             return true;
         }
 
-<<<<<<< HEAD
-        public override bool SingleWriter(ref CacheKey key, ref CacheValue input, ref CacheValue src, ref CacheValue dst, ref CacheValue output, ref RecordInfo recordInfo,
-                ref int usedValueLength, int fullValueLength, long address)
-=======
-        public override void PostSingleWriter(ref CacheKey key, ref CacheValue input, ref CacheValue src, ref CacheValue dst, ref CacheValue output, ref RecordInfo recordInfo, long address, WriteReason reason)
->>>>>>> f2c025d4
+        public override void PostSingleWriter(ref CacheKey key, ref CacheValue input, ref CacheValue src, ref CacheValue dst, ref CacheValue output, ref RecordInfo recordInfo, 
+                ref UpdateInfo updateInfo, long address, WriteReason reason)
         {
             dst = src;
             sizeTracker.AddTrackedSize(key.GetSize + src.GetSize);
-            return true;
         }
 
-        public override bool ConcurrentDeleter(ref CacheKey key, ref CacheValue value, ref RecordInfo recordInfo, ref int usedValueLength, int fullValueLength, long address)
+        public override bool ConcurrentDeleter(ref CacheKey key, ref CacheValue value, ref RecordInfo recordInfo, ref UpdateInfo updateInfo, long address)
         {
             sizeTracker.AddTrackedSize(-value.GetSize);
 
